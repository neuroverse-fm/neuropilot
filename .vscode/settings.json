{
    "cSpell.words": [
        "Inkscape",
        "Jippity",
        "Krita",
        "Neuro",
        "neuropilot",
        "Pasu",
        "sama"
<<<<<<< HEAD
    ],
    "github.copilot.enable": {
        "*": true,
        "plaintext": false,
        "markdown": false,
        "scminput": false,
        "latex": false,
        "properties": false,
        "feature": false,
        "ignore": false,
        "jsonc": false,
        "hjson": false,
        "json": true
    },
    "python.testing.pytestEnabled": false,
    "python.testing.unittestEnabled": false,
    "python.testing.promptToConfigure": false
=======
    ]
>>>>>>> dd06c393
}<|MERGE_RESOLUTION|>--- conflicted
+++ resolved
@@ -7,25 +7,8 @@
         "neuropilot",
         "Pasu",
         "sama"
-<<<<<<< HEAD
     ],
-    "github.copilot.enable": {
-        "*": true,
-        "plaintext": false,
-        "markdown": false,
-        "scminput": false,
-        "latex": false,
-        "properties": false,
-        "feature": false,
-        "ignore": false,
-        "jsonc": false,
-        "hjson": false,
-        "json": true
-    },
     "python.testing.pytestEnabled": false,
     "python.testing.unittestEnabled": false,
     "python.testing.promptToConfigure": false
-=======
-    ]
->>>>>>> dd06c393
 }