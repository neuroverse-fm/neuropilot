--- conflicted
+++ resolved
@@ -84,11 +84,7 @@
               run: |
                 cd docs
                 npm install
-<<<<<<< HEAD
-            
-=======
 
->>>>>>> c04820ec
             - name: Build site
               working-directory: ${{ github.workspace }}/docs
               run: PUBLIC_VERSION=$(npm show ./ version) npm run build
