name: Publish Extension

permissions:
  contents: write

on:
  workflow_dispatch:
    inputs:
      version:
        type: choice
        description: 'Bump version'
        required: true
        default: 'patch'
        options:
          - 'major'
          - 'minor'
          - 'patch'
          - 'none'
      update_docs:
        type: boolean
        description: 'Docs are up to date'
        required: true
        default: false

jobs:
  build:
    name: Build VSIX file
    runs-on: ubuntu-latest
    outputs:
      VERSION: ${{ steps.build.outputs.VERSION }}
    steps:
    - uses: actions/checkout@v4

    - name: Setup pnpm
      uses: pnpm/action-setup@v4
      with:
        version: 10.14.0

    - name: Setup Node.js
      uses: actions/setup-node@v4
      with:
        node-version: 'latest'
        cache: 'pnpm'
        cache-dependency-path: './pnpm-lock.yaml'

    - name: Install deps
      run: pnpm install --frozen-lockfile
      
    - name: Configure Git
      run: |
        git config --global user.name "GitHub Actions"
        git config --global user.email "actions@github.com"
    
    - name: Bump version
      if: inputs.version != 'none'
      run: |
        pnpm version ${{ inputs.version }}
    
    - name: Build extension
      id: build
      env:
        NODE_ENV: 1
      run: |
        echo VERSION=$(pnpm show ./ version) >> $GITHUB_OUTPUT
        pnpm vsce package --no-dependencies
    
    - name: Upload VSIX file
      uses: actions/upload-artifact@v4
      with:
        name: NeuroPilot ${{ steps.build.outputs.VERSION }}
        path: neuropilot-base-${{ steps.build.outputs.VERSION }}.vsix

    - name: Commit and push version change
      run: |
        git push --follow-tags https://VSC-NeuroPilot:${{secrets.GITHUB_TOKEN}}:@github.com/VSC-NeuroPilot/neuropilot
<<<<<<< HEAD
=======
    
    - name: Rebuild docs site
      env: 
        GH_TOKEN: ${{ secrets.GITHUB_TOKEN }}
      run: gh workflow run bump.yml -f check=${{ inputs.update_docs }} --repo VSC-NeuroPilot/docs
>>>>>>> 0a243d56
  
  vsce-publish:
    name: Publish to VS Marketplace
    runs-on: ubuntu-latest
    needs: build
    environment:
      name: Visual Studio Marketplace
      url: https://marketplace.visualstudio.com/item?itemName=vsc-neuropilot.neuropilot-base
    steps:
      - name: Checkout repo # why
        uses: actions/checkout@v4

      - name: Download VSIX
        id: vsce-vsix-down
        uses: actions/download-artifact@v4
      
      - name: Setup pnpm
        uses: pnpm/action-setup@v4
        with:
          version: 10.14.0

      - name: Setup Node.js
        uses: actions/setup-node@v4
        with:
          node-version: 'latest'
      
      - name: Publish VSIX to VS Marketplace
        run: ls && pnpm dlx @vscode/vsce publish -p ${{ secrets.MARKETPLACE_TOKEN }} --packagePath "${{ steps.vsce-vsix-down.outputs.download-path }}/NeuroPilot ${{ needs.build.outputs.VERSION }}/neuropilot-base-${{ needs.build.outputs.VERSION }}.vsix"
  
  ovsx-publish:
    name: Publish to Open VSX
    runs-on: ubuntu-latest
    needs: build
    environment:
      name: Open VSX Registry
      url: https://open-vsx.org/extension/vsc-neuropilot/neuropilot-base
    steps:
      - name: Checkout repo # why
        uses: actions/checkout@v4
      
      - name: Download VSIX
        id: ovsx-vsix-down
        uses: actions/download-artifact@v4
      
      - name: Setup pnpm
        uses: pnpm/action-setup@v4
        with:
          version: 10.14.0

      - name: Setup Node.js
        uses: actions/setup-node@v4
        with:
          node-version: 'latest'
      
      - name: Publish VSIX to Open VSX
        run: ls && pnpm dlx ovsx publish -p ${{ secrets.REGISTRY_TOKEN }} --packagePath "${{ steps.ovsx-vsix-down.outputs.download-path }}/NeuroPilot ${{ needs.build.outputs.VERSION }}/neuropilot-base-${{ needs.build.outputs.VERSION }}.vsix"<|MERGE_RESOLUTION|>--- conflicted
+++ resolved
@@ -73,14 +73,6 @@
     - name: Commit and push version change
       run: |
         git push --follow-tags https://VSC-NeuroPilot:${{secrets.GITHUB_TOKEN}}:@github.com/VSC-NeuroPilot/neuropilot
-<<<<<<< HEAD
-=======
-    
-    - name: Rebuild docs site
-      env: 
-        GH_TOKEN: ${{ secrets.GITHUB_TOKEN }}
-      run: gh workflow run bump.yml -f check=${{ inputs.update_docs }} --repo VSC-NeuroPilot/docs
->>>>>>> 0a243d56
   
   vsce-publish:
     name: Publish to VS Marketplace
