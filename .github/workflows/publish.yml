--- conflicted
+++ resolved
@@ -34,22 +34,8 @@
       with:
         node-version: 'latest'
 
-<<<<<<< HEAD
-    - name: Bump docs version
-      if: ${{ inputs.update_docs }}
-      run: |
-        cd docs
-        npm version --no-git-tag-version ${{ inputs.version }}
-        git add package.json package-lock.json
-
-    - name: Build
-      run: |
-        npm install
-        npm run compile
-=======
     - name: Install deps
       run: npm install
->>>>>>> c04820ec
       
     - name: Configure Git
       run: |
@@ -64,11 +50,8 @@
         git add package.json package-lock.json
     
     - name: Publish extension
-<<<<<<< HEAD
-=======
       env:
         NODE_ENV: 1
->>>>>>> c04820ec
       run: npx @vscode/vsce publish ${{inputs.version}} -p ${{secrets.MARKETPLACE_TOKEN}} --allow-star-activation --no-git-tag-version
 
     - name: Commit and push version change
@@ -76,12 +59,8 @@
         new_version=$(npm show ./ version)
         git commit -am "$new_version"
         git tag -a "v$new_version" -m "$new_version"
-<<<<<<< HEAD
-        git push --follow-tags https://VSC-NeuroPilot:${{secrets.GITHUB_TOKEN}}:@github.com/VSC-NeuroPilot/neuropilot
-=======
         git push --follow-tags https://VSC-NeuroPilot:${{secrets.GITHUB_TOKEN}}:@github.com/VSC-NeuroPilot/neuropilot
     
     - name: Rebuild docs site
       if: ${{ inputs.update_docs }}
       uses: ./.github/workflows/docs.yml
->>>>>>> c04820ec
