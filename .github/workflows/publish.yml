--- conflicted
+++ resolved
@@ -79,11 +79,7 @@
     - name: Rebuild docs site
       env: 
         GH_TOKEN: ${{ secrets.GITHUB_TOKEN }}
-<<<<<<< HEAD
       run: gh workflow run bump.yml -f version=${{ inputs.version }} --repo VSC-NeuroPilot/docs
-=======
-      run: gh workflow run bump.yml -f check=${{ inputs.update_docs }} --repo VSC-NeuroPilot/docs
->>>>>>> 9f2583ae
   
   vsce-publish:
     name: Publish to VS Marketplace
