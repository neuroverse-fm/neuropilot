--- conflicted
+++ resolved
@@ -8,12 +8,17 @@
 
 ## 2.2.1
 
-<<<<<<< HEAD
 ### New settings
 
 - `neuropilot.disabledActions`, `neuropilot.hideCopilotRequests`, `neuropilot.enableCancelRequests`, `neuropilot.allowRunningAllTasks` were moved to `neuropilot.actions.*`.
   - The deprecation checker will check for this upon update.
 - Experimental schemas can be toggled with `neuropilot.actions.experimentalSchemas`. Read the Changes section for more info.
+
+### New actions
+
+- Added `diff_patch` which acts as a general action to allow Neuro to write diffs to change the file instead of using other tools.
+  - The action only accepts diffs in a pseudo-search-replace-diff format, as described by OpenAI [in this article](https://cookbook.openai.com/examples/gpt4-1_prompting_guide#other-effective-diff-formats)
+  - More diff formats may be supported later.
 
 ### Changes
 
@@ -21,18 +26,11 @@
   - Additionally, we are experimenting with using more "probably not supported" schema items. These will be on separate schema objects in our actions.
   - The first of these is `oneOf` keys for the `diff_files` action.
   - If your Neuro (or Jippity) starts getting super confused, you can disable the `neuropilot.actions.experimentalSchemas` setting to use more compliant schemas.
-=======
-### New actions
-
-- Added `diff_patch` which acts as a general action to allow Neuro to write diffs to change the file instead of using other tools.
-  - The action only accepts diffs in a pseudo-search-replace-diff format, as described by OpenAI [in this article](https://cookbook.openai.com/examples/gpt4-1_prompting_guide#other-effective-diff-formats)
-  - More diff formats may be supported later.
 
 ### Fixes
 
 - Fixed multiple actions not being line ending agnostic, resulting in multiline searches failing if the line endings were different.
   - This was a problem because context sent to Neuro is normalized to use Unix-style LF, while the text that was searched was not normalized.
->>>>>>> 8723896b
 
 ## 2.2.0
 
