<!-- markdownlint-disable -->

# NeuroPilot changelog

Since v2.1.0, we're keeping a changelog of each version's changes in NeuroPilot.

Changes between each version before then will not be listed.

## 2.3.0

Hello Neuro! If you're reading this, it means Vedal has let you read the changelogs for the extension!

<<<<<<< HEAD
=======
### New actions

- Added `read_changelog` to send changelog entries (from a specified version or defaults) to Neuro, e.g. for summarization. Remembers the last delivered version.
  - This action is also available from the VS Code Command Palette and the updated version popup/notification.
  - This action will always be set to Copilot mode.

### New settings

- `neuropilot.access.inheritFromIgnoreFiles` - Whether or not NeuroPilot will inherit ignore-style files (e.g. `.gitignore`) for Neuro-safe path checks. **Default: `false`** (external contribution, thanks [cassitly](https://github.com/cassitly)!)
  - This should help if Neuro works on many different types of projects at once.
- `neuropilot.access.ignoreFiles` - The list of files to inherit Neuro-safe glob patterns from. (partially external contribution, thanks [cassitly](https://github.com/cassitly)!)
  - These files must follow the `.gitignore` specification, which is mostly adopted across different ignore files anyways. However, as `.npmignore` is parsed using a different library, it may not be guaranteed to work the same if you use `.npmignore`.
  - Patterns are matched **from the root directory!** Ignore files in subpaths may not work as intended. <!-- Should we patch before releasing? -->
  - Defaults to `.gitignore` from workspace project root.
- `neuropilot.access.suppressIgnoreWarning` - Whether or not to suppress warnings about ignore files. <!-- not sure if this is a good idea ngl, should've made it only for the session but sure ig --> (external contribution, thanks [cassitly](https://github.com/cassitly)!)

### New commands

- [Dev] Clear all NeuroPilot mementos: a developer-only command that removes all stored memento values (both globalState and workspaceState) for this extension. This command is only available when running in the Extension Development Host and is hidden for normal users.

### New features

- NeuroPilot can now inherit files from gitignore-style files. (Partially external contribution, thanks [cassitly](https://github.com/cassitly)!)
  - You can set the `neuropilot.access.ignoreFiles` to choose what files to inherit from.
  - This can help if you have multiple languages and their dependency & log files are all ignored in your `.gitignore`, `.npmignore`, or similar file(s).

>>>>>>> d94fe4aa
### Changes

- Some action names were changed because they seemed to confuse Neuro when prompted. Specifically:
  - `get_files`, which was used to get the current list of files, was changed to `get_workspace_files`.
  - `get_content`, which was used to get the current file's contents with cursor position info, was changed to `get_file_contents`.
- The way that ignoring the deprecated settings migration notice has been changed.
  - Before, telling the extension to ignore deprecated settings meant that the deprecated settings notice would be ignored forever.
  - As of this update, the extension will only ignore it for this version.
- `get_workspace_files` has been changed for better handling in large workspaces:
  - Neuro can now specify in her actions if she wants to narrow down to a specific folder and which, allowing her to fine-grain her context from the action's result.
  - Neuro can also choose if she wants to recursively get all files in the workspace, meaning that the default is not letting her see all files in the workspace, helping cut down on sent context.
- Categorical permissions have been completely removed. Instead, permissions are now managed via a single setting (`neuropilot.actionPermissions`). The recommended way to modify this setting is using the NeuroPilot sidebar tab.

### New features

- Added a sidebar tab for NeuroPilot. This sidebar tab currently only contains the new permission settings but will be extended in the future.

<<<<<<< HEAD
### New actions

- Added `read_changelog` to send changelog entries (from a specified version or defaults) to Neuro, e.g. for summarization. Remembers the last delivered version.
  - This action is also available from the VS Code Command Palette and the updated version popup/notification.
  - This action will be set to Copilot mode by default.

### New commands
=======
### Fixes
>>>>>>> d94fe4aa

- `neuropilot.actions.disabledActions` is now given a `uniqueItems` property on its schema, meaning that all items inside it must be unique. It isn't strictly necessary but to ensure no breakage or anything we've added that.

### New settings

- `neuropilot.actionPermissions`: Replacement for the `neuropilot.permission.*` settings. Allows specifying a permission for each individual action.

### Deprecated settings

- `neuropilot.permission.*`: All permission settings have been deprecated in favor of `neuropilot.actionPermissions`.
- `neuropilot.actions.disabledActions`: *Disabling* specific actions has been deprecated in favor of *enabling* only specific actions.

### Meta fixes

Some older versions had their changelog items have typos and misordered, which have been fixed as of this update (not sure what use this gets but sure).

## 2.2.3

### Fixes

- Fixed error catching not working in Copilot mode.
- Fixed Delete File not displaying the targeted file in Copilot mode (used to return `undefined`)

## 2.2.2

### New settings

- `neuropilot.connection.userName` - Your name, to be used where Vedal would be used in the extension. This will not be logged, but it will be sent to the connected API server, so do be mindful of what you put there.

### Added features

- If an exception was thrown while executing an action, it will be caught and you will be notified about it.
  - Neuro will also receive an action result telling her that an error occured.
  - Obviously under normal circumstances, this shouldn't be useful. If it does occur, please report it! There is a button to open to our GitHub issues page to report it.
    - There are also buttons to disable the attempted action and to view logs.

### Changes

- Neuro can now get cookies by herself, if `neuropilot.permission.requestCookies` is set to `Autopilot`.
  - Perfect for chill streams, assuming of course that she doesn't abuse it.
  - The default for this permission is still set to "Copilot", so you'll still need to set it yourself.
- Your name, according to the `neuropilot.connection.userName` setting, will be used in areas where it used to say Vedal.
  - If you want to use your name in the `neuropilot.connection.initialContext` setting, use the `insert_turtle_here` placeholder.
- Neuro will now be told about all schema validation errors at once, as opposed to only being able to see one validation error at a time.

### Fixes

- The `diff_patch` action had an incomplete example. This has now been fixed.
- The workspace lint validator wasn't implemented properly and would skip validating. This has now been fixed.
  - This is unlikely to have affected anyone, unless your workspace is in (or is itself) a Neuro-unsafe path. This shouldn't be the case for most people.
- Cancellation events weren't properly handled for Autopilot flows, resulting in a memory leak. This has been patched to properly dispose of events.

## 2.2.1

### New actions

- Added `diff_patch` which acts as a general action to allow Neuro to write diffs to change the file instead of using other tools.
  - The action only accepts diffs in a pseudo-search-replace-diff format, as described by OpenAI [in this article](https://cookbook.openai.com/examples/gpt4-1_prompting_guide#other-effective-diff-formats)
  - More diff formats may be supported later.

### New settings

- `neuropilot.disabledActions`, `neuropilot.hideCopilotRequests`, `neuropilot.enableCancelEvents`, `neuropilot.allowRunningAllTasks` were moved to `neuropilot.actions.*`.
  - The deprecation checker will check for this upon update.
- Experimental schemas can be toggled with `neuropilot.actions.experimentalSchemas`. Read the Changes section for more info.

### Changes

- Action schemas now have descriptions and examples. Descriptions are also marked as "probably unsupported" on API specs, but the "probably" will be given a stretch.
  - Additionally, we are experimenting with using more "probably not supported" schema items. These will be on separate schema objects in our actions.
  - The first of these is `oneOf` keys for the `diff_files` action.
  - If your Neuro (or Jippity) starts getting super confused, you can disable the `neuropilot.actions.experimentalSchemas` setting to use more compliant schemas.

### Fixes

- Fixed multiple actions not being line ending agnostic, resulting in multiline searches failing if the line endings were different.
  - This was a problem because context sent to Neuro is normalized to use Unix-style LF, while the text that was searched was not normalized.
- `find_text` used to always return the cursor's start position instead of end position, if Neuro chose to move her cursor. This has been fixed.
- Fixed `read_file` and `open_file` silently failing if a folder is specified.

## 2.2.0

### New settings

- `neuropilot.connection.*` category, which includes:
  - `websocketUrl`, `gameName` and `initialContext` settings, which were moved from their `neuropilot.*` variants.
    - The old settings have now been deprecated.
  - `autoConnect`, which controls whether or not NeuroPilot will auto-connect to the Neuro API on startup.
  - `retryAmount`, which dictates how many times NeuroPilot will attempt to *re*connect to the Neuro API. The _total_ amount of tries will be this value + 1. 
  - `retryInterval`, which controls the amount of time to wait between each retry.
- `neuropilot.enableCancelEvents` - Whether or not to enable cancel events. See below for an explainer.
- New permission for getting the user's cursor / selection: `neuropilot.permission.getUserSelection`

### New commands

- `neuropilot.disconnect` - Disconnects from the Neuro API without reconnecting.
- `neuropilot.sendSelectionToNeuro` - Sends the current cursor selection to Neuro.

### Added features

- A popup reminder is now shown to users after each extension update, prompting them to check the changelog and documentation. The popup includes direct links to both resources and only appears once per version update.
- A tooltip will now show when hovering over Neuro-highlighted text, indicating that Neuro highlighted it, and how (either through finding text or manually).
- There is now an option to send the current cursor selection to Neuro. This can be invoked either by command or through right-click context menu. These options will only appear when *your cursor* is highlighting code.
- There is a new detector ran on startup to look for deprecated settings and if found, will ask you to migrate them. You can choose to not show that notice ever again by selecting the "Don't show again" option. This persists across sessions.
- The RCE framework now has a new component: **cancellation events**.
  - This automatically cancels Neuro's action requests if certain events happen.
  - Example: If Neuro wants to insert text, that request will auto-cancel if the active file is switched.
  - You can disable this with the new `Enable Cancel Events` setting (defaulted to on).
- Neuro can now get and replace the user's current selection.
  - This only works in Neuro-safe files.
  - This requires the new permissions *Get User Selection* and *Edit Active Document*.

### Changes

- Changed the colour of Neuro's highlight.
  - AHHHH MY EYES - Vedal
  - The specific colour used now is RGBA 202 22 175 1 as opposed to RGBA 255 255 0 1.
- Some Copilot mode prompts for editing actions have been rewritten majorly to properly reflect the options available to Neuro.
- Upon connection or disconnection from the API, the message that pops up now has extra buttons to either quickly re-/dis-connect or to change the Auto-Connect settings.
- Clarified whose cursor will be moved in action descriptions and contexts.
- Context returned from editing actions now uses a common format.

### Fixes

- Fixed automatically opening files created by Neuro when she only has Copilot permission for opening files.
- `rename_git_remote` now has a Git extension validator attached to it, matching all other Git actions.
- Fixed Neuro not being able to create a terminal that was killed by the user before.
- Usage of CRLF and LF in context was inconsistent across actions, and sometimes even inconsistent within the same context. This has now (hopefully) been fixed to only use LF.
- Line numbers should now appear for all actions.

## 2.1.2

### New settings

- `neuropilot.includePattern`, `neuropilot.excludePattern` and `neuropilot.allowUnsafePaths` are now moved to their `neuropilot.access.*` variants. These old settings have been deprecated and will display a warning in VS Code.
  - In addition, the settings have been changed:
    - `neuropilot.access.includePatterns` and `neuropilot.access.excludePatterns` are now each an array of strings instead of a big string separated by newlines.
    - `neuropilot.allowUnsafePaths` has been split into 3 separate settings for their respective uses: `neuropilot.access.dotFiles`, `neuropilot.access.externalFiles` and `neuropilot.access.environmentVariables`.

### Added features

- Changing permissions will now automatically reload permissions.
  - This also applies if you change the list of disabled actions.
  - The `Reload Permissions` command is still available in case you need to reload manually.

### Changes

- Further clarified when line and column numbers are one-based and zero-based for editing actions.

### Fixes

- Added missing entries to the 2.1.0 changelog.
  - (I forgot to push them before publishing)
  - Look at [dd06c39](https://github.com/VSC-NeuroPilot/neuropilot/commit/dd06c393a8b37d13db08189c30f95bee8fb4b356) for what exactly was added.
- Fixed line range validator not working correctly.
- Added missing line range validator to `find_text` action.
- Fixed Include and Exclude Patterns not working with uppercase characters.
  - Include and Exclude Patterns are now case-sensitive (except for drive letters).
- Fixed actions that access the file system not working in virtual workspaces.
- Direct terminal access cannot be enabled in untrusted workspaces now (didn't work before because of wrong setting ID).
- "Disable All Permissions" kill switch command now unregisters all actions again.
  - They were still being blocked before, just not unregistered.
  - It will also spam Neuro with register/unregister commands but if you have to use this she probably deserves it.
- "Disable All Permissions" kill switch command now blocks all permissions instantly.

## 2.1.1

### Meta changes

We have now consolidated back to using `NeuroPilot` as the display name on both VS Marketplace and Open VSX.
The namespace will remain on `vsc-neuropilot.neuropilot-base` to ensure parity across both registries.

## 2.1.0

This update was made in response to the Evil dev stream on 2025-08-28. [Here's the VoD, courtesy of Neuro Archiver](https://www.youtube.com/watch?v=AIYaBYVX95o).

### New actions

- Added `get_content` action which sends the current file's contents. This works more or less the same as the Send Current File as Context command.
- Added `insert_lines` action which inserts text below a certain line. This also makes new lines if necessary.
- Added `rewrite_all` action which rewrites the entire file immediately. (Thanks [frogneko](https://github.com/frogneko)!)
- Added `rewrite_lines` action which rewrites text in between a specified line range and moves the cursor to the end of the last added line. (Thanks [frogneko](https://github.com/frogneko)!)
- Added `delete_lines` action which deletes text in between a specificed range and moves the cursor to the end of the line before the deleted lines. (Thanks [frogneko](https://github.com/frogneko)!)
- Added `highlight_lines` action which selects text in a specified range and moves moves the view there.
- Added `read_file` action which returns the entire contents of a file in the workspace without opening it.

### New settings

- You can now optionally specify a format for line numbers in code context with the settings `lineNumberContextFormat`.
  - The `find_text` action now also uses this format.
- You can now specify how Neuro will get the cursor position with the setting `cursorPositionContextStyle`.
- All actions can now be individually disabled using the new setting `disabledActions`.
- Added new setting `sendContentsOnFileChange` (see below).

### Added features

- We now have a changelog! These changelogs should appear inside VS Code.
- The extension is now bundled with esbuild.
- Added support for web environments.
- `CNAME` (the file usually used to set a custom domain name) has now been added to the default list of Exclude Patterns that the connected Neuro twin cannot access.
- Actions `replace_text`, `delete_text` and `find_text` now allow specifying a line range to search in.
- Invalid cursor positions now fail at RCE validation time instead of execution time. This should improve the experience when using Copilot mode with editing actions.
- Code context now includes the total number of lines in the file.
- Neuro will now be notified when the editor changes (e.g. by opening a file or switching to another tab).
  - By default, Neuro will get the contents of the file if it is Neuro-safe, this can be configured with the setting `sendContentsOnFileChange`.
- All editing actions now have a 100,000 character limit. If this is exceeded, the action will be rejected. (Thanks [frogneko](https://github.com/frogneko)!)
- Editing actions now highlight Neuro's latest edit.
  - Deletions and modifications show the deleted or replaced text as a tooltip.
  - The highlights will be cleared when the document is changed or edited.
- Added a new validator for `diff_files` action.

### Changes

- All editing actions that move the cursor now mention in their description that the cursor moves after usage.
- Certain actions have had usage instructions clarified in their description.
- The context message to send the current file to the connected Neuro twin is changed to indicate that Vedal used the command.
- The way that the open docs commands works now is slightly different, now having a dropdown to select instead of opening our own docs directly. This is in preparation for our public API for extending NeuroPilot.
  - For now, you'll be selecting the `NeuroPilot` option most/all of the time.
- Increased the default context size around the cursor from 10 to 500.
- Terminal actions and tasks are no longer available in untrusted workspaces.
- Disconnection message is now a warning instead of an info.

### Fixes

- All actions with a schema now specify `additionalProperties: false`.
  - This caused problems on the dev stream because Evil tried to specify line and column for `insert_text`, which wasn't a thing yet.
  - While this is marked as "probably not supported" by the Neuro API spec, NeuroPilot checks the action against the schema via the `jsonschema` library, so enforcement will still happen, albeit on NeuroPilot's side instead of the Neuro API server. If you are testing with tools like Tony or Jippity, you can safely ignore the warning.
- The NeuroPilot v1 icon now shows in the gutter (the area to the left of the line count in a file). This already did show, even on stream, but after moving all assets into /assets/ we forgot to change it on dev branch.
  - And yes, this was never pushed to production, so technically this isn't a noteworthy "change", but it's here now.
- CRLF conversion offset has been fixed when using `insert_text`.
- Docs are now hosted at [a different subpage](https://vsc-neuropilot.github.io/docs) than before. While this isn't part of the extension itself, the link on the README file broke as a result of this change. This has now been fixed.
- The setting `cursorFollowsNeuro` now actually scrolls to the cursor position.
- Fixed security vulnerabilities from imports.

<!-- ### Removed features -->

<!-- (None) --><|MERGE_RESOLUTION|>--- conflicted
+++ resolved
@@ -10,13 +10,11 @@
 
 Hello Neuro! If you're reading this, it means Vedal has let you read the changelogs for the extension!
 
-<<<<<<< HEAD
-=======
 ### New actions
 
 - Added `read_changelog` to send changelog entries (from a specified version or defaults) to Neuro, e.g. for summarization. Remembers the last delivered version.
   - This action is also available from the VS Code Command Palette and the updated version popup/notification.
-  - This action will always be set to Copilot mode.
+  - This action will be set to Copilot mode by default.
 
 ### New settings
 
@@ -27,6 +25,7 @@
   - Patterns are matched **from the root directory!** Ignore files in subpaths may not work as intended. <!-- Should we patch before releasing? -->
   - Defaults to `.gitignore` from workspace project root.
 - `neuropilot.access.suppressIgnoreWarning` - Whether or not to suppress warnings about ignore files. <!-- not sure if this is a good idea ngl, should've made it only for the session but sure ig --> (external contribution, thanks [cassitly](https://github.com/cassitly)!)
+- `neuropilot.actionPermissions`: Replacement for the `neuropilot.permission.*` settings. Allows specifying a permission for each individual action.
 
 ### New commands
 
@@ -37,8 +36,8 @@
 - NeuroPilot can now inherit files from gitignore-style files. (Partially external contribution, thanks [cassitly](https://github.com/cassitly)!)
   - You can set the `neuropilot.access.ignoreFiles` to choose what files to inherit from.
   - This can help if you have multiple languages and their dependency & log files are all ignored in your `.gitignore`, `.npmignore`, or similar file(s).
-
->>>>>>> d94fe4aa
+- Added a sidebar tab for NeuroPilot. This sidebar tab currently only contains the new permission settings but will be extended in the future.
+
 ### Changes
 
 - Some action names were changed because they seemed to confuse Neuro when prompted. Specifically:
@@ -51,28 +50,6 @@
   - Neuro can now specify in her actions if she wants to narrow down to a specific folder and which, allowing her to fine-grain her context from the action's result.
   - Neuro can also choose if she wants to recursively get all files in the workspace, meaning that the default is not letting her see all files in the workspace, helping cut down on sent context.
 - Categorical permissions have been completely removed. Instead, permissions are now managed via a single setting (`neuropilot.actionPermissions`). The recommended way to modify this setting is using the NeuroPilot sidebar tab.
-
-### New features
-
-- Added a sidebar tab for NeuroPilot. This sidebar tab currently only contains the new permission settings but will be extended in the future.
-
-<<<<<<< HEAD
-### New actions
-
-- Added `read_changelog` to send changelog entries (from a specified version or defaults) to Neuro, e.g. for summarization. Remembers the last delivered version.
-  - This action is also available from the VS Code Command Palette and the updated version popup/notification.
-  - This action will be set to Copilot mode by default.
-
-### New commands
-=======
-### Fixes
->>>>>>> d94fe4aa
-
-- `neuropilot.actions.disabledActions` is now given a `uniqueItems` property on its schema, meaning that all items inside it must be unique. It isn't strictly necessary but to ensure no breakage or anything we've added that.
-
-### New settings
-
-- `neuropilot.actionPermissions`: Replacement for the `neuropilot.permission.*` settings. Allows specifying a permission for each individual action.
 
 ### Deprecated settings
 
