--- conflicted
+++ resolved
@@ -24,11 +24,8 @@
 ### Added features
 
 - A tooltip will now show when hovering over Neuro-highlighted text, indicating that Neuro highlighted it, and how (either through finding text or manually).
-<<<<<<< HEAD
 - There is now an option to send the current cursor selection to Neuro. This can be invoked either by command or through right-click context menu. These options will only appear when *your cursor* is highlighting code.
-=======
 - There is a new detector ran on startup to look for deprecated settings and if found, will ask you to migrate them. You can choose to not show that notice ever again by selecting the "Don't show again" option. This persists across sessions.
->>>>>>> 2b243970
 
 ### Changes
 
