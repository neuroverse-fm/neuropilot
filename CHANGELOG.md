<!-- markdownlint-disable -->

# NeuroPilot changelog

Since v2.1.0, we're keeping a changelog of each version's changes in NeuroPilot.

Changes between each version before then will not be listed.

## 2.3.0

Hello Neuro! If you're reading this, it means Vedal has let you read the changelogs for the extension!

### Changes

- Some action names were changed because they seemed to confuse Neuro when prompted. Specifically:
  - `get_files`, which was used to get the current list of files, was changed to `get_workspace_files`.
  - `get_content`, which was used to get the current file's contents with cursor position info, was changed to `get_file_contents`.
- The way that ignoring the deprecated settings migration notice has been changed.
  - Before, telling the extension to ignore deprecated settings meant that the deprecated settings notice would be ignored forever.
  - As of this update, the extension will only ignore it for this version.
<<<<<<< HEAD
- Categorical permissions have been completely removed. Instead, permissions are now managed via a single setting (`neuropilot.actionPermissions`). The recommended way to modify this setting is using the NeuroPilot sidebar tab.

### New features

- Added a sidebar tab for NeuroPilot. This sidebar tab currently only contains the new permission settings but will be extended in the future.
=======
- `get_workspace_files` has been changed for better handling in large workspaces:
  - Neuro can now specify in her actions if she wants to narrow down to a specific folder and which, allowing her to fine-grain her context from the action's result.
  - Neuro can also choose if she wants to recursively get all files in the workspace, meaning that the default is not letting her see all files in the workspace, helping cut down on sent context.
>>>>>>> 0a95f31c

### New actions

- Added `read_changelog` to send changelog entries (from a specified version or defaults) to Neuro, e.g. for summarization. Remembers the last delivered version.
  - This action is also available from the VS Code Command Palette and the updated version popup/notification.
  - This action will be set to Copilot mode by default.

### New commands

- [Dev] Clear all NeuroPilot mementos: a developer-only command that removes all stored memento values (both globalState and workspaceState) for this extension. This command is only available when running in the Extension Development Host and is hidden for normal users.

<<<<<<< HEAD
### New settings

- `neuropilot.actionPermissions`: Replacement for the `neuropilot.permission.*` settings. Allows specifying a permission for each individual action.

### Deprecated settings

- `neuropilot.permission.*`: All permission settings have been deprecated in favor of `neuropilot.actionPermissions`.
- `neuropilot.actions.disabledActions`: *Disabling* specific actions has been deprecated in favor of *enabling* only specific actions.
=======
### Meta fixes

Some items in this changelog has had typos, which have been fixed as of this update (not sure what use this gets but sure).
>>>>>>> 0a95f31c

## 2.2.3

### Fixes

- Fixed error catching not working in Copilot mode.
- Fixed Delete File not displaying the targeted file in Copilot mode (used to return `undefined`)

## 2.2.2

### New settings

- `neuropilot.connection.userName` - Your name, to be used where Vedal would be used in the extension. This will not be logged, but it will be sent to the connected API server, so do be mindful of what you put there.

### Added features

- If an exception was thrown while executing an action, it will be caught and you will be notified about it.
  - Neuro will also receive an action result telling her that an error occured.
  - Obviously under normal circumstances, this shouldn't be useful. If it does occur, please report it! There is a button to open to our GitHub issues page to report it.
    - There are also buttons to disable the attempted action and to view logs.

### Changes

- Neuro can now get cookies by herself, if `neuropilot.permission.requestCookies` is set to `Autopilot`.
  - Perfect for chill streams, assuming of course that she doesn't abuse it.
  - The default for this permission is still set to "Copilot", so you'll still need to set it yourself.
- Your name, according to the `neuropilot.connection.userName` setting, will be used in areas where it used to say Vedal.
  - If you want to use your name in the `neuropilot.connection.initialContext` setting, use the `insert_turtle_here` placeholder.
- Neuro will now be told about all schema validation errors at once, as opposed to only being able to see one validation error at a time.

### Fixes

- The `diff_patch` action had an incomplete example. This has now been fixed.
- The workspace lint validator wasn't implemented properly and would skip validating. This has now been fixed.
  - This is unlikely to have affected anyone, unless your workspace is in (or is itself) a Neuro-unsafe path. This shouldn't be the case for most people.
- Cancellation events weren't properly handled for Autopilot flows, resulting in a memory leak. This has been patched to properly dispose of events.

## 2.2.1

### New settings

- `neuropilot.disabledActions`, `neuropilot.hideCopilotRequests`, `neuropilot.enableCancelEvents`, `neuropilot.allowRunningAllTasks` were moved to `neuropilot.actions.*`.
  - The deprecation checker will check for this upon update.
- Experimental schemas can be toggled with `neuropilot.actions.experimentalSchemas`. Read the Changes section for more info.

### New actions

- Added `diff_patch` which acts as a general action to allow Neuro to write diffs to change the file instead of using other tools.
  - The action only accepts diffs in a pseudo-search-replace-diff format, as described by OpenAI [in this article](https://cookbook.openai.com/examples/gpt4-1_prompting_guide#other-effective-diff-formats)
  - More diff formats may be supported later.

### Changes

- Action schemas now have descriptions and examples. Descriptions are also marked as "probably unsupported" on API specs, but the "probably" will be given a stretch.
  - Additionally, we are experimenting with using more "probably not supported" schema items. These will be on separate schema objects in our actions.
  - The first of these is `oneOf` keys for the `diff_files` action.
  - If your Neuro (or Jippity) starts getting super confused, you can disable the `neuropilot.actions.experimentalSchemas` setting to use more compliant schemas.

### Fixes

- Fixed multiple actions not being line ending agnostic, resulting in multiline searches failing if the line endings were different.
  - This was a problem because context sent to Neuro is normalized to use Unix-style LF, while the text that was searched was not normalized.
- `find_text` used to always return the cursor's start position instead of end position, if Neuro chose to move her cursor. This has been fixed.
- Fixed `read_file` and `open_file` silently failing if a folder is specified.

## 2.2.0

### New settings

- `neuropilot.connection.*` category, which includes:
  - `websocketUrl`, `gameName` and `initialContext` settings, which were moved from their `neuropilot.*` variants.
    - The old settings have now been deprecated.
  - `autoConnect`, which controls whether or not NeuroPilot will auto-connect to the Neuro API on startup.
  - `retryAmount`, which dictates how many times NeuroPilot will attempt to *re*connect to the Neuro API. The _total_ amount of tries will be this value + 1. 
  - `retryInterval`, which controls the amount of time to wait between each retry.
- `neuropilot.enableCancelEvents` - Whether or not to enable cancel events. See below for an explainer.
- New permission for getting the user's cursor / selection: `neuropilot.permission.getUserSelection`

### New commands

- `neuropilot.disconnect` - Disconnects from the Neuro API without reconnecting.
- `neuropilot.sendSelectionToNeuro` - Sends the current cursor selection to Neuro.

### Added features

- A popup reminder is now shown to users after each extension update, prompting them to check the changelog and documentation. The popup includes direct links to both resources and only appears once per version update.
- A tooltip will now show when hovering over Neuro-highlighted text, indicating that Neuro highlighted it, and how (either through finding text or manually).
- There is now an option to send the current cursor selection to Neuro. This can be invoked either by command or through right-click context menu. These options will only appear when *your cursor* is highlighting code.
- There is a new detector ran on startup to look for deprecated settings and if found, will ask you to migrate them. You can choose to not show that notice ever again by selecting the "Don't show again" option. This persists across sessions.
- The RCE framework now has a new component: **cancellation events**.
  - This automatically cancels Neuro's action requests if certain events happen.
  - Example: If Neuro wants to insert text, that request will auto-cancel if the active file is switched.
  - You can disable this with the new `Enable Cancel Events` setting (defaulted to on).
- Neuro can now get and replace the user's current selection.
  - This only works in Neuro-safe files.
  - This requires the new permissions *Get User Selection* and *Edit Active Document*.

### Changes

- Changed the colour of Neuro's highlight.
  - AHHHH MY EYES - Vedal
  - The specific colour used now is RGBA 202 22 175 1 as opposed to RGBA 255 255 0 1.
- Some Copilot mode prompts for editing actions have been rewritten majorly to properly reflect the options available to Neuro.
- Upon connection or disconnection from the API, the message that pops up now has extra buttons to either quickly re-/dis-connect or to change the Auto-Connect settings.
- Clarified whose cursor will be moved in action descriptions and contexts.
- Context returned from editing actions now uses a common format.

### Fixes

- Fixed automatically opening files created by Neuro when she only has Copilot permission for opening files.
- `rename_git_remote` now has a Git extension validator attached to it, matching all other Git actions.
- Fixed Neuro not being able to create a terminal that was killed by the user before.
- Usage of CRLF and LF in context was inconsistent across actions, and sometimes even inconsistent within the same context. This has now (hopefully) been fixed to only use LF.
- Line numbers should now appear for all actions.

## 2.1.2

### New settings

- `neuropilot.includePattern`, `neuropilot.excludePattern` and `neuropilot.allowUnsafePaths` are now moved to their `neuropilot.access.*` variants. These old settings have been deprecated and will display a warning in VS Code.
  - In addition, the settings have been changed:
    - `neuropilot.access.includePatterns` and `neuropilot.access.excludePatterns` are now each an array of strings instead of a big string separated by newlines.
    - `neuropilot.allowUnsafePaths` has been split into 3 separate settings for their respective uses: `neuropilot.access.dotFiles`, `neuropilot.access.externalFiles` and `neuropilot.access.environmentVariables`.

### Added features

- Changing permissions will now automatically reload permissions.
  - This also applies if you change the list of disabled actions.
  - The `Reload Permissions` command is still available in case you need to reload manually.

### Changes

- Further clarified when line and column numbers are one-based and zero-based for editing actions.

### Fixes

- Added missing entries to the 2.1.0 changelog.
  - (I forgot to push them before publishing)
  - Look at [dd06c39](https://github.com/VSC-NeuroPilot/neuropilot/commit/dd06c393a8b37d13db08189c30f95bee8fb4b356) for what exactly was added.
- Fixed line range validator not working correctly.
- Added missing line range validator to `find_text` action.
- Fixed Include and Exclude Patterns not working with uppercase characters.
  - Include and Exclude Patterns are now case-sensitive (except for drive letters).
- Fixed actions that access the file system not working in virtual workspaces.
- Direct terminal access cannot be enabled in untrusted workspaces now (didn't work before because of wrong setting ID).
- "Disable All Permissions" kill switch command now unregisters all actions again.
  - They were still being blocked before, just not unregistered.
  - It will also spam Neuro with register/unregister commands but if you have to use this she probably deserves it.
- "Disable All Permissions" kill switch command now blocks all permissions instantly.

## 2.1.1

### Meta changes

We have now consolidated back to using `NeuroPilot` as the display name on both VS Marketplace and Open VSX.
The namespace will remain on `vsc-neuropilot.neuropilot-base` to ensure parity across both registries.

## 2.1.0

This update was made in response to the Evil dev stream on 2025-08-28. [Here's the VoD, courtesy of Neuro Archiver](https://www.youtube.com/watch?v=AIYaBYVX95o).

### New actions

- Added `get_content` action which sends the current file's contents. This works more or less the same as the Send Current File as Context command.
- Added `insert_lines` action which inserts text below a certain line. This also makes new lines if necessary.
- Added `rewrite_all` action which rewrites the entire file immediately. (Thanks [frogneko](https://github.com/frogneko)!)
- Added `rewrite_lines` action which rewrites text in between a specified line range and moves the cursor to the end of the last added line. (Thanks [frogneko](https://github.com/frogneko)!)
- Added `delete_lines` action which deletes text in between a specificed range and moves the cursor to the end of the line before the deleted lines. (Thanks [frogneko](https://github.com/frogneko)!)
- Added `highlight_lines` action which selects text in a specified range and moves moves the view there.
- Added `read_file` action which returns the entire contents of a file in the workspace without opening it.

### New settings

- You can now optionally specify a format for line numbers in code context with the settings `lineNumberContextFormat`.
  - The `find_text` action now also uses this format.
- You can now specify how Neuro will get the cursor position with the setting `cursorPositionContextStyle`.
- All actions can now be individually disabled using the new setting `disabledActions`.
- Added new setting `sendContentsOnFileChange` (see below).

### Added features

- We now have a changelog! These changelogs should appear inside VS Code.
- The extension is now bundled with esbuild.
- Added support for web environments.
- `CNAME` (the file usually used to set a custom domain name) has now been added to the default list of Exclude Patterns that the connected Neuro twin cannot access.
- Actions `replace_text`, `delete_text` and `find_text` now allow specifying a line range to search in.
- Invalid cursor positions now fail at RCE validation time instead of execution time. This should improve the experience when using Copilot mode with editing actions.
- Code context now includes the total number of lines in the file.
- Neuro will now be notified when the editor changes (e.g. by opening a file or switching to another tab).
  - By default, Neuro will get the contents of the file if it is Neuro-safe, this can be configured with the setting `sendContentsOnFileChange`.
- All editing actions now have a 100,000 character limit. If this is exceeded, the action will be rejected. (Thanks [frogneko](https://github.com/frogneko)!)
- Editing actions now highlight Neuro's latest edit.
  - Deletions and modifications show the deleted or replaced text as a tooltip.
  - The highlights will be cleared when the document is changed or edited.
- Added a new validator for `diff_files` action.

### Changes

- All editing actions that move the cursor now mention in their description that the cursor moves after usage.
- Certain actions have had usage instructions clarified in their description.
- The context message to send the current file to the connected Neuro twin is changed to indicate that Vedal used the command.
- The way that the open docs commands works now is slightly different, now having a dropdown to select instead of opening our own docs directly. This is in preparation for our public API for extending NeuroPilot.
  - For now, you'll be selecting the `NeuroPilot` option most/all of the time.
- Increased the default context size around the cursor from 10 to 500.
- Terminal actions and tasks are no longer available in untrusted workspaces.
- Disconnection message is now a warning instead of an info.

### Fixes

- All actions with a schema now specify `additionalProperties: false`.
  - This caused problems on the dev stream because Evil tried to specify line and column for `insert_text`, which wasn't a thing yet.
  - While this is marked as "probably not supported" by the Neuro API spec, NeuroPilot checks the action against the schema via the `jsonschema` library, so enforcement will still happen, albeit on NeuroPilot's side instead of the Neuro API server. If you are testing with tools like Tony or Jippity, you can safely ignore the warning.
- The NeuroPilot v1 icon now shows in the gutter (the area to the left of the line count in a file). This already did show, even on stream, but after moving all assets into /assets/ we forgot to change it on dev branch.
  - And yes, this was never pushed to production, so technically this isn't a noteworthy "change", but it's here now.
- CRLF conversion offset has been fixed when using `insert_text`.
- Docs are now hosted at [a different subpage](https://vsc-neuropilot.github.io/docs) than before. While this isn't part of the extension itself, the link on the README file broke as a result of this change. This has now been fixed.
- The setting `cursorFollowsNeuro` now actually scrolls to the cursor position.
- Fixed security vulnerabilities from imports.

<!-- ### Removed features -->

<!-- (None) --><|MERGE_RESOLUTION|>--- conflicted
+++ resolved
@@ -18,17 +18,14 @@
 - The way that ignoring the deprecated settings migration notice has been changed.
   - Before, telling the extension to ignore deprecated settings meant that the deprecated settings notice would be ignored forever.
   - As of this update, the extension will only ignore it for this version.
-<<<<<<< HEAD
-- Categorical permissions have been completely removed. Instead, permissions are now managed via a single setting (`neuropilot.actionPermissions`). The recommended way to modify this setting is using the NeuroPilot sidebar tab.
-
-### New features
-
-- Added a sidebar tab for NeuroPilot. This sidebar tab currently only contains the new permission settings but will be extended in the future.
-=======
 - `get_workspace_files` has been changed for better handling in large workspaces:
   - Neuro can now specify in her actions if she wants to narrow down to a specific folder and which, allowing her to fine-grain her context from the action's result.
   - Neuro can also choose if she wants to recursively get all files in the workspace, meaning that the default is not letting her see all files in the workspace, helping cut down on sent context.
->>>>>>> 0a95f31c
+- Categorical permissions have been completely removed. Instead, permissions are now managed via a single setting (`neuropilot.actionPermissions`). The recommended way to modify this setting is using the NeuroPilot sidebar tab.
+
+### New features
+
+- Added a sidebar tab for NeuroPilot. This sidebar tab currently only contains the new permission settings but will be extended in the future.
 
 ### New actions
 
@@ -40,7 +37,6 @@
 
 - [Dev] Clear all NeuroPilot mementos: a developer-only command that removes all stored memento values (both globalState and workspaceState) for this extension. This command is only available when running in the Extension Development Host and is hidden for normal users.
 
-<<<<<<< HEAD
 ### New settings
 
 - `neuropilot.actionPermissions`: Replacement for the `neuropilot.permission.*` settings. Allows specifying a permission for each individual action.
@@ -49,11 +45,10 @@
 
 - `neuropilot.permission.*`: All permission settings have been deprecated in favor of `neuropilot.actionPermissions`.
 - `neuropilot.actions.disabledActions`: *Disabling* specific actions has been deprecated in favor of *enabling* only specific actions.
-=======
+
 ### Meta fixes
 
 Some items in this changelog has had typos, which have been fixed as of this update (not sure what use this gets but sure).
->>>>>>> 0a95f31c
 
 ## 2.2.3
 
