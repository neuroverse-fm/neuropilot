--- conflicted
+++ resolved
@@ -4,7 +4,6 @@
 
 Changes between each version before then will not be listed.
 
-<<<<<<< HEAD
 ## 2.1.2
 
 ### Changes
@@ -16,14 +15,13 @@
 - Added missing entries to the 2.1.0 changelog.
   - (I forgot to push them before publishing)
   - Look at [dd06c39](https://github.com/VSC-NeuroPilot/neuropilot/commit/dd06c393a8b37d13db08189c30f95bee8fb4b356) for what exactly was added.
-=======
+
 ## 2.1.1
 
 ### Meta changes
 
 We have now consolidated back to using `NeuroPilot` as the display name on both VS Marketplace and Open VSX.
 The namespace will remain on `vsc-neuropilot.neuropilot-base` to ensure parity across both registries.
->>>>>>> 9ffa39d7
 
 ## 2.1.0
 
