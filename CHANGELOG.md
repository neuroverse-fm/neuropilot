--- conflicted
+++ resolved
@@ -17,15 +17,12 @@
   - `retryAmount`, which dictates how many times NeuroPilot will attempt to *re*connect to the Neuro API. The _total_ amount of tries will be this value + 1. 
   - `retryInterval`, which controls the amount of time to wait between each retry.
 - `neuropilot.enableCancelEvents` - Whether or not to enable cancel events. See below for an explainer.
+- New permission for getting the user's cursor / selection: `neuropilot.permission.getUserSelection`
 
 ### New commands
 
 - `neuropilot.disconnect` - Disconnects from the Neuro API without reconnecting.
 - `neuropilot.sendSelectionToNeuro` - Sends the current cursor selection to Neuro.
-
-### Added settings
-
-- New permission for getting the user's cursor / selection: `neuropilot.permission.getUserSelection`
 
 ### Added features
 
@@ -44,23 +41,17 @@
   - AHHHH MY EYES - Vedal
   - The specific colour used now is RGBA 202 22 175 1 as opposed to RGBA 255 255 0 1.
 - Some Copilot mode prompts for editing actions have been rewritten majorly to properly reflect the options available to Neuro.
-<<<<<<< HEAD
+- Upon connection or disconnection from the API, the message that pops up now has extra buttons to either quickly re-/dis-connect or to change the Auto-Connect settings.
 - Clarified whose cursor will be moved in action descriptions and contexts.
 - Context returned from editing actions now uses a common format.
-=======
-- Upon connection or disconnection from the API, the message that pops up now has extra buttons to either quickly re-/dis-connect or to change the Auto-Connect settings.
->>>>>>> d5807e20
 
 ### Fixes
 
 - Fixed automatically opening files created by Neuro when she only has Copilot permission for opening files.
 - `rename_git_remote` now has a Git extension validator attached to it, matching all other Git actions.
-<<<<<<< HEAD
+- Fixed Neuro not being ably to create a terminal that was killed by the user before.
 - Usage of CRLF and LF in context was inconsistent across actions, and sometimes even inconsistent within the same context. This has now (hopefully) been fixed to only use LF.
 - Line numbers should now appear for all actions.
-=======
-- Fixed Neuro not being ably to create a terminal that was killed by the user before.
->>>>>>> d5807e20
 
 ## 2.1.2
 
