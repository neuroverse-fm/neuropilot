<!-- markdownlint-disable -->

# NeuroPilot changelog

Since v2.1.0, we're keeping a changelog of each version's changes in NeuroPilot.

Changes between each version before then will not be listed.

## 2.1.2

<<<<<<< HEAD
### New settings

- `neuropilot.includePattern`, `neuropilot.excludePattern` and `neuropilot.allowUnsafePaths` are now moved to their `neuropilot.access.*` variants. These old settings have been deprecated and will display a warning in VS Code.
  - In addition, the settings have been changed:
    - `neuropilot.access.includePatterns` and `neuropilot.access.excludePatterns` are now each an array of strings instead of a big string separated by newlines.
    - `neuropilot.allowUnsafePaths` has been split into 3 separate settings for their respective uses: `neuropilot.access.dotFiles`, `neuropilot.access.externalFiles` and `neuropilot.access.environmentalVariables`.
=======
### Known issues

- Certain file actions don't work properly in virtual workspaces. This seems to specifically only happen on virtual workspaces like opening a remote repository (via Azure Repos/Github Repositories), which is slightly hard to set up debugging for, so this may take a bit to debug. (Tracked at [#102](https://github.com/VSC-NeuroPilot/neuropilot/issues/102))
>>>>>>> 7f6e97ee

### Changes

- Further clarified when line and column numbers are one-based and zero-based for editing actions.

### Fixes

- Added missing entries to the 2.1.0 changelog.
  - (I forgot to push them before publishing)
  - Look at [dd06c39](https://github.com/VSC-NeuroPilot/neuropilot/commit/dd06c393a8b37d13db08189c30f95bee8fb4b356) for what exactly was added.
- Fixed line range validator not working correctly.
- Added missing line range validator to `find_text` action.
- Fixed Include and Exclude Patterns not working with uppercase characters.
  - Include and Exclude Patterns are now case-sensitive (except for drive letters).
- Fixed actions that access the file system not working in virtual workspaces.

## 2.1.1

### Meta changes

We have now consolidated back to using `NeuroPilot` as the display name on both VS Marketplace and Open VSX.
The namespace will remain on `vsc-neuropilot.neuropilot-base` to ensure parity across both registries.

## 2.1.0

This update was made in response to the Evil dev stream on 2025-08-28. [Here's the VoD, courtesy of Neuro Archiver](https://www.youtube.com/watch?v=AIYaBYVX95o).

### New actions

- Added `get_content` action which sends the current file's contents. This works more or less the same as the Send Current File as Context command.
- Added `insert_lines` action which inserts text below a certain line. This also makes new lines if necessary.
- Added `rewrite_all` action which rewrites the entire file immediately. (Thanks [frogneko](https://github.com/frogneko)!)
- Added `rewrite_lines` action which rewrites text in between a specified line range and moves the cursor to the end of the last added line. (Thanks [frogneko](https://github.com/frogneko)!)
- Added `delete_lines` action which deletes text in between a specificed range and moves the cursor to the end of the line before the deleted lines. (Thanks [frogneko](https://github.com/frogneko)!)
- Added `highlight_lines` action which selects text in a specified range and moves moves the view there.
- Added `read_file` action which returns the entire contents of a file in the workspace without opening it.

### New settings

- You can now optionally specify a format for line numbers in code context with the settings `lineNumberContextFormat`.
  - The `find_text` action now also uses this format.
- You can now specify how Neuro will get the cursor position with the setting `cursorPositionContextStyle`.
- All actions can now be individually disabled using the new setting `disabledActions`.
- Added new setting `sendContentsOnFileChange` (see below).

### Added features

- We now have a changelog! These changelogs should appear inside VS Code.
- The extension is now bundled with esbuild.
- Added support for web environments.
- `CNAME` (the file usually used to set a custom domain name) has now been added to the default list of Exclude Patterns that the connected Neuro twin cannot access.
- Actions `replace_text`, `delete_text` and `find_text` now allow specifying a line range to search in.
- Invalid cursor positions now fail at RCE validation time instead of execution time. This should improve the experience when using Copilot mode with editing actions.
- Code context now includes the total number of lines in the file.
- Neuro will now be notified when the editor changes (e.g. by opening a file or switching to another tab).
  - By default, Neuro will get the contents of the file if it is Neuro-safe, this can be configured with the setting `sendContentsOnFileChange`.
- All editing actions now have a 100,000 character limit. If this is exceeded, the action will be rejected. (Thanks [frogneko](https://github.com/frogneko)!)
- Editing actions now highlight Neuro's latest edit.
  - Deletions and modifications show the deleted or replaced text as a tooltip.
  - The highlights will be cleared when the document is changed or edited.
- Added a new validator for `diff_files` action.

### Changes

- All editing actions that move the cursor now mention in their description that the cursor moves after usage.
- Certain actions have had usage instructions clarified in their description.
- The context message to send the current file to the connected Neuro twin is changed to indicate that Vedal used the command.
- The way that the open docs commands works now is slightly different, now having a dropdown to select instead of opening our own docs directly. This is in preparation for our public API for extending NeuroPilot.
  - For now, you'll be selecting the `NeuroPilot` option most/all of the time.
- Increased the default context size around the cursor from 10 to 500.
- Terminal actions and tasks are no longer available in untrusted workspaces.
- Disconnection message is now a warning instead of an info.

### Fixes

- All actions with a schema now specify `additionalProperties: false`.
  - This caused problems on the dev stream because Evil tried to specify line and column for `insert_text`, which wasn't a thing yet.
  - While this is marked as "probably not supported" by the Neuro API spec, NeuroPilot checks the action against the schema via the `jsonschema` library, so enforcement will still happen, albeit on NeuroPilot's side instead of the Neuro API server. If you are testing with tools like Tony or Jippity, you can safely ignore the warning.
- The NeuroPilot v1 icon now shows in the gutter (the area to the left of the line count in a file). This already did show, even on stream, but after moving all assets into /assets/ we forgot to change it on dev branch.
  - And yes, this was never pushed to production, so technically this isn't a noteworthy "change", but it's here now.
- CRLF conversion offset has been fixed when using `insert_text`.
- Docs are now hosted at [a different subpage](https://vsc-neuropilot.github.io/docs) than before. While this isn't part of the extension itself, the link on the README file broke as a result of this change. This has now been fixed.
- The setting `cursorFollowsNeuro` now actually scrolls to the cursor position.
- Fixed security vulnerabilities from imports.

<!-- ### Removed features -->

<!-- (None) --><|MERGE_RESOLUTION|>--- conflicted
+++ resolved
@@ -8,18 +8,12 @@
 
 ## 2.1.2
 
-<<<<<<< HEAD
 ### New settings
 
 - `neuropilot.includePattern`, `neuropilot.excludePattern` and `neuropilot.allowUnsafePaths` are now moved to their `neuropilot.access.*` variants. These old settings have been deprecated and will display a warning in VS Code.
   - In addition, the settings have been changed:
     - `neuropilot.access.includePatterns` and `neuropilot.access.excludePatterns` are now each an array of strings instead of a big string separated by newlines.
     - `neuropilot.allowUnsafePaths` has been split into 3 separate settings for their respective uses: `neuropilot.access.dotFiles`, `neuropilot.access.externalFiles` and `neuropilot.access.environmentalVariables`.
-=======
-### Known issues
-
-- Certain file actions don't work properly in virtual workspaces. This seems to specifically only happen on virtual workspaces like opening a remote repository (via Azure Repos/Github Repositories), which is slightly hard to set up debugging for, so this may take a bit to debug. (Tracked at [#102](https://github.com/VSC-NeuroPilot/neuropilot/issues/102))
->>>>>>> 7f6e97ee
 
 ### Changes
 
