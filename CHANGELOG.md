--- conflicted
+++ resolved
@@ -52,13 +52,9 @@
 
 - Fixed automatically opening files created by Neuro when she only has Copilot permission for opening files.
 - `rename_git_remote` now has a Git extension validator attached to it, matching all other Git actions.
-<<<<<<< HEAD
-- Fixed Neuro not being ably to create a terminal that was killed by the user before.
+- Fixed Neuro not being able to create a terminal that was killed by the user before.
 - Usage of CRLF and LF in context was inconsistent across actions, and sometimes even inconsistent within the same context. This has now (hopefully) been fixed to only use LF.
 - Line numbers should now appear for all actions.
-=======
-- Fixed Neuro not being able to create a terminal that was killed by the user before.
->>>>>>> 1e4943ef
 
 ## 2.1.2
 
