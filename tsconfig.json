{
	"compilerOptions": {
		"module": "commonjs",
		"esModuleInterop": true,
		"target": "es2020",
		"outDir": "out",
		"sourceMap": true,
		"strict": true,
		"paths": {
<<<<<<< HEAD
			"~/*": ["./src/*"],
			"@shared/*": ["./src/shared/*"],
			"@typing/*": ["./src/types/*"],
			"@test/*": ["./src/test/*"]
=======
			"~/*": [
				"./*"
			],
			"@/*": [
				"./src/*"
			],
			"@shared/*": [
				"./src/shared/*"
			],
			"@typing/*": [
				"./src/types/*"
			]
>>>>>>> dd06c393
		}
	},
	"exclude": [
		"node_modules",
		".vscode-test",
		"playground",
		"docs",
		"project-files"
	]
}<|MERGE_RESOLUTION|>--- conflicted
+++ resolved
@@ -7,12 +7,6 @@
 		"sourceMap": true,
 		"strict": true,
 		"paths": {
-<<<<<<< HEAD
-			"~/*": ["./src/*"],
-			"@shared/*": ["./src/shared/*"],
-			"@typing/*": ["./src/types/*"],
-			"@test/*": ["./src/test/*"]
-=======
 			"~/*": [
 				"./*"
 			],
@@ -24,8 +18,10 @@
 			],
 			"@typing/*": [
 				"./src/types/*"
-			]
->>>>>>> dd06c393
+			],
+			"@test/*": [
+				"./src/test/*"
+			],
 		}
 	},
 	"exclude": [
