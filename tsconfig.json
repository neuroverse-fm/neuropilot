{
	"compilerOptions": {
		"module": "commonjs",
		"esModuleInterop": true,
		"target": "es2020",
		"lib": ["es2020"],
		"outDir": "out",
		"sourceMap": true,
		"strict": true,
		"rootDir": "src"
	},
<<<<<<< HEAD
	"exclude": ["node_modules", ".vscode-test", "playground", "src/web/**/*"]
=======
	"exclude": ["node_modules", ".vscode-test", "playground", "docs"]
>>>>>>> d22da516
}<|MERGE_RESOLUTION|>--- conflicted
+++ resolved
@@ -9,9 +9,5 @@
 		"strict": true,
 		"rootDir": "src"
 	},
-<<<<<<< HEAD
-	"exclude": ["node_modules", ".vscode-test", "playground", "src/web/**/*"]
-=======
-	"exclude": ["node_modules", ".vscode-test", "playground", "docs"]
->>>>>>> d22da516
+	"exclude": ["node_modules", ".vscode-test", "playground", "src/web/**/*", "docs"]
 }