/**
 * ESLint configuration for the project.
 * 
 * See https://eslint.style and https://typescript-eslint.io for additional linting options.
 */
// @ts-check
import js from '@eslint/js';
import tseslint from 'typescript-eslint';
import stylistic from '@stylistic/eslint-plugin';
import eslintPluginUnicorn from 'eslint-plugin-unicorn';

export default tseslint.config(
    {
        files: ['**/*.{js,mjs,cjs,ts}'],
        ignores: [
            'out/**',
            'playground/**',
            '**/vscode*.d.ts',
<<<<<<< HEAD
            'webpack.web.config.js',
=======
            'docs',
>>>>>>> d22da516
        ],
    },
    js.configs.recommended,
    ...tseslint.configs.recommended,
    ...tseslint.configs.stylistic,
    {
        plugins: {
            '@stylistic': stylistic,
            'unicorn': eslintPluginUnicorn,
        },
        rules: {
            'curly': 'off',
            'no-control-regex': 'off',
            '@stylistic/semi': ['error', 'always'],
            '@stylistic/indent': ['warn', 4],
            '@stylistic/comma-dangle': ['warn', 'always-multiline'],
            '@stylistic/eol-last': ['warn', 'always'],
            '@stylistic/no-extra-parens': ['warn', 'all'],
            '@stylistic/no-trailing-spaces': ['warn', { 'ignoreComments': true }],
            '@stylistic/quotes': ['error', 'single', { 'avoidEscape': true }],
            '@typescript-eslint/no-empty-function': 'off',
            'prefer-const': 'warn',
            '@typescript-eslint/naming-convention': [
                'warn',
                {
                    'selector': 'import',
                    'format': ['camelCase', 'PascalCase'],
                },
            ],
            '@typescript-eslint/no-unused-vars': [
                'warn',
                {
                    'argsIgnorePattern': '^_',
                },
            ],
            'unicorn/catch-error-name': [
                'error',
                {
                    'name': 'erm',
                },
            ],
        },
    },
);<|MERGE_RESOLUTION|>--- conflicted
+++ resolved
@@ -16,11 +16,8 @@
             'out/**',
             'playground/**',
             '**/vscode*.d.ts',
-<<<<<<< HEAD
             'webpack.web.config.js',
-=======
             'docs',
->>>>>>> d22da516
         ],
     },
     js.configs.recommended,
