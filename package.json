{
	"name": "neuropilot",
	"displayName": "NeuroPilot",
	"description": "Allows Neuro-sama to either act as a companion/copilot or control Visual Studio Code by herself.",
	"icon": "assets/heart-xaendril.png",
	"version": "2.0.3",
	"publisher": "Pasu4",
	"repository": "https://github.com/VSC-NeuroPilot/neuropilot",
	"homepage": "https://vsc-neuropilot.github.io/neuropilot",
	"license": "MIT",
	"engines": {
		"vscode": "^1.95.0"
	},
	"categories": [
		"AI",
		"Programming Languages",
		"Machine Learning"
	],
	"activationEvents": [
		"*"
	],
	"qna": false,
	"main": "./out/desktop/extension.js",
	"browser": "./out/web/extension.js",
	"contributes": {
		"chatParticipants": [
			{
				"id": "neuropilot.api",
				"name": "neuroapi",
				"fullName": "Neuro API (custom name selected)",
				"description": "Chat with the connected server",
				"when": "config.neuropilot.currentlyAsNeuroAPI != 'Neuro' && config.neuropilot.currentlyAsNeuroAPI != 'Evil'",
				"isSticky": true,
				"commands": [
					{
						"name": "fix",
						"description": "Ask the server to fix an error"
					},
					{
						"name": "explain",
						"description": "Ask the server to explain something in your code"
					}
				]
			},
			{
				"id": "neuropilot.neuro",
				"name": "neuro",
				"fullName": "Neuro-sama",
				"description": "Chat with Neuro-sama",
				"when": "config.neuropilot.currentlyAsNeuroAPI == 'Neuro'",
				"isSticky": true,
				"commands": [
					{
						"name": "fix",
						"description": "Ask Neuro to fix an error"
					},
					{
						"name": "explain",
						"description": "Ask Neuro to explain something in your code"
					}
				]
			},
			{
				"id": "neuropilot.evil",
				"name": "evil",
				"fullName": "Evil Neuro",
				"description": "Chat with Evil Neuro",
				"when": "config.neuropilot.currentlyAsNeuroAPI === 'Evil'",
				"isSticky": true,
				"commands": [
					{
						"name": "fix",
						"description": "Ask Evil to fix an error"
					},
					{
						"name": "explain",
						"description": "Ask Evil to explain something in your code"
					}
				]
			}
		],
		"commands": [
			{
				"command": "neuropilot.reconnect",
				"title": "Reconnect",
				"category": "NeuroPilot"
			},
			{
				"command": "neuropilot.moveNeuroCursorHere",
				"title": "Move Neuro's Cursor Here",
				"category": "NeuroPilot"
			},
			{
				"command": "neuropilot.sendCurrentFile",
				"title": "Send Current File As Context",
				"category": "NeuroPilot"
			},
			{
				"command": "neuropilot.giveCookie",
				"title": "Give Cookie",
				"category": "NeuroPilot"
			},
			{
				"command": "neuropilot.reloadPermissions",
				"title": "Reload Permissions",
				"category": "NeuroPilot"
			},
			{
				"command": "neuropilot.disableAllPermissions",
				"title": "Disable All Permissions",
				"category": "NeuroPilot"
			},
			{
				"command": "neuropilot.acceptRceRequest",
				"title": "Accept Neuro's Request",
				"category": "NeuroPilot"
			},
			{
				"command": "neuropilot.denyRceRequest",
				"title": "Deny Neuro's Request",
				"category": "NeuroPilot"
			},
			{
				"command": "neuropilot.revealRceNotification",
				"title": "Reveal Neuro's Request",
				"category": "NeuroPilot"
			},
			{
				"command": "neuropilot.fixWithNeuro",
				"title": "Ask Neuro to fix",
				"category": "NeuroPilot"
			},
			{
				"command": "neuropilot.explainWithNeuro",
				"title": "Ask Neuro to explain",
				"category": "NeuroPilot"
			},
			{
				"command": "neuropilot.switchNeuroAPIUser",
				"title": "Switch Neuro API user name",
				"category": "NeuroPilot"
			},
			{
				"command": "neuropilot.refreshExtensionDependencyState",
				"title": "Refresh extension dependencies (workaround, will be deprecated soon)",
				"category": "NeuroPilot"
			},
			{
				"command": "neuropilot.showDocsHomepage",
				"title": "Open the docs site",
				"category": "NeuroPilot"
			},
			{
				"command": "neuropilot.openSpecificDocsPage",
				"title": "Open a specific page in the docs",
				"category": "NeuroPilot"
			}
		],
		"configuration": [
			{
				"title": "NeuroPilot",
				"properties": {
					"neuropilot.websocketUrl": {
						"type": "string",
						"default": "ws://localhost:8000",
						"description": "The URL to connect to the Neuro API"
					},
					"neuropilot.gameName": {
						"type": "string",
						"default": "Visual Studio Code",
						"description": "The name to use for this \"game\""
					},
					"neuropilot.initialContext": {
						"type": "string",
						"default": "You are using an extension in Visual Studio Code that allows you to code together with Vedal.",
						"description": "The initial context to sent to Neuro-sama (or whatever is connected to NeuroPilot)",
						"editPresentation": "multilineText"
					},
					"neuropilot.currentlyAsNeuroAPI": {
						"type": "string",
						"markdownDescription": "Who is currently acting as the Neuro API server?\nThis only changes the name in certain areas (such as Copilot-mode requests or Git commit messages) due to limitations.\n\nYou can add custom characters using `settings.json` if you ignore the lint error from VS Code.\n\n(Most) names mentioned here are not associated with NeuroPilot.",
						"default": "Neuro",
						"enum": [
							"Neuro",
							"Evil",
							"Randy",
							"Jippity",
							"Tony",
							"Gary"
						],
						"enumDescriptions": [
							"#1 at osu!",
							"Evil, but actually nice.",
							"Random Dot Range (Alex)",
							"A GPT model (EnterpriseScratchDev)",
							"The human operator (Pasu4)",
							"Literally in your computer walls (Govorunb)"
						]
					},
					"neuropilot.docsURL": {
						"type": "string",
						"default": "https://vsc-neuropilot.github.io/neuropilot",
						"markdownDescription": "If you're using a mirror of the docs site, put its URL here.\n\nYou will most likely not need to change this, unless you are modifying the docs themselves."
					},
					"neuropilot.beforeContext": {
						"type": "integer",
						"default": 10,
						"description": "The number of lines before the cursor position to include as context when editing a file or sending a completion request"
					},
					"neuropilot.afterContext": {
						"type": "integer",
						"default": 10,
						"description": "The number of lines after the cursor position to include as context when editing a file or sending a completion request"
					},
					"neuropilot.maxCompletions": {
						"type": "integer",
						"default": 3,
						"description": "The maximum number of completions to request"
					},
					"neuropilot.completionTrigger": {
						"type": "string",
						"default": "invokeOnly",
						"description": "When to trigger completions",
						"enum": [
							"off",
							"invokeOnly",
							"automatic"
						],
						"enumDescriptions": [
							"Disable inline completion suggestions",
							"Only request completions when the user explicitly invokes the completion provider",
							"Automatically request completions when the user stops typing"
						]
					},
					"neuropilot.timeout": {
						"type": "integer",
						"default": 10000,
						"description": "The timeout in milliseconds for completions and chat responses in ms"
					},
					"neuropilot.includePattern": {
						"type": "string",
						"default": "**/*",
						"markdownDescription": "A glob pattern for files Neuro is allowed to open, i.e. she will be unable to open files that don't match this pattern. Separate multiple patterns with a newline.",
						"editPresentation": "multilineText"
					},
					"neuropilot.excludePattern": {
						"type": "string",
						"default": "**/node_modules/**\n**/venv/**",
						"markdownDescription": "A glob pattern for files Neuro is not allowed to open. Applied after the include pattern. Files and folders beginning with a dot are always excluded, regardless of this setting. Separate multiple patterns with a newline.",
						"editPresentation": "multilineText"
					},
					"neuropilot.terminals": {
						"type": "array",
						"items": {
							"type": "object",
							"properties": {
								"name": {
									"type": "string",
									"description": "The name Neuro can reference this terminal by"
								},
								"path": {
									"type": "string",
									"description": "The path to the terminal executable"
								},
								"args": {
									"type": "array",
									"items": {
										"type": "string"
									},
									"description": "The arguments to pass to the terminal executable"
								}
							},
							"required": [
								"name",
								"path"
							],
							"additionalProperties": false
						},
						"markdownDescription": "A list of terminals Neuro can use.\nChanging this requires a [permission reload](command:neuropilot.reloadPermissions).",
						"default": [
							{
								"name": "PowerShell",
								"path": "C:\\Windows\\System32\\WindowsPowerShell\\v1.0\\powershell.exe",
								"args": []
							},
							{
								"name": "Command Prompt",
								"path": "C:\\Windows\\System32\\cmd.exe",
								"args": [
									"/K"
								]
							},
							{
								"name": "Git Bash",
								"path": "C:\\Program Files\\Git\\bin\\bash.exe",
								"args": [
									"-i"
								]
							}
						]
					},
					"neuropilot.permission.openFiles": {
						"type": "string",
						"default": "Off",
						"enum": [
							"Off",
							"Copilot",
							"Autopilot"
						],
						"enumDescriptions": [
							"Disable this permission.",
							"Require approval before execution.",
							"Execute without oversight."
						],
						"markdownDescription": "Let Neuro open files in the workspace. For security reasons, Neuro cannot open anything that starts with a dot or has a parent folder that starts with a dot (e.g. `.git`, `.vscode`, ...), unless you enable Allow Unsafe Paths.\n\nRequires [reloading permissions](command:neuropilot.reloadPermissions) if turned from \"on\" to off, and vice versa."
					},
					"neuropilot.permission.editActiveDocument": {
						"type": "string",
						"default": "Off",
						"enum": [
							"Off",
							"Copilot",
							"Autopilot"
						],
						"enumDescriptions": [
							"Disable this permission.",
							"Require approval before execution.",
							"Execute without oversight."
						],
						"markdownDescription": "Let Neuro edit the active file directly.\n\nRequires [reloading permissions](command:neuropilot.reloadPermissions) if turned from \"on\" to off, and vice versa."
					},
					"neuropilot.permission.create": {
						"type": "string",
						"default": "Off",
						"enum": [
							"Off",
							"Copilot",
							"Autopilot"
						],
						"enumDescriptions": [
							"Disable this permission.",
							"Require approval before execution.",
							"Execute without oversight."
						],
						"markdownDescription": "Let Neuro create new files and folders in the workspace.\n\nRequires [reloading permissions](command:neuropilot.reloadPermissions) if turned from \"on\" to off, and vice versa."
					},
					"neuropilot.permission.rename": {
						"type": "string",
						"default": "Off",
						"enum": [
							"Off",
							"Copilot",
							"Autopilot"
						],
						"enumDescriptions": [
							"Disable this permission.",
							"Require approval before execution.",
							"Execute without oversight."
						],
						"markdownDescription": "Let Neuro rename files and folders in the workspace.\n\nRequires [reloading permissions](command:neuropilot.reloadPermissions) if turned from \"on\" to off, and vice versa."
					},
					"neuropilot.permission.delete": {
						"type": "string",
						"default": "Off",
						"enum": [
							"Off",
							"Copilot",
							"Autopilot"
						],
						"enumDescriptions": [
							"Disable this permission.",
							"Require approval before execution.",
							"Execute without oversight."
						],
						"markdownDescription": "Let Neuro delete files and folders in the workspace.\n\nRequires [reloading permissions](command:neuropilot.reloadPermissions) if turned from \"on\" to off, and vice versa."
					},
					"neuropilot.permission.runTasks": {
						"type": "string",
						"default": "Off",
						"enum": [
							"Off",
							"Copilot",
							"Autopilot"
						],
						"enumDescriptions": [
							"Disable this permission.",
							"Require approval before execution.",
							"Execute without oversight."
						],
						"markdownDescription": "Let Neuro run workspace tasks defined in `tasks.json`.\n\nRequires [reloading permissions](command:neuropilot.reloadPermissions) if turned from \"on\" to off, and vice versa."
					},
					"neuropilot.permission.requestCookies": {
						"type": "string",
						"default": "Copilot",
						"enum": [
							"Off",
							"Copilot"
						],
						"enumDescriptions": [
							"Disable this permission.",
							"Require approval before execution."
						],
						"markdownDescription": "Neuro may ask for cookies while coding.\n\nRequires [reloading permissions](command:neuropilot.reloadPermissions) if turned from \"on\" to off, and vice versa."
					},
					"neuropilot.permission.gitOperations": {
						"type": "string",
						"default": "Off",
						"enum": [
							"Off",
							"Copilot",
							"Autopilot"
						],
						"enumDescriptions": [
							"Disable this permission.",
							"Require approval before execution.",
							"Execute without oversight."
						],
						"markdownDescription": "Allow Neuro to perform Git operations in the workspace.\n\nRequires [reloading permissions](command:neuropilot.reloadPermissions) if turned from \"on\" to off, and vice versa."
					},
					"neuropilot.permission.gitTags": {
						"type": "string",
						"default": "Off",
						"enum": [
							"Off",
							"Copilot",
							"Autopilot"
						],
						"enumDescriptions": [
							"Disable this permission.",
							"Require approval before execution.",
							"Execute without oversight."
						],
						"markdownDescription": "Allow Neuro to create and delete tags in Git repositories.\nAlso requires [Git Operations](vscode://settings/neuropilot.permission.gitOperations) permission to be enabled.\n\nRequires [reloading permissions](command:neuropilot.reloadPermissions) if turned from \"on\" to off, and vice versa."
					},
					"neuropilot.permission.gitRemotes": {
						"type": "string",
						"default": "Off",
						"enum": [
							"Off",
							"Copilot",
							"Autopilot"
						],
						"enumDescriptions": [
							"Disable this permission.",
							"Require approval before execution.",
							"Execute without oversight."
						],
						"markdownDescription": "Allow Neuro to push, pull and fetch commits.\nAlso requires [Git Operations](vscode://settings/neuropilot.permission.gitOperations) permission to be enabled.\n\nRequires [reloading permissions](command:neuropilot.reloadPermissions) if turned from \"on\" to off, and vice versa."
					},
					"neuropilot.permission.editRemoteData": {
						"type": "string",
						"default": "Off",
						"enum": [
							"Off",
							"Copilot",
							"Autopilot"
						],
						"enumDescriptions": [
							"Disable this permission.",
							"Require approval before execution.",
							"Execute without oversight."
						],
						"markdownDescription": "Allow Neuro to add, remove and rename remotes.\nAlso requires [Git Operations](vscode://settings/neuropilot.permission.gitOperations) & [Git Remotes](vscode://settings/neuropilot.permission.gitRemotes) permissions to be enabled.\n\nRequires [reloading permissions](command:neuropilot.reloadPermissions) if turned from \"on\" to off, and vice versa."
					},
					"neuropilot.permission.gitConfigs": {
						"type": "string",
						"default": "Off",
						"enum": [
							"Off",
							"Copilot",
							"Autopilot"
						],
						"enumDescriptions": [
							"Disable this permission.",
							"Require approval before execution.",
							"Execute without oversight."
						],
						"markdownDescription": "Allow Neuro to view and edit Git configuration in the workspace.\nAlso requires [Git Operations](vscode://settings/neuropilot.permission.gitOperations) permission to be enabled.\n\nRequires [reloading permissions](command:neuropilot.reloadPermissions) if turned from \"on\" to off, and vice versa."
					},
					"neuropilot.permission.terminalAccess": {
						"type": "string",
						"default": "Off",
						"enum": [
							"Off",
							"Copilot",
							"Autopilot"
						],
						"enumDescriptions": [
							"Disable this permission.",
							"Require approval before execution.",
							"Execute without oversight."
						],
						"markdownDescription": "Allow Neuro __direct terminal access__. Be very careful with this.\nRequires [reloading permissions](command:neuropilot.reloadPermissions) if turned from \"on\" to off, and vice versa."
					},
					"neuropilot.permission.accessLintingAnalysis": {
						"type": "string",
						"default": "Off",
						"enum": [
							"Off",
							"Copilot",
							"Autopilot"
						],
						"enumDescriptions": [
							"Disable this permission.",
							"Require approval before execution.",
							"Execute without oversight."
						],
						"markdownDescription": "Allow Neuro to get access to linting problems within loaded files.\n\nRequires [reloading permissions](command:neuropilot.reloadPermissions) if turned from \"on\" to off, and vice versa."
					},
					"neuropilot.showTimeOnTerminalStart": {
						"type": "boolean",
						"default": true,
						"markdownDescription": "Display the date and time of when a terminal is started by Neuro."
					},
					"neuropilot.terminalContextDelay": {
						"type": "number",
						"default": 400,
						"markdownDescription": "The time in ms to wait for the terminal to print more output before sending context to Neuro. This is to prevent sending multiple context messages if the terminal doesn't print fast enough."
					},
					"neuropilot.allowUnsafePaths": {
						"type": "boolean",
						"default": false,
						"markdownDescription": "Allow Neuro to view & edit files and folders in unsafe paths. These include:\n- files/folders starting with a '.'\n- parent directories and directories outside the workspace\n- Environmental variables\n\nNote that your include/exclude patterns are still respected."
					},
					"neuropilot.allowRunningAllTasks": {
						"type": "boolean",
						"default": false,
						"markdownDescription": "Allow Neuro to run all tasks regardless of their prefix in their 'detail' key."
					},
					"neuropilot.sendNewLintingProblemsOn": {
						"type": "string",
						"default": "off",
						"description": "If a new linting problem appears, on what condition should it be sent to Neuro?",
						"enum": [
							"off",
							"inCurrentFile",
							"inWorkspace"
						],
						"enumDescriptions": [
							"Only when Neuro explicitly checks for it.",
							"If a new problem appears in the file she is currently viewing.",
							"When a new problem appears anywhere in the workspace."
						]
					},
					"neuropilot.sendSaveNotifications": {
						"type": "boolean",
						"default": true,
						"markdownDescription": "Automatically send save notifications to Neuro."
					},
					"neuropilot.requestExpiryTimeout": {
						"type": "number",
						"default": 0,
						"markdownDescription": "The time to wait (in milliseconds) before automatically rejecting Copilot-mode action requests from Neuro.\nSetting this to 0 will cause the requests to never expire."
					},
					"neuropilot.hideCopilotRequests": {
						"type": "boolean",
						"default": false,
						"markdownDescription": "Don't immediately show Copilot-mode action requests, requiring clicking the status bar item to reveal them."
					},
					"neuropilot.cursorFollowsNeuro": {
						"type": "boolean",
						"default": false,
						"markdownDescription": "Make the real cursor follow Neuro's cursor."
					},
					"neuropilot.defaultOpenDocsWindow": {
						"type": "string",
						"default": "ask",
						"enum": [
							"ask",
							"alwaysBrowser",
							"alwaysWebView"
						],
						"enumItemLabels": [
							"Ask where to open",
							"Always open in browser",
							"Always open in a WebView"
						],
						"enumDescriptions": [
							"Always ask where to open the docs",
							"Always open docs in your browser",
							"Always open docs in a new WebView window"
						],
						"markdownDescription": "Choose where to open docs links.\n\nThis applies to both docs commands."
					}
				}
			}
		],
		"icons": {
			"neuropilot-logo": {
				"description": "NeuroPilot logo",
				"default": {
					"fontPath": "icons.woff",
					"fontCharacter": "\\E900"
				}
			},
			"neuropilot-heart": {
				"description": "NeuroPilot heart",
				"default": {
					"fontPath": "icons.woff",
					"fontCharacter": "\\E901"
				}
			}
		}
	},
	"capabilities": {
		"virtualWorkspaces": {
			"supported": "limited",
			"description": "In certain virtual workspace scenarios (namely Web), Terminal, Tasks, Git support and Copilot Chat mode is not available."
		},
		"untrustedWorkspaces": {
			"supported": "limited",
			"description": "Terminals and Tasks access will be forcefully disabled for Neuro. She will also be unable to access Neuro-unsafe paths and won't have all tasks registered.",
			"restrictedConfigurations": [
				"neuropilot.permission.directTerminalAccess",
				"neuropilot.permission.runTasks",
				"neuropilot.terminals",
				"neuropilot.allowRunningAllTasks",
				"neuropilot.allowUnsafePaths"
			]
		}
	},
	"scripts": {
		"vscode:prepublish": "npm run build",
		"build": "npm run types && node esbuild.mjs",
		"compile": "cross-env NODE_ENV=0 npm run build",
		"package": "cross-env NODE_ENV=1 npm run build",
		"lint": "eslint --fix",
<<<<<<< HEAD
		"watch": "tsc -watch -p ./",
		"test": "vscode-test --coverage",
		"prepare": "husky"
=======
		"test": "vscode-test",
		"prepare": "husky",
		"types": "npm-run-all -p build:*:tsc",
		"types:watch": "npm-run-all -p watch:*:tsc",
		"build:web": "npm-run-all -p build:web:*",
		"build:desktop": "npm-run-all -p build:desktop:*",
		"build:web:esbuild": "node esbuild.mjs --mode web",
		"build:web:tsc": "tsc --noEmit --project tsconfig.web.json",
		"build:desktop:esbuild": "node esbuild.mjs --mode desktop",
		"build:desktop:tsc": "tsc --noEmit --project tsconfig.app.json",
		"watch:web": "npm-run-all -p watch:web:*",
		"watch:desktop": "npm-run-all -p watch:desktop:*",
		"watch:web:esbuild": "node esbuild.mjs --watch --mode web",
		"watch:web:tsc": "tsc --noEmit --watch --project tsconfig.web.json",
		"watch:desktop:esbuild": "node esbuild.mjs --watch --mode desktop",
		"watch:desktop:tsc": "tsc --noEmit --watch --project tsconfig.app.json"
>>>>>>> c2675a43
	},
	"devDependencies": {
		"@eslint/js": "^9.13.0",
		"@stylistic/eslint-plugin": "^2.9.0",
		"@types/eslint__js": "^8.42.3",
		"@types/glob-to-regexp": "^0.4.4",
		"@types/node": "^20",
		"@types/rewire": "^2.5.30",
		"@types/vscode": "^1.95.0",
		"@types/ws": "^8.18.0",
<<<<<<< HEAD
		"@vscode/test-cli": "^0.0.11",
		"@vscode/test-electron": "^2.5.2",
		"eslint": "^9.13.0",
		"eslint-plugin-unicorn": "^59.0.1",
		"glob": "^11.0.3",
		"husky": "^9.1.7",
		"ts-mockito": "^2.6.1",
=======
		"@vscode/vsce": "^3.6.0",
		"chalk": "^5.4.1",
		"cross-env": "^7.0.3",
		"esbuild": "^0.25.5",
		"esbuild-plugin-polyfill-node": "^0.3.0",
		"eslint": "^9.13.0",
		"eslint-plugin-unicorn": "^60.0.0",
		"husky": "^9.1.7",
		"npm-run-all": "^4.1.5",
		"ts-loader": "^9.5.2",
>>>>>>> c2675a43
		"typescript": "^5.8.2",
		"typescript-eslint": "^8.26.0"
	},
	"dependencies": {
		"glob-to-regexp": "^0.4.1",
		"jsonschema": "^1.5.0",
		"neuro-game-sdk": "^1.0.5"
	}
}<|MERGE_RESOLUTION|>--- conflicted
+++ resolved
@@ -625,12 +625,7 @@
 		"compile": "cross-env NODE_ENV=0 npm run build",
 		"package": "cross-env NODE_ENV=1 npm run build",
 		"lint": "eslint --fix",
-<<<<<<< HEAD
-		"watch": "tsc -watch -p ./",
 		"test": "vscode-test --coverage",
-		"prepare": "husky"
-=======
-		"test": "vscode-test",
 		"prepare": "husky",
 		"types": "npm-run-all -p build:*:tsc",
 		"types:watch": "npm-run-all -p watch:*:tsc",
@@ -646,7 +641,6 @@
 		"watch:web:tsc": "tsc --noEmit --watch --project tsconfig.web.json",
 		"watch:desktop:esbuild": "node esbuild.mjs --watch --mode desktop",
 		"watch:desktop:tsc": "tsc --noEmit --watch --project tsconfig.app.json"
->>>>>>> c2675a43
 	},
 	"devDependencies": {
 		"@eslint/js": "^9.13.0",
@@ -657,15 +651,8 @@
 		"@types/rewire": "^2.5.30",
 		"@types/vscode": "^1.95.0",
 		"@types/ws": "^8.18.0",
-<<<<<<< HEAD
 		"@vscode/test-cli": "^0.0.11",
 		"@vscode/test-electron": "^2.5.2",
-		"eslint": "^9.13.0",
-		"eslint-plugin-unicorn": "^59.0.1",
-		"glob": "^11.0.3",
-		"husky": "^9.1.7",
-		"ts-mockito": "^2.6.1",
-=======
 		"@vscode/vsce": "^3.6.0",
 		"chalk": "^5.4.1",
 		"cross-env": "^7.0.3",
@@ -673,10 +660,11 @@
 		"esbuild-plugin-polyfill-node": "^0.3.0",
 		"eslint": "^9.13.0",
 		"eslint-plugin-unicorn": "^60.0.0",
+		"glob": "^11.0.3",
 		"husky": "^9.1.7",
+		"ts-mockito": "^2.6.1",
 		"npm-run-all": "^4.1.5",
 		"ts-loader": "^9.5.2",
->>>>>>> c2675a43
 		"typescript": "^5.8.2",
 		"typescript-eslint": "^8.26.0"
 	},
