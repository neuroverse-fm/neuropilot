--- conflicted
+++ resolved
@@ -486,6 +486,11 @@
 							"L. {n}: "
 						]
 					},
+					"neuropilot.enableCancelEvents": {
+						"type": "boolean",
+						"default": true,
+						"markdownDescription": "Whether to enable cancellation events for RCE. See [this docs page](https://vsc-neuropilot.github.io/docs/references/rce#cancellation-events)"
+					},
 					"neuropilot.permission.openFiles": {
 						"type": "string",
 						"default": "Off",
@@ -729,34 +734,7 @@
 							"**/venv/**",
 							"CNAME"
 						],
-<<<<<<< HEAD
-						"markdownEnumDescriptions": [
-							"Cursor position will not be mentioned to Neuro",
-							"\"Cursor position denoted by `<<<|>>>`\"",
-							"\"Cursor is at 198:4\"",
-							"\"Cursor is at 198:4, denoted by `<<<|>>>`\""
-						]
-					},
-					"neuropilot.lineNumberContextFormat": {
-						"type": "string",
-						"default": "",
-						"markdownDescription": "The format to use for line numbers in context messages. This format will be prepended to every line. Use `{n}` for the line number. Edit in settings.json for examples.",
-						"examples": [
-							"",
-							"{n} ",
-							"{n}|",
-							"{n}: ",
-							"/* {n} */ ",
-							"L. {n}: "
-						]
-					},
-					"neuropilot.enableCancelEvents": {
-						"type": "boolean",
-						"default": true,
-						"markdownDescription": "Whether to enable cancellation events for RCE. See [this docs page](https://vsc-neuropilot.github.io/docs/references/rce#cancellation-events)"
-=======
 						"markdownDescription": "A case-sensitive glob pattern for files Neuro is not allowed to open. Applied after the include pattern. Patterns without a slash will match any file or folder with that name."
->>>>>>> 8b2bfa2e
 					}
 				}
 			}
