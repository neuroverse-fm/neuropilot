{
	"name": "neuropilot-base",
	"displayName": "NeuroPilot",
	"private": true,
	"description": "Allows Neuro-sama to either act as a companion/copilot or control Visual Studio Code by herself.",
	"icon": "assets/heart-xaendril.png",
	"version": "2.2.0",
	"publisher": "VSC-NeuroPilot",
	"repository": "https://github.com/VSC-NeuroPilot/neuropilot",
	"homepage": "https://vsc-neuropilot.github.io/neuropilot",
	"license": "MIT",
	"engines": {
		"vscode": "^1.95.0"
	},
	"categories": [
		"AI",
		"Programming Languages",
		"Machine Learning"
	],
	"activationEvents": [
		"onStartupFinished"
	],
	"qna": false,
	"main": "./out/desktop/extension.js",
	"browser": "./out/web/extension.js",
	"contributes": {
		"chatParticipants": [
			{
				"id": "neuropilot.api",
				"name": "neuroapi",
				"fullName": "Neuro API (custom name selected)",
				"description": "Chat with the connected server",
				"when": "config.neuropilot.currentlyAsNeuroAPI != 'Neuro' && config.neuropilot.currentlyAsNeuroAPI != 'Evil'",
				"isSticky": true,
				"commands": [
					{
						"name": "fix",
						"description": "Ask the server to fix an error"
					},
					{
						"name": "explain",
						"description": "Ask the server to explain something in your code"
					}
				]
			},
			{
				"id": "neuropilot.neuro",
				"name": "neuro",
				"fullName": "Neuro-sama",
				"description": "Chat with Neuro-sama",
				"when": "config.neuropilot.currentlyAsNeuroAPI == 'Neuro'",
				"isSticky": true,
				"commands": [
					{
						"name": "fix",
						"description": "Ask Neuro to fix an error"
					},
					{
						"name": "explain",
						"description": "Ask Neuro to explain something in your code"
					}
				]
			},
			{
				"id": "neuropilot.evil",
				"name": "evil",
				"fullName": "Evil Neuro",
				"description": "Chat with Evil Neuro",
				"when": "config.neuropilot.currentlyAsNeuroAPI === 'Evil'",
				"isSticky": true,
				"commands": [
					{
						"name": "fix",
						"description": "Ask Evil to fix an error"
					},
					{
						"name": "explain",
						"description": "Ask Evil to explain something in your code"
					}
				]
			}
		],
		"commands": [
			{
				"command": "neuropilot.reconnect",
				"title": "Reconnect",
				"category": "NeuroPilot"
			},
			{
				"command": "neuropilot.disconnect",
				"title": "Disconnect",
				"category": "NeuroPilot"
			},
			{
				"command": "neuropilot.moveNeuroCursorHere",
				"title": "Move Neuro's Cursor Here",
				"category": "NeuroPilot"
			},
			{
				"command": "neuropilot.sendCurrentFile",
				"title": "Send Current File As Context",
				"category": "NeuroPilot"
			},
			{
				"command": "neuropilot.giveCookie",
				"title": "Give Cookie",
				"category": "NeuroPilot"
			},
			{
				"command": "neuropilot.reloadPermissions",
				"title": "Reload Permissions",
				"category": "NeuroPilot"
			},
			{
				"command": "neuropilot.disableAllPermissions",
				"title": "Disable All Permissions",
				"category": "NeuroPilot"
			},
			{
				"command": "neuropilot.acceptRceRequest",
				"title": "Accept Neuro's Request",
				"category": "NeuroPilot"
			},
			{
				"command": "neuropilot.denyRceRequest",
				"title": "Deny Neuro's Request",
				"category": "NeuroPilot"
			},
			{
				"command": "neuropilot.revealRceNotification",
				"title": "Reveal Neuro's Request",
				"category": "NeuroPilot"
			},
			{
				"command": "neuropilot.fixWithNeuro",
				"title": "Ask Neuro to fix",
				"category": "NeuroPilot"
			},
			{
				"command": "neuropilot.explainWithNeuro",
				"title": "Ask Neuro to explain",
				"category": "NeuroPilot"
			},
			{
				"command": "neuropilot.switchNeuroAPIUser",
				"title": "Switch Neuro API user name",
				"category": "NeuroPilot"
			},
			{
				"command": "neuropilot.refreshExtensionDependencyState",
				"title": "Refresh extension dependencies (workaround, will be deprecated soon)",
				"category": "NeuroPilot"
			},
			{
				"command": "neuropilot.showDocsHomepage",
				"title": "Open the docs site",
				"category": "NeuroPilot"
			},
			{
				"command": "neuropilot.openSpecificDocsPage",
				"title": "Open a specific page in the docs",
				"category": "NeuroPilot"
			},
			{
				"command": "neuropilot.sendSelectionToNeuro",
				"title": "Send selection to Neuro",
				"category": "NeuroPilot",
				"enablement": "editorHasSelection"
			}
		],
		"configuration": [
			{
				"title": "NeuroPilot",
				"properties": {
					"neuropilot.websocketUrl": {
						"type": "string",
						"description": "The URL to connect to the Neuro API",
						"deprecationMessage": "This setting has been moved to `neuropilot.connection.websocketUrl`"
					},
					"neuropilot.gameName": {
						"type": "string",
						"description": "The name to use for this \"game\"",
						"deprecationMessage": "This setting has been moved to `neuropilot.connection.gameName`"
					},
					"neuropilot.initialContext": {
						"type": "string",
						"description": "The initial context to sent to Neuro-sama (or whatever is connected to NeuroPilot)",
						"deprecationMessage": "This setting has been moved to `neuropilot.connection.initialContext`",
						"editPresentation": "multilineText"
					},
					"neuropilot.currentlyAsNeuroAPI": {
						"type": "string",
						"markdownDescription": "Who is currently acting as the Neuro API server?\nThis only changes the name in certain areas (such as Copilot-mode requests or Git commit messages) due to limitations.\n\nYou can add custom characters using `settings.json` if you ignore the lint error from VS Code.\n\n(Most) names mentioned here are not associated with NeuroPilot.",
						"default": "Neuro",
						"enum": [
							"Neuro",
							"Evil",
							"Randy",
							"Jippity",
							"Tony",
							"Gary"
						],
						"enumDescriptions": [
							"#1 at osu!",
							"Evil, but actually nice.",
							"Random Dot Range (Alex)",
							"A GPT model (EnterpriseScratchDev)",
							"The human operator (Pasu4)",
							"Literally in your computer walls (Govorunb)"
						]
					},
					"neuropilot.docsURL": {
						"type": "string",
						"default": "https://vsc-neuropilot.github.io/docs",
						"markdownDescription": "If you're using a mirror of the docs site, put its URL here.\n\nYou will most likely not need to change this, unless you are modifying the docs themselves."
					},
					"neuropilot.beforeContext": {
						"type": "integer",
						"default": 500,
						"description": "The number of lines before the cursor position to include as context when editing a file or sending a completion request"
					},
					"neuropilot.afterContext": {
						"type": "integer",
						"default": 500,
						"description": "The number of lines after the cursor position to include as context when editing a file or sending a completion request"
					},
					"neuropilot.maxCompletions": {
						"type": "integer",
						"default": 3,
						"description": "The maximum number of completions to request"
					},
					"neuropilot.completionTrigger": {
						"type": "string",
						"default": "invokeOnly",
						"description": "When to trigger completions",
						"enum": [
							"off",
							"invokeOnly",
							"automatic"
						],
						"enumDescriptions": [
							"Disable inline completion suggestions",
							"Only request completions when the user explicitly invokes the completion provider",
							"Automatically request completions when the user stops typing"
						]
					},
					"neuropilot.timeout": {
						"type": "integer",
						"default": 10000,
						"description": "The timeout in milliseconds for completions and chat responses in ms"
					},
					"neuropilot.includePattern": {
						"type": "string",
						"markdownDescription": "A case-sensitive glob pattern for files Neuro is allowed to open, i.e. she will be unable to open files that don't match this pattern. Separate multiple patterns with a newline. Patterns without a slash will match any file or folder with that name.",
						"editPresentation": "multilineText",
						"markdownDeprecationMessage": "This setting has been moved to `neuropilot.access.includePattern`."
					},
					"neuropilot.excludePattern": {
						"type": "string",
						"markdownDescription": "A case-sensitive glob pattern for files Neuro is not allowed to open. Applied after the include pattern. Files and folders beginning with a dot are always excluded, regardless of this setting. Separate multiple patterns with a newline. Patterns without a slash will match any file or folder with that name.",
						"editPresentation": "multilineText",
						"markdownDeprecationMessage": "This setting has been moved to `neuropilot.access.excludePattern`."
					},
					"neuropilot.terminals": {
						"type": "array",
						"items": {
							"type": "object",
							"properties": {
								"name": {
									"type": "string",
									"description": "The name Neuro can reference this terminal by"
								},
								"path": {
									"type": "string",
									"description": "The path to the terminal executable"
								},
								"args": {
									"type": "array",
									"items": {
										"type": "string"
									},
									"description": "The arguments to pass to the terminal executable"
								}
							},
							"required": [
								"name",
								"path"
							],
							"additionalProperties": false
						},
						"markdownDescription": "A list of terminals Neuro can use.\nChanging this requires a [permission reload](command:neuropilot.reloadPermissions).",
						"default": [
							{
								"name": "PowerShell",
								"path": "C:\\Windows\\System32\\WindowsPowerShell\\v1.0\\powershell.exe",
								"args": []
							},
							{
								"name": "Command Prompt",
								"path": "C:\\Windows\\System32\\cmd.exe",
								"args": [
									"/K"
								]
							},
							{
								"name": "Git Bash",
								"path": "C:\\Program Files\\Git\\bin\\bash.exe",
								"args": [
									"-i"
								]
							}
						]
					},
					"neuropilot.showTimeOnTerminalStart": {
						"type": "boolean",
						"default": true,
						"markdownDescription": "Display the date and time of when a terminal is started by Neuro."
					},
					"neuropilot.terminalContextDelay": {
						"type": "number",
						"default": 400,
						"markdownDescription": "The time in ms to wait for the terminal to print more output before sending context to Neuro. This is to prevent sending multiple context messages if the terminal doesn't print fast enough."
					},
					"neuropilot.allowUnsafePaths": {
						"type": "boolean",
						"markdownDescription": "Allow Neuro to view & edit files and folders in unsafe paths. These include:\n- files/folders starting with a '.'\n- parent directories and directories outside the workspace\n- Environmental variables\n\nNote that your include/exclude patterns are still respected.",
						"markdownDeprecationMessage": "This setting is no longer used. Please use the more granular access permissions such as `neuropilot.access.dotFiles` and `neuropilot.access.externalFiles`."
					},
					"neuropilot.allowRunningAllTasks": {
						"type": "boolean",
						"markdownDescription": "Allow Neuro to run all tasks regardless of their prefix in their 'detail' key.",
						"markdownDeprecationMessage": "This setting has been moved to neuropilot.actions.allowRunningAllTasks."
					},
					"neuropilot.sendNewLintingProblemsOn": {
						"type": "string",
						"default": "off",
						"description": "If a new linting problem appears, on what condition should it be sent to Neuro?",
						"enum": [
							"off",
							"inCurrentFile",
							"inWorkspace"
						],
						"enumItemLabels": [
							"When manually checked",
							"If it's in the current file",
							"If it's any Neuro-safe file in the workspace"
						],
						"enumDescriptions": [
							"Only when Neuro explicitly checks for it.",
							"If a new problem appears in the file she is currently viewing.",
							"When a new problem appears anywhere in the workspace."
						]
					},
					"neuropilot.sendSaveNotifications": {
						"type": "boolean",
						"default": true,
						"markdownDescription": "Automatically send save notifications to Neuro."
					},
					"neuropilot.requestExpiryTimeout": {
						"type": "number",
						"default": 0,
						"markdownDescription": "The time to wait (in milliseconds) before automatically rejecting Copilot-mode action requests from Neuro.\nSetting this to 0 will cause the requests to never expire."
					},
					"neuropilot.hideCopilotRequests": {
						"type": "boolean",
						"markdownDescription": "Don't immediately show Copilot-mode action requests, requiring clicking the status bar item to reveal them.",
						"markdownDeprecationMessage": "This setting has been moved to neuropilot.actions.hideCopilotRequests."
					},
					"neuropilot.cursorFollowsNeuro": {
						"type": "boolean",
						"default": false,
						"markdownDescription": "Make the real cursor follow Neuro's cursor."
					},
					"neuropilot.defaultOpenDocsWindow": {
						"type": "string",
						"default": "ask",
						"enum": [
							"ask",
							"alwaysBrowser",
							"alwaysWebView"
						],
						"enumItemLabels": [
							"Ask where to open",
							"Always open in browser",
							"Always open in a WebView"
						],
						"enumDescriptions": [
							"Always ask where to open the docs",
							"Always open docs in your browser",
							"Always open docs in a new WebView window"
						],
						"markdownDescription": "Choose where to open docs links.\n\nThis applies to both docs commands."
					},
					"neuropilot.disabledActions": {
						"type": "array",
						"items": {
							"type": "string",
							"enum": [
								"abort_merge",
								"add_file_to_git",
								"add_git_remote",
								"create_file",
								"create_folder",
								"delete_file_or_folder",
								"delete_git_branch",
								"delete_lines",
								"delete_tag",
								"delete_text",
								"diff_files",
								"diff_patch",
								"execute_in_terminal",
								"fetch_git_commits",
								"find_text",
								"get_content",
								"get_currently_running_shells",
								"get_cursor",
								"get_file_lint_problems",
								"get_files",
								"get_folder_lint_problems",
								"get_git_config",
								"get_user_selection",
								"get_workspace_lint_problems",
								"git_blame",
								"git_log",
								"git_status",
								"highlight_lines",
								"init_git_repo",
								"insert_lines",
								"insert_text",
								"kill_terminal_process",
								"make_git_commit",
								"merge_to_current_branch",
								"new_git_branch",
								"open_file",
								"place_cursor",
								"pull_git_commits",
								"push_git_commits",
								"read_file",
								"remove_file_from_git",
								"remove_git_remote",
								"rename_file_or_folder",
								"rename_git_remote",
								"replace_text",
								"replace_user_selection",
								"request_cookie",
								"rewrite_all",
								"rewrite_lines",
								"save",
								"set_git_config",
								"switch_git_branch",
								"tag_head",
								"terminate_task",
								"undo"
							]
						},
						"markdownDescription": "List of action names that Neuro can't use, regardless of other permission settings.\n\nRequires [reloading permissions](command:neuropilot.reloadPermissions) if changed.",
						"markdownDeprecationMessage": "This setting has moved to neuropilot.actions.disabledActions"
					},
					"neuropilot.sendContentsOnFileChange": {
						"type": "boolean",
						"default": true,
						"markdownDescription": "Send contents of a file to Neuro when you switch to it? If false, Neuro will still know what file you switched to, but won't get the contents. Neuro will never get the contents or the name of files that aren't Neuro-safe."
					},
					"neuropilot.cursorPositionContextStyle": {
						"type": "string",
						"default": "inline",
						"markdownDescription": "The style to use for specifying the cursor position in context messages.",
						"enum": [
							"off",
							"inline",
							"lineAndColumn",
							"both"
						],
						"enumItemLabels": [
							"Off",
							"Inline",
							"Line and column",
							"Inline + Line and column"
						],
						"markdownEnumDescriptions": [
							"Cursor position will not be mentioned to Neuro",
							"\"Cursor position denoted by `<<<|>>>`\"",
							"\"Cursor is at 198:4\"",
							"\"Cursor is at 198:4, denoted by `<<<|>>>`\""
						]
					},
					"neuropilot.lineNumberContextFormat": {
						"type": "string",
						"default": "",
						"markdownDescription": "The format to use for line numbers in context messages. This format will be prepended to every line. Use `{n}` for the line number. Edit in settings.json for examples.",
						"examples": [
							"",
							"{n} ",
							"{n}|",
							"{n}: ",
							"/* {n} */ ",
							"L. {n}: "
						]
					},
					"neuropilot.enableCancelEvents": {
						"type": "boolean",
						"markdownDescription": "Whether to enable cancellation events for RCE. See [this docs page](https://vsc-neuropilot.github.io/docs/references/rce#cancellation-events).",
						"markdownDeprecationMessage": "This setting has been moved to neuropilot.actions.enableCancelEvents."
					},
					"neuropilot.permission.openFiles": {
						"type": "string",
						"default": "Off",
						"enum": [
							"Off",
							"Copilot",
							"Autopilot"
						],
						"enumDescriptions": [
							"Disable this permission.",
							"Require approval before execution.",
							"Execute without oversight."
						],
						"markdownDescription": "Let Neuro open files in the workspace. For security reasons, Neuro cannot open anything that starts with a dot or has a parent folder that starts with a dot (e.g. `.git`, `.vscode`, ...), unless you enable Allow Unsafe Paths."
					},
					"neuropilot.permission.editActiveDocument": {
						"type": "string",
						"default": "Off",
						"enum": [
							"Off",
							"Copilot",
							"Autopilot"
						],
						"enumDescriptions": [
							"Disable this permission.",
							"Require approval before execution.",
							"Execute without oversight."
						],
						"markdownDescription": "Let Neuro edit the active file directly."
					},
					"neuropilot.permission.create": {
						"type": "string",
						"default": "Off",
						"enum": [
							"Off",
							"Copilot",
							"Autopilot"
						],
						"enumDescriptions": [
							"Disable this permission.",
							"Require approval before execution.",
							"Execute without oversight."
						],
						"markdownDescription": "Let Neuro create new files and folders in the workspace."
					},
					"neuropilot.permission.rename": {
						"type": "string",
						"default": "Off",
						"enum": [
							"Off",
							"Copilot",
							"Autopilot"
						],
						"enumDescriptions": [
							"Disable this permission.",
							"Require approval before execution.",
							"Execute without oversight."
						],
						"markdownDescription": "Let Neuro rename files and folders in the workspace."
					},
					"neuropilot.permission.delete": {
						"type": "string",
						"default": "Off",
						"enum": [
							"Off",
							"Copilot",
							"Autopilot"
						],
						"enumDescriptions": [
							"Disable this permission.",
							"Require approval before execution.",
							"Execute without oversight."
						],
						"markdownDescription": "Let Neuro delete files and folders in the workspace."
					},
					"neuropilot.permission.runTasks": {
						"type": "string",
						"default": "Off",
						"enum": [
							"Off",
							"Copilot",
							"Autopilot"
						],
						"enumDescriptions": [
							"Disable this permission.",
							"Require approval before execution.",
							"Execute without oversight."
						],
						"markdownDescription": "Let Neuro run workspace tasks defined in `tasks.json`."
					},
					"neuropilot.permission.requestCookies": {
						"type": "string",
						"default": "Copilot",
						"enum": [
							"Off",
							"Copilot",
							"Autopilot"
						],
						"enumDescriptions": [
							"Disable this permission.",
							"Require approval before execution.",
							"Execute without oversight."
						],
						"markdownDescription": "Neuro may ask for cookies while coding."
					},
					"neuropilot.permission.gitOperations": {
						"type": "string",
						"default": "Off",
						"enum": [
							"Off",
							"Copilot",
							"Autopilot"
						],
						"enumDescriptions": [
							"Disable this permission.",
							"Require approval before execution.",
							"Execute without oversight."
						],
						"markdownDescription": "Allow Neuro to perform Git operations in the workspace."
					},
					"neuropilot.permission.gitTags": {
						"type": "string",
						"default": "Off",
						"enum": [
							"Off",
							"Copilot",
							"Autopilot"
						],
						"enumDescriptions": [
							"Disable this permission.",
							"Require approval before execution.",
							"Execute without oversight."
						],
						"markdownDescription": "Allow Neuro to create and delete tags in Git repositories.\nAlso requires [Git Operations](vscode://settings/neuropilot.permission.gitOperations) permission to be enabled."
					},
					"neuropilot.permission.gitRemotes": {
						"type": "string",
						"default": "Off",
						"enum": [
							"Off",
							"Copilot",
							"Autopilot"
						],
						"enumDescriptions": [
							"Disable this permission.",
							"Require approval before execution.",
							"Execute without oversight."
						],
						"markdownDescription": "Allow Neuro to push, pull and fetch commits.\nAlso requires [Git Operations](vscode://settings/neuropilot.permission.gitOperations) permission to be enabled."
					},
					"neuropilot.permission.editRemoteData": {
						"type": "string",
						"default": "Off",
						"enum": [
							"Off",
							"Copilot",
							"Autopilot"
						],
						"enumDescriptions": [
							"Disable this permission.",
							"Require approval before execution.",
							"Execute without oversight."
						],
						"markdownDescription": "Allow Neuro to add, remove and rename remotes.\nAlso requires [Git Operations](vscode://settings/neuropilot.permission.gitOperations) & [Git Remotes](vscode://settings/neuropilot.permission.gitRemotes) permissions to be enabled."
					},
					"neuropilot.permission.gitConfigs": {
						"type": "string",
						"default": "Off",
						"enum": [
							"Off",
							"Copilot",
							"Autopilot"
						],
						"enumDescriptions": [
							"Disable this permission.",
							"Require approval before execution.",
							"Execute without oversight."
						],
						"markdownDescription": "Allow Neuro to view and edit Git configuration in the workspace.\nAlso requires [Git Operations](vscode://settings/neuropilot.permission.gitOperations) permission to be enabled."
					},
					"neuropilot.permission.terminalAccess": {
						"type": "string",
						"default": "Off",
						"enum": [
							"Off",
							"Copilot",
							"Autopilot"
						],
						"enumDescriptions": [
							"Disable this permission.",
							"Require approval before execution.",
							"Execute without oversight."
						],
						"markdownDescription": "Allow Neuro __direct terminal access__. Be very careful with this."
					},
					"neuropilot.permission.accessLintingAnalysis": {
						"type": "string",
						"default": "Off",
						"enum": [
							"Off",
							"Copilot",
							"Autopilot"
						],
						"enumDescriptions": [
							"Disable this permission.",
							"Require approval before execution.",
							"Execute without oversight."
						],
						"markdownDescription": "Allow Neuro to get access to linting problems within loaded files."
					},
					"neuropilot.permission.getUserSelection": {
						"type": "string",
						"default": "Off",
						"enum": [
							"Off",
							"Copilot",
							"Autopilot"
						],
						"enumDescriptions": [
							"Disable this permission.",
							"Require approval before execution.",
							"Execute without oversight."
						],
						"markdownDescription": "Allow Neuro to see your cursor position and selection within Neuro-safe files."
					},
					"neuropilot.access.dotFiles": {
						"type": "boolean",
						"default": false,
						"markdownDescription": "Allows Neuro to access files and folders beginning with a dot."
					},
					"neuropilot.access.externalFiles": {
						"type": "boolean",
						"default": false,
						"markdownDescription": "Allows Neuro to access files and folders outside the current workspace."
					},
					"neuropilot.access.environmentVariables": {
						"type": "boolean",
						"default": false,
						"markdownDescription": "Allows Neuro to use environment variables in paths. This probably won't work, this security setting is just in case it somehow does."
					},
					"neuropilot.access.includePattern": {
						"type": "array",
						"items": {
							"type": "string"
						},
						"default": [
							"**/*"
						],
						"markdownDescription": "A case-sensitive list of glob patterns for files Neuro is allowed to open, i.e. she will be unable to open files that don't match this pattern.\n\nPatterns without a slash will match any file or folder with that name."
					},
					"neuropilot.access.excludePattern": {
						"type": "array",
						"items": {
							"type": "string"
						},
						"default": [
							"**/node_modules/**",
							"**/venv/**",
							"CNAME"
						],
						"markdownDescription": "A case-sensitive glob pattern for files Neuro is not allowed to open. Applied after the include pattern. Patterns without a slash will match any file or folder with that name."
					},
					"neuropilot.connection.websocketUrl": {
						"type": "string",
						"default": "ws://localhost:8000",
						"description": "The URL to connect to the Neuro API"
					},
					"neuropilot.connection.gameName": {
						"type": "string",
						"default": "Visual Studio Code",
						"description": "The name to use for this \"game\""
					},
					"neuropilot.connection.initialContext": {
						"type": "string",
						"default": "You are using an extension in Visual Studio Code that allows you to code together with Vedal.",
						"description": "The initial context to sent to Neuro-sama (or whatever is connected to NeuroPilot)",
						"editPresentation": "multilineText"
					},
					"neuropilot.connection.autoConnect": {
						"type": "boolean",
						"default": true,
						"markdownDescription": "Whether to auto-connect to the Neuro API on extension setup."
					},
					"neuropilot.connection.retryInterval": {
						"type": "integer",
						"default": 0,
						"minimum": 0,
						"markdownDescription": "The delay (in ms) between NeuroPilot retrying connections to NeuroPilot.\n\nSet to 0 if you want to retry as soon as possible."
					},
					"neuropilot.connection.retryAmount": {
						"type": "integer",
						"default": 0,
						"minimum": 0,
						"markdownDescription": "The amount of retries to connect to the Neuro API if it fails.\n\nThe amount of tries total will be (this setting) + 1.\n\nSet to 0 to disallow retries."
					},
					"neuropilot.actions.disabledActions": {
						"type": "array",
						"default": [],
						"items": {
							"type": "string",
							"enum": [
								"abort_merge",
								"add_file_to_git",
								"add_git_remote",
								"create_file",
								"create_folder",
								"delete_file_or_folder",
								"delete_git_branch",
								"delete_lines",
								"delete_tag",
								"delete_text",
								"diff_files",
								"diff_patch",
								"execute_in_terminal",
								"fetch_git_commits",
								"find_text",
								"get_content",
								"get_currently_running_shells",
								"get_cursor",
								"get_file_lint_problems",
								"get_files",
								"get_folder_lint_problems",
								"get_git_config",
								"get_user_selection",
								"get_workspace_lint_problems",
								"git_blame",
								"git_log",
								"git_status",
								"highlight_lines",
								"init_git_repo",
								"insert_lines",
								"insert_text",
								"kill_terminal_process",
								"make_git_commit",
								"merge_to_current_branch",
								"new_git_branch",
								"open_file",
								"place_cursor",
								"pull_git_commits",
								"push_git_commits",
								"read_file",
								"remove_file_from_git",
								"remove_git_remote",
								"rename_file_or_folder",
								"rename_git_remote",
								"replace_text",
								"replace_user_selection",
								"request_cookie",
								"rewrite_all",
								"rewrite_lines",
								"save",
								"set_git_config",
								"switch_git_branch",
								"tag_head",
								"terminate_task",
								"undo"
							]
						},
						"markdownDescription": "List of action names that Neuro can't use, regardless of other permission settings.\n\nRequires [reloading permissions](command:neuropilot.reloadPermissions) if changed."
					},
					"neuropilot.actions.hideCopilotRequests": {
						"type": "boolean",
						"default": false,
						"markdownDescription": "Don't immediately show Copilot-mode action requests, requiring clicking the status bar item to reveal them."
					},
					"neuropilot.actions.allowRunningAllTasks": {
						"type": "boolean",
						"default": false,
						"markdownDescription": "Allow Neuro to run all tasks regardless of their prefix in their 'detail' key."
					},
					"neuropilot.actions.enableCancelEvents": {
						"type": "boolean",
						"default": true,
						"markdownDescription": "Whether to enable cancellation events for RCE. See [this docs page](https://vsc-neuropilot.github.io/docs/references/rce#cancellation-events)."
					},
					"neuropilot.actions.experimentalSchemas": {
						"type": "boolean",
						"default": true,
						"markdownDescription": "Whether or not to toggle schemas that may use \"unsupported\" schema properties.\n\nRequires reloading permissions if changed."
					}
				}
			}
		],
		"icons": {
			"neuropilot-logo": {
				"description": "NeuroPilot logo",
				"default": {
					"fontPath": "icons.woff",
					"fontCharacter": "\\E900"
				}
			},
			"neuropilot-heart": {
				"description": "NeuroPilot heart",
				"default": {
					"fontPath": "icons.woff",
					"fontCharacter": "\\E901"
				}
			}
		},
		"menus": {
			"editor/context": [
				{
					"command": "neuropilot.sendSelectionToNeuro",
					"when": "editorHasSelection",
					"group": "navigation"
				}
			]
		}
	},
	"capabilities": {
		"virtualWorkspaces": {
			"supported": "limited",
			"description": "In virtual workspaces, Terminal, Tasks, Git support (restricted on web) and Copilot Chat mode (restricted on web) is not available."
		},
		"untrustedWorkspaces": {
			"supported": "limited",
			"description": "Terminal access, running tasks and accessing unsafe paths will be disabled for Neuro, regardless of settings.",
			"restrictedConfigurations": [
				"neuropilot.permission.terminalAccess",
				"neuropilot.permission.runTasks",
				"neuropilot.terminals",
				"neuropilot.allowRunningAllTasks",
				"neuropilot.access.dotFiles",
				"neuropilot.access.externalFiles",
				"neuropilot.access.environmentVariables"
			]
		}
	},
	"scripts": {
 		"preinstall": "node ./scripts/check-malicious-packages.js",
		"version:changesets": "changeset version --global-changelog",
		"push": "tsx ./dual-publish.ts",
		"vscode:prepublish": "pnpm build",
		"build": "pnpm types && node ./scripts/esbuild.mjs",
		"compile": "cross-env NODE_ENV=0 pnpm build",
		"package": "cross-env NODE_ENV=1 pnpm build",
		"lint": "eslint --fix",
		"test": "npm-run-all -s test:* --continue-on-error",
		"postinstall": "husky",
		"types": "npm-run-all -p build:*:tsc",
		"types:watch": "npm-run-all -p watch:*:tsc",
		"build:web": "npm-run-all -s build:web:*",
		"build:desktop": "npm-run-all -s build:desktop:*",
		"build:web:tsc": "tsc --noEmit --project tsconfig.web.json",
		"build:web:esbuild": "node ./scripts/esbuild.mjs --mode web",
		"build:desktop:tsc": "tsc --noEmit --project tsconfig.app.json",
		"build:desktop:esbuild": "node ./scripts/esbuild.mjs --mode desktop",
		"watch:web": "npm-run-all -p watch:web:*",
		"watch:desktop": "npm-run-all -p watch:desktop:*",
		"watch:web:esbuild": "node ./scripts/esbuild.mjs --watch --mode web",
		"watch:web:tsc": "tsc --noEmit --watch --project tsconfig.web.json",
		"watch:desktop:esbuild": "node ./scripts/esbuild.mjs --watch --mode desktop",
		"watch:desktop:tsc": "tsc --noEmit --watch --project tsconfig.app.json",				
		"test:web": "pnpm run build:web && npm-run-all -s test:web:tsc test:web:esbuild test:web:browser",
		"test:web:tsc": "tsc --noEmit --project test-tsconfigs/tsconfig.web.json",
		"test:web:esbuild": "node ./scripts/esbuild.mjs --mode web --test",
		"test:web:vscode": "vscode-test --coverage --label webUnitTest --coverage-output ./coverage-web",
		"test:web:browser": "pnpm run build:web && npm-run-all -s test:web:browser:*",
		"test:web:browser:tsc": "tsc --noEmit --project test-tsconfigs/tsconfig.web.json",
		"test:web:browser:esbuild": "node ./scripts/esbuild.mjs --mode web --test --web-browser-test",
		"test:web:browser:vscode": "vscode-test-web --headless --extensionDevelopmentPath=. --extensionTestsPath=out/web/test/browser.js test-playground",
		"test:web:browser:open": "npm-run-all -s test:web:browser:open:chromium --continue-on-error",
		"test:web:browser:open:chromium": "vscode-test-web --headless --browser=chromium --extensionDevelopmentPath=. --extensionTestsPath=out/web/test/browser.js test-playground",
		"test:web:browser:open:firefox": "vscode-test-web --headless --browser=firefox --extensionDevelopmentPath=. --extensionTestsPath=out/web/test/browser.js test-playground",
		"test:web:browser:open:webkit": "vscode-test-web --headless --browser=webkit --extensionDevelopmentPath=. --extensionTestsPath=out/web/test/browser.js test-playground",
		"test:web:browser:open:vscode": "vscode-test-web --headless --extensionDevelopmentPath=. --extensionTestsPath=out/web/test/browser.js test-playground",
		"test:desktop": "npm run build:desktop && npm-run-all -s test:desktop:*",
		"test:desktop:tsc": "tsc --noEmit --project test-tsconfigs/tsconfig.app.json",
		"test:desktop:esbuild": "node ./scripts/esbuild.mjs --mode desktop --test",
		"test:desktop:vscode": "vscode-test --coverage --label desktopUnitTest --coverage-output ./coverage-desktop"
	},
	"devDependencies": {
		"@eslint/js": "^9.13.0",
		"@stylistic/eslint-plugin": "^2.9.0",
		"@types/eslint__js": "^8.42.3",
		"@types/glob-to-regexp": "^0.4.4",
		"@types/mocha": "^10.0.10",
		"@types/json-schema": "^7.0.15",
		"@types/node": "^20",
		"@types/vscode": "^1.95.0",
		"@types/ws": "^8.18.0",
<<<<<<< HEAD
		"@vscode/test-cli": "^0.0.11",
		"@vscode/test-electron": "^2.5.2",
		"@vscode/test-web": "^0.0.73",
=======
		"@vscode/test-web": "^0.0.74",
>>>>>>> a72b292a
		"@vscode/vsce": "^3.6.2",
		"chalk": "^5.4.1",
		"cross-env": "^7.0.3",
		"esbuild": "^0.25.5",
		"esbuild-plugin-polyfill-node": "^0.3.0",
		"eslint": "^9.13.0",
		"eslint-plugin-unicorn": "^60.0.0",
		"glob": "^11.0.3",
		"globals": "^16.3.0",
		"husky": "^9.1.7",
		"mocha": "^11.7.1",
		"npm-run-all": "^4.1.5",
		"ovsx": "^0.10.5",
		"playwright": "^1.44.0",
		"ts-mockito": "^2.6.1",
		"typescript": "^5.8.2",
		"typescript-eslint": "^8.26.0"
	},
	"dependencies": {
		"file-type": "^21.0.0",
		"glob-to-regexp": "^0.4.1",
		"jsonschema": "^1.5.0",
		"neuro-game-sdk": "^1.0.5",
		"yaml": "^2.8.1"
	}
}<|MERGE_RESOLUTION|>--- conflicted
+++ resolved
@@ -983,13 +983,9 @@
 		"@types/node": "^20",
 		"@types/vscode": "^1.95.0",
 		"@types/ws": "^8.18.0",
-<<<<<<< HEAD
 		"@vscode/test-cli": "^0.0.11",
 		"@vscode/test-electron": "^2.5.2",
-		"@vscode/test-web": "^0.0.73",
-=======
 		"@vscode/test-web": "^0.0.74",
->>>>>>> a72b292a
 		"@vscode/vsce": "^3.6.2",
 		"chalk": "^5.4.1",
 		"cross-env": "^7.0.3",
