--- conflicted
+++ resolved
@@ -880,11 +880,8 @@
 		"@stylistic/eslint-plugin": "^2.9.0",
 		"@types/eslint__js": "^8.42.3",
 		"@types/glob-to-regexp": "^0.4.4",
-<<<<<<< HEAD
 		"@types/mocha": "^10.0.10",
-=======
 		"@types/json-schema": "^7.0.15",
->>>>>>> 3a61506a
 		"@types/node": "^20",
 		"@types/vscode": "^1.95.0",
 		"@types/ws": "^8.18.0",
