{
	"name": "neuropilot-base",
	"displayName": "NeuroPilot",
	"private": true,
	"description": "Allows Neuro-sama to either act as a companion/copilot or control Visual Studio Code by herself.",
	"icon": "assets/heart-xaendril.png",
	"version": "2.1.1",
	"publisher": "VSC-NeuroPilot",
	"repository": "https://github.com/VSC-NeuroPilot/neuropilot",
	"homepage": "https://vsc-neuropilot.github.io/neuropilot",
	"license": "MIT",
	"engines": {
		"vscode": "^1.95.0"
	},
	"categories": [
		"AI",
		"Programming Languages",
		"Machine Learning"
	],
	"activationEvents": [
		"*"
	],
	"qna": false,
	"main": "./out/desktop/extension.js",
	"browser": "./out/web/extension.js",
	"contributes": {
		"chatParticipants": [
			{
				"id": "neuropilot.api",
				"name": "neuroapi",
				"fullName": "Neuro API (custom name selected)",
				"description": "Chat with the connected server",
				"when": "config.neuropilot.currentlyAsNeuroAPI != 'Neuro' && config.neuropilot.currentlyAsNeuroAPI != 'Evil'",
				"isSticky": true,
				"commands": [
					{
						"name": "fix",
						"description": "Ask the server to fix an error"
					},
					{
						"name": "explain",
						"description": "Ask the server to explain something in your code"
					}
				]
			},
			{
				"id": "neuropilot.neuro",
				"name": "neuro",
				"fullName": "Neuro-sama",
				"description": "Chat with Neuro-sama",
				"when": "config.neuropilot.currentlyAsNeuroAPI == 'Neuro'",
				"isSticky": true,
				"commands": [
					{
						"name": "fix",
						"description": "Ask Neuro to fix an error"
					},
					{
						"name": "explain",
						"description": "Ask Neuro to explain something in your code"
					}
				]
			},
			{
				"id": "neuropilot.evil",
				"name": "evil",
				"fullName": "Evil Neuro",
				"description": "Chat with Evil Neuro",
				"when": "config.neuropilot.currentlyAsNeuroAPI === 'Evil'",
				"isSticky": true,
				"commands": [
					{
						"name": "fix",
						"description": "Ask Evil to fix an error"
					},
					{
						"name": "explain",
						"description": "Ask Evil to explain something in your code"
					}
				]
			}
		],
		"commands": [
			{
				"command": "neuropilot.reconnect",
				"title": "Reconnect",
				"category": "NeuroPilot"
			},
			{
				"command": "neuropilot.moveNeuroCursorHere",
				"title": "Move Neuro's Cursor Here",
				"category": "NeuroPilot"
			},
			{
				"command": "neuropilot.sendCurrentFile",
				"title": "Send Current File As Context",
				"category": "NeuroPilot"
			},
			{
				"command": "neuropilot.giveCookie",
				"title": "Give Cookie",
				"category": "NeuroPilot"
			},
			{
				"command": "neuropilot.reloadPermissions",
				"title": "Reload Permissions",
				"category": "NeuroPilot"
			},
			{
				"command": "neuropilot.disableAllPermissions",
				"title": "Disable All Permissions",
				"category": "NeuroPilot"
			},
			{
				"command": "neuropilot.acceptRceRequest",
				"title": "Accept Neuro's Request",
				"category": "NeuroPilot"
			},
			{
				"command": "neuropilot.denyRceRequest",
				"title": "Deny Neuro's Request",
				"category": "NeuroPilot"
			},
			{
				"command": "neuropilot.revealRceNotification",
				"title": "Reveal Neuro's Request",
				"category": "NeuroPilot"
			},
			{
				"command": "neuropilot.fixWithNeuro",
				"title": "Ask Neuro to fix",
				"category": "NeuroPilot"
			},
			{
				"command": "neuropilot.explainWithNeuro",
				"title": "Ask Neuro to explain",
				"category": "NeuroPilot"
			},
			{
				"command": "neuropilot.switchNeuroAPIUser",
				"title": "Switch Neuro API user name",
				"category": "NeuroPilot"
			},
			{
				"command": "neuropilot.refreshExtensionDependencyState",
				"title": "Refresh extension dependencies (workaround, will be deprecated soon)",
				"category": "NeuroPilot"
			},
			{
				"command": "neuropilot.showDocsHomepage",
				"title": "Open the docs site",
				"category": "NeuroPilot"
			},
			{
				"command": "neuropilot.openSpecificDocsPage",
				"title": "Open a specific page in the docs",
				"category": "NeuroPilot"
			}
		],
		"configuration": [
			{
				"title": "NeuroPilot",
				"properties": {
					"neuropilot.websocketUrl": {
						"type": "string",
						"default": "ws://localhost:8000",
						"description": "The URL to connect to the Neuro API"
					},
					"neuropilot.gameName": {
						"type": "string",
						"default": "Visual Studio Code",
						"description": "The name to use for this \"game\""
					},
					"neuropilot.initialContext": {
						"type": "string",
						"default": "You are using an extension in Visual Studio Code that allows you to code together with Vedal.",
						"description": "The initial context to sent to Neuro-sama (or whatever is connected to NeuroPilot)",
						"editPresentation": "multilineText"
					},
					"neuropilot.currentlyAsNeuroAPI": {
						"type": "string",
						"markdownDescription": "Who is currently acting as the Neuro API server?\nThis only changes the name in certain areas (such as Copilot-mode requests or Git commit messages) due to limitations.\n\nYou can add custom characters using `settings.json` if you ignore the lint error from VS Code.\n\n(Most) names mentioned here are not associated with NeuroPilot.",
						"default": "Neuro",
						"enum": [
							"Neuro",
							"Evil",
							"Randy",
							"Jippity",
							"Tony",
							"Gary"
						],
						"enumDescriptions": [
							"#1 at osu!",
							"Evil, but actually nice.",
							"Random Dot Range (Alex)",
							"A GPT model (EnterpriseScratchDev)",
							"The human operator (Pasu4)",
							"Literally in your computer walls (Govorunb)"
						]
					},
					"neuropilot.docsURL": {
						"type": "string",
						"default": "https://vsc-neuropilot.github.io/docs",
						"markdownDescription": "If you're using a mirror of the docs site, put its URL here.\n\nYou will most likely not need to change this, unless you are modifying the docs themselves."
					},
					"neuropilot.beforeContext": {
						"type": "integer",
						"default": 500,
						"description": "The number of lines before the cursor position to include as context when editing a file or sending a completion request"
					},
					"neuropilot.afterContext": {
						"type": "integer",
						"default": 500,
						"description": "The number of lines after the cursor position to include as context when editing a file or sending a completion request"
					},
					"neuropilot.maxCompletions": {
						"type": "integer",
						"default": 3,
						"description": "The maximum number of completions to request"
					},
					"neuropilot.completionTrigger": {
						"type": "string",
						"default": "invokeOnly",
						"description": "When to trigger completions",
						"enum": [
							"off",
							"invokeOnly",
							"automatic"
						],
						"enumDescriptions": [
							"Disable inline completion suggestions",
							"Only request completions when the user explicitly invokes the completion provider",
							"Automatically request completions when the user stops typing"
						]
					},
					"neuropilot.timeout": {
						"type": "integer",
						"default": 10000,
						"description": "The timeout in milliseconds for completions and chat responses in ms"
					},
					"neuropilot.includePattern": {
						"type": "string",
						"default": "**/*",
<<<<<<< HEAD
						"markdownDescription": "A case-insensitive glob pattern for files Neuro is allowed to open, i.e. she will be unable to open files that don't match this pattern. Separate multiple patterns with a newline. Patterns without a slash will match any file or folder with that name.",
						"editPresentation": "multilineText",
						"markdownDeprecationMessage": "This setting has been moved to `neuropilot.access.includePattern`."
=======
						"markdownDescription": "A case-sensitive glob pattern for files Neuro is allowed to open, i.e. she will be unable to open files that don't match this pattern. Separate multiple patterns with a newline. Patterns without a slash will match any file or folder with that name.",
						"editPresentation": "multilineText"
>>>>>>> 1a9602ae
					},
					"neuropilot.excludePattern": {
						"type": "string",
						"default": "**/node_modules/**\n**/venv/**\nCNAME",
<<<<<<< HEAD
						"markdownDescription": "A case-insensitive glob pattern for files Neuro is not allowed to open. Applied after the include pattern. Files and folders beginning with a dot are always excluded, regardless of this setting. Separate multiple patterns with a newline. Patterns without a slash will match any file or folder with that name.",
						"editPresentation": "multilineText",
						"markdownDeprecationMessage": "This setting has been moved to `neuropilot.access.excludePattern`."
=======
						"markdownDescription": "A case-sensitive glob pattern for files Neuro is not allowed to open. Applied after the include pattern. Files and folders beginning with a dot are always excluded, regardless of this setting. Separate multiple patterns with a newline. Patterns without a slash will match any file or folder with that name.",
						"editPresentation": "multilineText"
>>>>>>> 1a9602ae
					},
					"neuropilot.terminals": {
						"type": "array",
						"items": {
							"type": "object",
							"properties": {
								"name": {
									"type": "string",
									"description": "The name Neuro can reference this terminal by"
								},
								"path": {
									"type": "string",
									"description": "The path to the terminal executable"
								},
								"args": {
									"type": "array",
									"items": {
										"type": "string"
									},
									"description": "The arguments to pass to the terminal executable"
								}
							},
							"required": [
								"name",
								"path"
							],
							"additionalProperties": false
						},
						"markdownDescription": "A list of terminals Neuro can use.\nChanging this requires a [permission reload](command:neuropilot.reloadPermissions).",
						"default": [
							{
								"name": "PowerShell",
								"path": "C:\\Windows\\System32\\WindowsPowerShell\\v1.0\\powershell.exe",
								"args": []
							},
							{
								"name": "Command Prompt",
								"path": "C:\\Windows\\System32\\cmd.exe",
								"args": [
									"/K"
								]
							},
							{
								"name": "Git Bash",
								"path": "C:\\Program Files\\Git\\bin\\bash.exe",
								"args": [
									"-i"
								]
							}
						]
					},
					"neuropilot.showTimeOnTerminalStart": {
						"type": "boolean",
						"default": true,
						"markdownDescription": "Display the date and time of when a terminal is started by Neuro."
					},
					"neuropilot.terminalContextDelay": {
						"type": "number",
						"default": 400,
						"markdownDescription": "The time in ms to wait for the terminal to print more output before sending context to Neuro. This is to prevent sending multiple context messages if the terminal doesn't print fast enough."
					},
					"neuropilot.allowUnsafePaths": {
						"type": "boolean",
						"default": false,
						"markdownDescription": "Allow Neuro to view & edit files and folders in unsafe paths. These include:\n- files/folders starting with a '.'\n- parent directories and directories outside the workspace\n- Environmental variables\n\nNote that your include/exclude patterns are still respected.",
						"markdownDeprecationMessage": "This setting is no longer used. Please use the more granular access permissions such as `neuropilot.access.dotFiles` and `neuropilot.access.externalFiles`."
					},
					"neuropilot.allowRunningAllTasks": {
						"type": "boolean",
						"default": false,
						"markdownDescription": "Allow Neuro to run all tasks regardless of their prefix in their 'detail' key."
					},
					"neuropilot.sendNewLintingProblemsOn": {
						"type": "string",
						"default": "off",
						"description": "If a new linting problem appears, on what condition should it be sent to Neuro?",
						"enum": [
							"off",
							"inCurrentFile",
							"inWorkspace"
						],
						"enumItemLabels": [
							"When manually checked",
							"If it's in the current file",
							"If it's any Neuro-safe file in the workspace"
						],
						"enumDescriptions": [
							"Only when Neuro explicitly checks for it.",
							"If a new problem appears in the file she is currently viewing.",
							"When a new problem appears anywhere in the workspace."
						]
					},
					"neuropilot.sendSaveNotifications": {
						"type": "boolean",
						"default": true,
						"markdownDescription": "Automatically send save notifications to Neuro."
					},
					"neuropilot.requestExpiryTimeout": {
						"type": "number",
						"default": 0,
						"markdownDescription": "The time to wait (in milliseconds) before automatically rejecting Copilot-mode action requests from Neuro.\nSetting this to 0 will cause the requests to never expire."
					},
					"neuropilot.hideCopilotRequests": {
						"type": "boolean",
						"default": false,
						"markdownDescription": "Don't immediately show Copilot-mode action requests, requiring clicking the status bar item to reveal them."
					},
					"neuropilot.cursorFollowsNeuro": {
						"type": "boolean",
						"default": false,
						"markdownDescription": "Make the real cursor follow Neuro's cursor."
					},
					"neuropilot.defaultOpenDocsWindow": {
						"type": "string",
						"default": "ask",
						"enum": [
							"ask",
							"alwaysBrowser",
							"alwaysWebView"
						],
						"enumItemLabels": [
							"Ask where to open",
							"Always open in browser",
							"Always open in a WebView"
						],
						"enumDescriptions": [
							"Always ask where to open the docs",
							"Always open docs in your browser",
							"Always open docs in a new WebView window"
						],
						"markdownDescription": "Choose where to open docs links.\n\nThis applies to both docs commands."
					},
					"neuropilot.disabledActions": {
						"type": "array",
						"default": [],
						"items": {
							"type": "string",
							"enum": [
								"abort_merge",
								"add_file_to_git",
								"add_git_remote",
								"create_file",
								"create_folder",
								"delete_file_or_folder",
								"delete_git_branch",
								"delete_lines",
								"delete_tag",
								"delete_text",
								"diff_files",
								"execute_in_terminal",
								"fetch_git_commits",
								"find_text",
								"get_content",
								"get_currently_running_shells",
								"get_cursor",
								"get_file_lint_problems",
								"get_files",
								"get_folder_lint_problems",
								"get_git_config",
								"get_workspace_lint_problems",
								"git_blame",
								"git_log",
								"git_status",
								"highlight_lines",
								"init_git_repo",
								"insert_lines",
								"insert_text",
								"kill_terminal_process",
								"make_git_commit",
								"merge_to_current_branch",
								"new_git_branch",
								"open_file",
								"place_cursor",
								"pull_git_commits",
								"push_git_commits",
								"read_file",
								"remove_file_from_git",
								"remove_git_remote",
								"rename_file_or_folder",
								"rename_git_remote",
								"replace_text",
								"request_cookie",
								"rewrite_all",
								"rewrite_lines",
								"save",
								"set_git_config",
								"switch_git_branch",
								"tag_head",
								"terminate_task",
								"undo"
							]
						},
						"markdownDescription": "List of action names that Neuro can't use, regardless of other permission settings.\n\nRequires [reloading permissions](command:neuropilot.reloadPermissions) if changed."
					},
					"neuropilot.sendContentsOnFileChange": {
						"type": "boolean",
						"default": true,
						"markdownDescription": "Send contents of a file to Neuro when you switch to it? If false, Neuro will still know what file you switched to, but won't get the contents. Neuro will never get the contents or the name of files that aren't Neuro-safe."
					},
					"neuropilot.cursorPositionContextStyle": {
						"type": "string",
						"default": "inline",
						"markdownDescription": "The style to use for specifying the cursor position in context messages.",
						"enum": [
							"off",
							"inline",
							"lineAndColumn",
							"both"
						],
						"enumItemLabels": [
							"Off",
							"Inline",
							"Line and column",
							"Inline + Line and column"
						],
						"markdownEnumDescriptions": [
							"Cursor position will not be mentioned to Neuro",
							"\"Cursor position denoted by `<<<|>>>`\"",
							"\"Cursor is at 198:4\"",
							"\"Cursor is at 198:4, denoted by `<<<|>>>`\""
						]
					},
					"neuropilot.lineNumberContextFormat": {
						"type": "string",
						"default": "",
						"markdownDescription": "The format to use for line numbers in context messages. This format will be prepended to every line. Use `{n}` for the line number. Edit in settings.json for examples.",
						"examples": [
							"",
							"{n} ",
							"{n}|",
							"{n}: ",
							"/* {n} */ ",
							"L. {n}: "
						]
					},
					"neuropilot.permission.openFiles": {
						"type": "string",
						"default": "Off",
						"enum": [
							"Off",
							"Copilot",
							"Autopilot"
						],
						"enumDescriptions": [
							"Disable this permission.",
							"Require approval before execution.",
							"Execute without oversight."
						],
						"markdownDescription": "Let Neuro open files in the workspace. For security reasons, Neuro cannot open anything that starts with a dot or has a parent folder that starts with a dot (e.g. `.git`, `.vscode`, ...), unless you enable Allow Unsafe Paths.\n\nRequires [reloading permissions](command:neuropilot.reloadPermissions) if turned from \"on\" to off, and vice versa."
					},
					"neuropilot.permission.editActiveDocument": {
						"type": "string",
						"default": "Off",
						"enum": [
							"Off",
							"Copilot",
							"Autopilot"
						],
						"enumDescriptions": [
							"Disable this permission.",
							"Require approval before execution.",
							"Execute without oversight."
						],
						"markdownDescription": "Let Neuro edit the active file directly.\n\nRequires [reloading permissions](command:neuropilot.reloadPermissions) if turned from \"on\" to off, and vice versa."
					},
					"neuropilot.permission.create": {
						"type": "string",
						"default": "Off",
						"enum": [
							"Off",
							"Copilot",
							"Autopilot"
						],
						"enumDescriptions": [
							"Disable this permission.",
							"Require approval before execution.",
							"Execute without oversight."
						],
						"markdownDescription": "Let Neuro create new files and folders in the workspace.\n\nRequires [reloading permissions](command:neuropilot.reloadPermissions) if turned from \"on\" to off, and vice versa."
					},
					"neuropilot.permission.rename": {
						"type": "string",
						"default": "Off",
						"enum": [
							"Off",
							"Copilot",
							"Autopilot"
						],
						"enumDescriptions": [
							"Disable this permission.",
							"Require approval before execution.",
							"Execute without oversight."
						],
						"markdownDescription": "Let Neuro rename files and folders in the workspace.\n\nRequires [reloading permissions](command:neuropilot.reloadPermissions) if turned from \"on\" to off, and vice versa."
					},
					"neuropilot.permission.delete": {
						"type": "string",
						"default": "Off",
						"enum": [
							"Off",
							"Copilot",
							"Autopilot"
						],
						"enumDescriptions": [
							"Disable this permission.",
							"Require approval before execution.",
							"Execute without oversight."
						],
						"markdownDescription": "Let Neuro delete files and folders in the workspace.\n\nRequires [reloading permissions](command:neuropilot.reloadPermissions) if turned from \"on\" to off, and vice versa."
					},
					"neuropilot.permission.runTasks": {
						"type": "string",
						"default": "Off",
						"enum": [
							"Off",
							"Copilot",
							"Autopilot"
						],
						"enumDescriptions": [
							"Disable this permission.",
							"Require approval before execution.",
							"Execute without oversight."
						],
						"markdownDescription": "Let Neuro run workspace tasks defined in `tasks.json`.\n\nRequires [reloading permissions](command:neuropilot.reloadPermissions) if turned from \"on\" to off, and vice versa."
					},
					"neuropilot.permission.requestCookies": {
						"type": "string",
						"default": "Copilot",
						"enum": [
							"Off",
							"Copilot"
						],
						"enumDescriptions": [
							"Disable this permission.",
							"Require approval before execution."
						],
						"markdownDescription": "Neuro may ask for cookies while coding.\n\nRequires [reloading permissions](command:neuropilot.reloadPermissions) if turned from \"on\" to off, and vice versa."
					},
					"neuropilot.permission.gitOperations": {
						"type": "string",
						"default": "Off",
						"enum": [
							"Off",
							"Copilot",
							"Autopilot"
						],
						"enumDescriptions": [
							"Disable this permission.",
							"Require approval before execution.",
							"Execute without oversight."
						],
						"markdownDescription": "Allow Neuro to perform Git operations in the workspace.\n\nRequires [reloading permissions](command:neuropilot.reloadPermissions) if turned from \"on\" to off, and vice versa."
					},
					"neuropilot.permission.gitTags": {
						"type": "string",
						"default": "Off",
						"enum": [
							"Off",
							"Copilot",
							"Autopilot"
						],
						"enumDescriptions": [
							"Disable this permission.",
							"Require approval before execution.",
							"Execute without oversight."
						],
						"markdownDescription": "Allow Neuro to create and delete tags in Git repositories.\nAlso requires [Git Operations](vscode://settings/neuropilot.permission.gitOperations) permission to be enabled.\n\nRequires [reloading permissions](command:neuropilot.reloadPermissions) if turned from \"on\" to off, and vice versa."
					},
					"neuropilot.permission.gitRemotes": {
						"type": "string",
						"default": "Off",
						"enum": [
							"Off",
							"Copilot",
							"Autopilot"
						],
						"enumDescriptions": [
							"Disable this permission.",
							"Require approval before execution.",
							"Execute without oversight."
						],
						"markdownDescription": "Allow Neuro to push, pull and fetch commits.\nAlso requires [Git Operations](vscode://settings/neuropilot.permission.gitOperations) permission to be enabled.\n\nRequires [reloading permissions](command:neuropilot.reloadPermissions) if turned from \"on\" to off, and vice versa."
					},
					"neuropilot.permission.editRemoteData": {
						"type": "string",
						"default": "Off",
						"enum": [
							"Off",
							"Copilot",
							"Autopilot"
						],
						"enumDescriptions": [
							"Disable this permission.",
							"Require approval before execution.",
							"Execute without oversight."
						],
						"markdownDescription": "Allow Neuro to add, remove and rename remotes.\nAlso requires [Git Operations](vscode://settings/neuropilot.permission.gitOperations) & [Git Remotes](vscode://settings/neuropilot.permission.gitRemotes) permissions to be enabled.\n\nRequires [reloading permissions](command:neuropilot.reloadPermissions) if turned from \"on\" to off, and vice versa."
					},
					"neuropilot.permission.gitConfigs": {
						"type": "string",
						"default": "Off",
						"enum": [
							"Off",
							"Copilot",
							"Autopilot"
						],
						"enumDescriptions": [
							"Disable this permission.",
							"Require approval before execution.",
							"Execute without oversight."
						],
						"markdownDescription": "Allow Neuro to view and edit Git configuration in the workspace.\nAlso requires [Git Operations](vscode://settings/neuropilot.permission.gitOperations) permission to be enabled.\n\nRequires [reloading permissions](command:neuropilot.reloadPermissions) if turned from \"on\" to off, and vice versa."
					},
					"neuropilot.permission.terminalAccess": {
						"type": "string",
						"default": "Off",
						"enum": [
							"Off",
							"Copilot",
							"Autopilot"
						],
						"enumDescriptions": [
							"Disable this permission.",
							"Require approval before execution.",
							"Execute without oversight."
						],
						"markdownDescription": "Allow Neuro __direct terminal access__. Be very careful with this.\n\nRequires [reloading permissions](command:neuropilot.reloadPermissions) if turned from \"on\" to off, and vice versa."
					},
					"neuropilot.permission.accessLintingAnalysis": {
						"type": "string",
						"default": "Off",
						"enum": [
							"Off",
							"Copilot",
							"Autopilot"
						],
						"enumDescriptions": [
							"Disable this permission.",
							"Require approval before execution.",
							"Execute without oversight."
						],
						"markdownDescription": "Allow Neuro to get access to linting problems within loaded files.\n\nRequires [reloading permissions](command:neuropilot.reloadPermissions) if turned from \"on\" to off, and vice versa."
					},
					"neuropilot.access.dotFiles": {
						"type": "boolean",
						"default": false,
						"markdownDescription": "Allows Neuro to access files and folders beginning with a dot."
					},
					"neuropilot.access.externalFiles": {
						"type": "boolean",
						"default": false,
						"markdownDescription": "Allows Neuro to access files and folders outside the current directory."
					},
					"neuropilot.access.environmentVariables": {
						"type": "boolean",
						"default": false,
						"markdownDescription": "Allows Neuro to access environmental variable values."
					},
					"neuropilot.access.includePattern": {
						"type": "array",
						"items": {
							"type": "string"
						},
						"default": ["**/*"],
						"markdownDescription": "A case-insensitive list of glob patterns for files Neuro is allowed to open, i.e. she will be unable to open files that don't match this pattern.\n\nPatterns without a slash will match any file or folder with that name."
					},
					"neuropilot.access.excludePattern": {
						"type": "array",
						"items": {
							"type": "string"
						},
						"default": ["**/node_modules/**", "**/venv/**", "CNAME"],
						"markdownDescription": "A case-insensitive glob pattern for files Neuro is not allowed to open. Applied after the include pattern. Patterns without a slash will match any file or folder with that name."
					}
				}
			}
		],
		"icons": {
			"neuropilot-logo": {
				"description": "NeuroPilot logo",
				"default": {
					"fontPath": "icons.woff",
					"fontCharacter": "\\E900"
				}
			},
			"neuropilot-heart": {
				"description": "NeuroPilot heart",
				"default": {
					"fontPath": "icons.woff",
					"fontCharacter": "\\E901"
				}
			}
		}
	},
	"capabilities": {
		"virtualWorkspaces": {
			"supported": "limited",
			"description": "In virtual workspaces, Terminal, Tasks, Git support (restricted on web) and Copilot Chat mode (restricted on web) is not available."
		},
		"untrustedWorkspaces": {
			"supported": "limited",
			"description": "Terminals and Tasks access will be forcefully disabled for Neuro. She will also be unable to access Neuro-unsafe paths and won't have all tasks registered.",
			"restrictedConfigurations": [
				"neuropilot.permission.directTerminalAccess",
				"neuropilot.permission.runTasks",
				"neuropilot.terminals",
				"neuropilot.allowRunningAllTasks",
				"neuropilot.access.dotFiles",
				"neuropilot.access.externalFiles",
				"neuropilot.access.environmentVariables"
			]
		}
	},
	"scripts": {
		"version:changesets": "changeset version --global-changelog",
		"push": "tsx ./dual-publish.ts",
		"vscode:prepublish": "pnpm build",
		"build": "pnpm types && node esbuild.mjs",
		"compile": "cross-env NODE_ENV=0 pnpm build",
		"package": "cross-env NODE_ENV=1 pnpm build",
		"lint": "eslint --fix",
		"test": "vscode-test",
		"postinstall": "husky",
		"types": "npm-run-all -p build:*:tsc",
		"types:watch": "npm-run-all -p watch:*:tsc",
		"build:web": "npm-run-all -p build:web:*",
		"build:desktop": "npm-run-all -p build:desktop:*",
		"build:web:esbuild": "node esbuild.mjs --mode web",
		"build:web:tsc": "tsc --noEmit --project tsconfig.web.json",
		"build:desktop:esbuild": "node esbuild.mjs --mode desktop",
		"build:desktop:tsc": "tsc --noEmit --project tsconfig.app.json",
		"watch:web": "npm-run-all -p watch:web:*",
		"watch:desktop": "npm-run-all -p watch:desktop:*",
		"watch:web:esbuild": "node esbuild.mjs --watch --mode web",
		"watch:web:tsc": "tsc --noEmit --watch --project tsconfig.web.json",
		"watch:desktop:esbuild": "node esbuild.mjs --watch --mode desktop",
		"watch:desktop:tsc": "tsc --noEmit --watch --project tsconfig.app.json"
	},
	"devDependencies": {
		"@eslint/js": "^9.13.0",
		"@stylistic/eslint-plugin": "^2.9.0",
		"@types/eslint__js": "^8.42.3",
		"@types/glob-to-regexp": "^0.4.4",
		"@types/node": "^20",
		"@types/vscode": "^1.95.0",
		"@types/ws": "^8.18.0",
		"@vscode/test-web": "^0.0.73",
		"@vscode/vsce": "^3.6.0",
		"chalk": "^5.4.1",
		"cross-env": "^7.0.3",
		"esbuild": "^0.25.5",
		"esbuild-plugin-polyfill-node": "^0.3.0",
		"eslint": "^9.13.0",
		"eslint-plugin-unicorn": "^60.0.0",
		"globals": "^16.3.0",
		"husky": "^9.1.7",
		"npm-run-all": "^4.1.5",
		"ovsx": "^0.10.5",
		"typescript": "^5.8.2",
		"typescript-eslint": "^8.26.0"
	},
	"dependencies": {
		"file-type": "^21.0.0",
		"glob-to-regexp": "^0.4.1",
		"jsonschema": "^1.5.0",
		"neuro-game-sdk": "^1.0.5"
	}
}<|MERGE_RESOLUTION|>--- conflicted
+++ resolved
@@ -241,26 +241,16 @@
 					"neuropilot.includePattern": {
 						"type": "string",
 						"default": "**/*",
-<<<<<<< HEAD
-						"markdownDescription": "A case-insensitive glob pattern for files Neuro is allowed to open, i.e. she will be unable to open files that don't match this pattern. Separate multiple patterns with a newline. Patterns without a slash will match any file or folder with that name.",
+						"markdownDescription": "A case-sensitive glob pattern for files Neuro is allowed to open, i.e. she will be unable to open files that don't match this pattern. Separate multiple patterns with a newline. Patterns without a slash will match any file or folder with that name.",
 						"editPresentation": "multilineText",
 						"markdownDeprecationMessage": "This setting has been moved to `neuropilot.access.includePattern`."
-=======
-						"markdownDescription": "A case-sensitive glob pattern for files Neuro is allowed to open, i.e. she will be unable to open files that don't match this pattern. Separate multiple patterns with a newline. Patterns without a slash will match any file or folder with that name.",
-						"editPresentation": "multilineText"
->>>>>>> 1a9602ae
 					},
 					"neuropilot.excludePattern": {
 						"type": "string",
 						"default": "**/node_modules/**\n**/venv/**\nCNAME",
-<<<<<<< HEAD
-						"markdownDescription": "A case-insensitive glob pattern for files Neuro is not allowed to open. Applied after the include pattern. Files and folders beginning with a dot are always excluded, regardless of this setting. Separate multiple patterns with a newline. Patterns without a slash will match any file or folder with that name.",
+						"markdownDescription": "A case-sensitive glob pattern for files Neuro is not allowed to open. Applied after the include pattern. Files and folders beginning with a dot are always excluded, regardless of this setting. Separate multiple patterns with a newline. Patterns without a slash will match any file or folder with that name.",
 						"editPresentation": "multilineText",
 						"markdownDeprecationMessage": "This setting has been moved to `neuropilot.access.excludePattern`."
-=======
-						"markdownDescription": "A case-sensitive glob pattern for files Neuro is not allowed to open. Applied after the include pattern. Files and folders beginning with a dot are always excluded, regardless of this setting. Separate multiple patterns with a newline. Patterns without a slash will match any file or folder with that name.",
-						"editPresentation": "multilineText"
->>>>>>> 1a9602ae
 					},
 					"neuropilot.terminals": {
 						"type": "array",
@@ -725,7 +715,7 @@
 							"type": "string"
 						},
 						"default": ["**/*"],
-						"markdownDescription": "A case-insensitive list of glob patterns for files Neuro is allowed to open, i.e. she will be unable to open files that don't match this pattern.\n\nPatterns without a slash will match any file or folder with that name."
+						"markdownDescription": "A case-sensitive list of glob patterns for files Neuro is allowed to open, i.e. she will be unable to open files that don't match this pattern.\n\nPatterns without a slash will match any file or folder with that name."
 					},
 					"neuropilot.access.excludePattern": {
 						"type": "array",
@@ -733,7 +723,7 @@
 							"type": "string"
 						},
 						"default": ["**/node_modules/**", "**/venv/**", "CNAME"],
-						"markdownDescription": "A case-insensitive glob pattern for files Neuro is not allowed to open. Applied after the include pattern. Patterns without a slash will match any file or folder with that name."
+						"markdownDescription": "A case-sensitive glob pattern for files Neuro is not allowed to open. Applied after the include pattern. Patterns without a slash will match any file or folder with that name."
 					}
 				}
 			}
