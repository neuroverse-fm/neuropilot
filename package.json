--- conflicted
+++ resolved
@@ -273,7 +273,9 @@
 					},
 					"neuropilot.terminals": {
 						"type": "array",
-						"tags": ["advanced"],
+						"tags": [
+							"advanced"
+						],
 						"items": {
 							"type": "object",
 							"properties": {
@@ -601,7 +603,13 @@
 						"type": "string",
 						"default": "Vedal",
 						"description": "The name to indicate who is controlling this VS Code instance alongside the API server. This replaces the default name `Vedal`.",
-						"examples": ["Vedal", "Alex", "Pasu4", "KTrain", "Frogneko"]
+						"examples": [
+							"Vedal",
+							"Alex",
+							"Pasu4",
+							"KTrain",
+							"Frogneko"
+						]
 					},
 					"neuropilot.connection.nameOfAPI": {
 						"type": "string",
@@ -631,7 +639,9 @@
 					},
 					"neuropilot.actionPermissions": {
 						"type": "object",
-						"tags": ["advanced"],
+						"tags": [
+							"advanced"
+						],
 						"markdownDescription": "The permissions that are currently active. If you want to edit this value, it is recommended to use the sidebar instead.",
 						"additionalProperties": {
 							"enum": [
@@ -804,17 +814,10 @@
 		"cross-env": "^10.1.0",
 		"esbuild": "^0.27.0",
 		"esbuild-plugin-polyfill-node": "^0.3.0",
-<<<<<<< HEAD
 		"eslint": "^9.39.1",
 		"eslint-plugin-unicorn": "^62.0.0",
-		"glob": "^11.0.3",
+		"glob": "^13.0.0",
 		"globals": "^16.5.0",
-=======
-		"eslint": "^9.13.0",
-		"eslint-plugin-unicorn": "^60.0.0",
-		"glob": "^11.1.0",
-		"globals": "^16.3.0",
->>>>>>> a76ba2ed
 		"husky": "^9.1.7",
 		"mocha": "^11.7.5",
 		"npm-run-all": "^4.1.5",
