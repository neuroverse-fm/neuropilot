--- conflicted
+++ resolved
@@ -24,13 +24,7 @@
 
 # Tony
 .venv
-<<<<<<< HEAD
 tony/
-
-# Docs
-docs/**
-!docs/public/*.gif
-!docs/public/*.png
 
 # Coverage
 /coverage
@@ -38,7 +32,4 @@
 # Integration testing
 test-playground/
 .vscode-test.mjs
-out/test/**
-=======
-tony/
->>>>>>> fb595482
+out/test/**