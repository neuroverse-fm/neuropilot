--- conflicted
+++ resolved
@@ -889,16 +889,11 @@
     resolution: {integrity: sha512-IlqQ/Gv22xUC1r/WQm4StLkYQmaaTsXAhUVsNE0+xiyf0yRFiH5++q78U3bw6bLKDCTmh0uqKB9eG9+Bt75Dkg==}
     engines: {node: '>=20.0.0'}
 
-<<<<<<< HEAD
   '@vscode/codicons@0.0.41':
     resolution: {integrity: sha512-v6/8nx76zau3Joxjzi3eN/FVw+7jKBq4j7LTZY5FhFhq2g0OoFebZ3vRZbv/pUopGpbCnJJ4FOz+NzbjVsmoiw==}
 
-  '@vscode/test-cli@0.0.11':
-    resolution: {integrity: sha512-qO332yvzFqGhBMJrp6TdwbIydiHgCtxXc2Nl6M58mbH/Z+0CyLR76Jzv4YWPEthhrARprzCRJUqzFvTHFhTj7Q==}
-=======
   '@vscode/test-cli@0.0.12':
     resolution: {integrity: sha512-iYN0fDg29+a2Xelle/Y56Xvv7Nc8Thzq4VwpzAF/SIE6918rDicqfsQxV6w1ttr2+SOm+10laGuY9FG2ptEKsQ==}
->>>>>>> 13d0c46f
     engines: {node: '>=18'}
     hasBin: true
 
@@ -4069,13 +4064,9 @@
     transitivePeerDependencies:
       - supports-color
 
-<<<<<<< HEAD
   '@vscode/codicons@0.0.41': {}
 
-  '@vscode/test-cli@0.0.11':
-=======
   '@vscode/test-cli@0.0.12':
->>>>>>> 13d0c46f
     dependencies:
       '@types/mocha': 10.0.10
       c8: 10.1.3
