lockfileVersion: '9.0'

settings:
  autoInstallPeers: true
  excludeLinksFromLockfile: false

importers:

  .:
    dependencies:
      file-type:
        specifier: ^21.0.0
        version: 21.0.0
      glob-to-regexp:
        specifier: ^0.4.1
        version: 0.4.1
      jsonschema:
        specifier: ^1.5.0
        version: 1.5.0
      neuro-game-sdk:
        specifier: ^1.0.5
        version: 1.0.5(ws@8.18.3)
    devDependencies:
      '@eslint/js':
        specifier: ^9.13.0
        version: 9.33.0
      '@stylistic/eslint-plugin':
        specifier: ^2.9.0
        version: 2.13.0(eslint@9.33.0)(typescript@5.9.2)
      '@types/eslint__js':
        specifier: ^8.42.3
        version: 8.42.3
      '@types/glob-to-regexp':
        specifier: ^0.4.4
        version: 0.4.4
<<<<<<< HEAD
      '@types/mocha':
        specifier: ^10.0.10
        version: 10.0.10
=======
      '@types/json-schema':
        specifier: ^7.0.15
        version: 7.0.15
>>>>>>> 3a61506a
      '@types/node':
        specifier: ^20
        version: 20.19.11
      '@types/vscode':
        specifier: ^1.95.0
        version: 1.103.0
      '@types/ws':
        specifier: ^8.18.0
        version: 8.18.1
      '@vscode/test-cli':
        specifier: ^0.0.11
        version: 0.0.11
      '@vscode/test-electron':
        specifier: ^2.5.2
        version: 2.5.2
      '@vscode/test-web':
        specifier: ^0.0.73
        version: 0.0.73
      '@vscode/vsce':
        specifier: ^3.6.2
        version: 3.6.2
      chalk:
        specifier: ^5.4.1
        version: 5.5.0
      cross-env:
        specifier: ^7.0.3
        version: 7.0.3
      esbuild:
        specifier: ^0.25.5
        version: 0.25.9
      esbuild-plugin-polyfill-node:
        specifier: ^0.3.0
        version: 0.3.0(esbuild@0.25.9)
      eslint:
        specifier: ^9.13.0
        version: 9.33.0
      eslint-plugin-unicorn:
        specifier: ^60.0.0
        version: 60.0.0(eslint@9.33.0)
      glob:
        specifier: ^11.0.3
        version: 11.0.3
      globals:
        specifier: ^16.3.0
        version: 16.3.0
      husky:
        specifier: ^9.1.7
        version: 9.1.7
      mocha:
        specifier: ^11.7.1
        version: 11.7.2
      npm-run-all:
        specifier: ^4.1.5
        version: 4.1.5
      ovsx:
        specifier: ^0.10.5
        version: 0.10.5
      ts-mockito:
        specifier: ^2.6.1
        version: 2.6.1
      typescript:
        specifier: ^5.8.2
        version: 5.9.2
      typescript-eslint:
        specifier: ^8.26.0
        version: 8.39.1(eslint@9.33.0)(typescript@5.9.2)

packages:

  '@azu/format-text@1.0.2':
    resolution: {integrity: sha512-Swi4N7Edy1Eqq82GxgEECXSSLyn6GOb5htRFPzBDdUkECGXtlf12ynO5oJSpWKPwCaUssOu7NfhDcCWpIC6Ywg==}

  '@azu/style-format@1.0.1':
    resolution: {integrity: sha512-AHcTojlNBdD/3/KxIKlg8sxIWHfOtQszLvOpagLTO+bjC3u7SAszu1lf//u7JJC50aUSH+BVWDD/KvaA6Gfn5g==}

  '@azure/abort-controller@2.1.2':
    resolution: {integrity: sha512-nBrLsEWm4J2u5LpAPjxADTlq3trDgVZZXHNKabeXZtpq3d3AbN/KGO82R87rdDz5/lYB024rtEf10/q0urNgsA==}
    engines: {node: '>=18.0.0'}

  '@azure/core-auth@1.10.1':
    resolution: {integrity: sha512-ykRMW8PjVAn+RS6ww5cmK9U2CyH9p4Q88YJwvUslfuMmN98w/2rdGRLPqJYObapBCdzBVeDgYWdJnFPFb7qzpg==}
    engines: {node: '>=20.0.0'}

  '@azure/core-client@1.10.1':
    resolution: {integrity: sha512-Nh5PhEOeY6PrnxNPsEHRr9eimxLwgLlpmguQaHKBinFYA/RU9+kOYVOQqOrTsCL+KSxrLLl1gD8Dk5BFW/7l/w==}
    engines: {node: '>=20.0.0'}

  '@azure/core-rest-pipeline@1.22.1':
    resolution: {integrity: sha512-UVZlVLfLyz6g3Hy7GNDpooMQonUygH7ghdiSASOOHy97fKj/mPLqgDX7aidOijn+sCMU+WU8NjlPlNTgnvbcGA==}
    engines: {node: '>=20.0.0'}

  '@azure/core-tracing@1.3.1':
    resolution: {integrity: sha512-9MWKevR7Hz8kNzzPLfX4EAtGM2b8mr50HPDBvio96bURP/9C+HjdH3sBlLSNNrvRAr5/k/svoH457gB5IKpmwQ==}
    engines: {node: '>=20.0.0'}

  '@azure/core-util@1.13.1':
    resolution: {integrity: sha512-XPArKLzsvl0Hf0CaGyKHUyVgF7oDnhKoP85Xv6M4StF/1AhfORhZudHtOyf2s+FcbuQ9dPRAjB8J2KvRRMUK2A==}
    engines: {node: '>=20.0.0'}

  '@azure/identity@4.12.0':
    resolution: {integrity: sha512-6vuh2R3Cte6SD6azNalLCjIDoryGdcvDVEV7IDRPtm5lHX5ffkDlIalaoOp5YJU08e4ipjJENel20kSMDLAcug==}
    engines: {node: '>=20.0.0'}

  '@azure/logger@1.3.0':
    resolution: {integrity: sha512-fCqPIfOcLE+CGqGPd66c8bZpwAji98tZ4JI9i/mlTNTlsIWslCfpg48s/ypyLxZTump5sypjrKn2/kY7q8oAbA==}
    engines: {node: '>=20.0.0'}

  '@azure/msal-browser@4.24.0':
    resolution: {integrity: sha512-BNoiUEx4olj16U9ZiquvIhG1dZBnwWSzSXiSclq/9qiFQXYeLOKqEaEv98+xLXJ3oLw9APwHTR1eY2Qk0v6XBQ==}
    engines: {node: '>=0.8.0'}

  '@azure/msal-common@15.13.0':
    resolution: {integrity: sha512-8oF6nj02qX7eE/6+wFT5NluXRHc05AgdCC3fJnkjiJooq8u7BcLmxaYYSwc2AfEkWRMRi6Eyvvbeqk4U4412Ag==}
    engines: {node: '>=0.8.0'}

  '@azure/msal-node@3.8.0':
    resolution: {integrity: sha512-23BXm82Mp5XnRhrcd4mrHa0xuUNRp96ivu3nRatrfdAqjoeWAGyD0eEAafxAOHAEWWmdlyFK4ELFcdziXyw2sA==}
    engines: {node: '>=16'}

  '@babel/code-frame@7.27.1':
    resolution: {integrity: sha512-cjQ7ZlQ0Mv3b47hABuTevyTuYN4i+loJKGeV9flcCgIK37cCXRh+L1bd3iBHlynerhQ7BhCkn2BPbQUL+rGqFg==}
    engines: {node: '>=6.9.0'}

  '@babel/helper-validator-identifier@7.27.1':
    resolution: {integrity: sha512-D2hP9eA+Sqx1kBZgzxZh0y1trbuU+JoDkiEwqhQ36nodYqJwyEIhPSdMNd7lOm/4io72luTPWH20Yda0xOuUow==}
    engines: {node: '>=6.9.0'}

  '@bcoe/v8-coverage@0.2.3':
    resolution: {integrity: sha512-0hYQ8SB4Db5zvZB4axdMHGwEaQjkZzFjQiN9LVYvIFB2nSUHW9tYpxWriPrWDASIxiaXax83REcLxuSdnGPZtw==}

  '@borewit/text-codec@0.1.1':
    resolution: {integrity: sha512-5L/uBxmjaCIX5h8Z+uu+kA9BQLkc/Wl06UGR5ajNRxu+/XjonB5i8JpgFMrPj3LXTCPA0pv8yxUvbUi+QthGGA==}

  '@emnapi/core@1.5.0':
    resolution: {integrity: sha512-sbP8GzB1WDzacS8fgNPpHlp6C9VZe+SJP3F90W9rLemaQj2PzIuTEl1qDOYQf58YIpyjViI24y9aPWCjEzY2cg==}

  '@emnapi/runtime@1.5.0':
    resolution: {integrity: sha512-97/BJ3iXHww3djw6hYIfErCZFee7qCtrneuLa20UXFCOTCfBM2cvQHjWJ2EG0s0MtdNwInarqCTz35i4wWXHsQ==}

  '@emnapi/wasi-threads@1.1.0':
    resolution: {integrity: sha512-WI0DdZ8xFSbgMjR1sFsKABJ/C5OnRrjT06JXbZKexJGrDuPTzZdDYfFlsgcCXCyf+suG5QU2e/y1Wo2V/OapLQ==}

  '@esbuild/aix-ppc64@0.25.9':
    resolution: {integrity: sha512-OaGtL73Jck6pBKjNIe24BnFE6agGl+6KxDtTfHhy1HmhthfKouEcOhqpSL64K4/0WCtbKFLOdzD/44cJ4k9opA==}
    engines: {node: '>=18'}
    cpu: [ppc64]
    os: [aix]

  '@esbuild/android-arm64@0.25.9':
    resolution: {integrity: sha512-IDrddSmpSv51ftWslJMvl3Q2ZT98fUSL2/rlUXuVqRXHCs5EUF1/f+jbjF5+NG9UffUDMCiTyh8iec7u8RlTLg==}
    engines: {node: '>=18'}
    cpu: [arm64]
    os: [android]

  '@esbuild/android-arm@0.25.9':
    resolution: {integrity: sha512-5WNI1DaMtxQ7t7B6xa572XMXpHAaI/9Hnhk8lcxF4zVN4xstUgTlvuGDorBguKEnZO70qwEcLpfifMLoxiPqHQ==}
    engines: {node: '>=18'}
    cpu: [arm]
    os: [android]

  '@esbuild/android-x64@0.25.9':
    resolution: {integrity: sha512-I853iMZ1hWZdNllhVZKm34f4wErd4lMyeV7BLzEExGEIZYsOzqDWDf+y082izYUE8gtJnYHdeDpN/6tUdwvfiw==}
    engines: {node: '>=18'}
    cpu: [x64]
    os: [android]

  '@esbuild/darwin-arm64@0.25.9':
    resolution: {integrity: sha512-XIpIDMAjOELi/9PB30vEbVMs3GV1v2zkkPnuyRRURbhqjyzIINwj+nbQATh4H9GxUgH1kFsEyQMxwiLFKUS6Rg==}
    engines: {node: '>=18'}
    cpu: [arm64]
    os: [darwin]

  '@esbuild/darwin-x64@0.25.9':
    resolution: {integrity: sha512-jhHfBzjYTA1IQu8VyrjCX4ApJDnH+ez+IYVEoJHeqJm9VhG9Dh2BYaJritkYK3vMaXrf7Ogr/0MQ8/MeIefsPQ==}
    engines: {node: '>=18'}
    cpu: [x64]
    os: [darwin]

  '@esbuild/freebsd-arm64@0.25.9':
    resolution: {integrity: sha512-z93DmbnY6fX9+KdD4Ue/H6sYs+bhFQJNCPZsi4XWJoYblUqT06MQUdBCpcSfuiN72AbqeBFu5LVQTjfXDE2A6Q==}
    engines: {node: '>=18'}
    cpu: [arm64]
    os: [freebsd]

  '@esbuild/freebsd-x64@0.25.9':
    resolution: {integrity: sha512-mrKX6H/vOyo5v71YfXWJxLVxgy1kyt1MQaD8wZJgJfG4gq4DpQGpgTB74e5yBeQdyMTbgxp0YtNj7NuHN0PoZg==}
    engines: {node: '>=18'}
    cpu: [x64]
    os: [freebsd]

  '@esbuild/linux-arm64@0.25.9':
    resolution: {integrity: sha512-BlB7bIcLT3G26urh5Dmse7fiLmLXnRlopw4s8DalgZ8ef79Jj4aUcYbk90g8iCa2467HX8SAIidbL7gsqXHdRw==}
    engines: {node: '>=18'}
    cpu: [arm64]
    os: [linux]

  '@esbuild/linux-arm@0.25.9':
    resolution: {integrity: sha512-HBU2Xv78SMgaydBmdor38lg8YDnFKSARg1Q6AT0/y2ezUAKiZvc211RDFHlEZRFNRVhcMamiToo7bDx3VEOYQw==}
    engines: {node: '>=18'}
    cpu: [arm]
    os: [linux]

  '@esbuild/linux-ia32@0.25.9':
    resolution: {integrity: sha512-e7S3MOJPZGp2QW6AK6+Ly81rC7oOSerQ+P8L0ta4FhVi+/j/v2yZzx5CqqDaWjtPFfYz21Vi1S0auHrap3Ma3A==}
    engines: {node: '>=18'}
    cpu: [ia32]
    os: [linux]

  '@esbuild/linux-loong64@0.25.9':
    resolution: {integrity: sha512-Sbe10Bnn0oUAB2AalYztvGcK+o6YFFA/9829PhOCUS9vkJElXGdphz0A3DbMdP8gmKkqPmPcMJmJOrI3VYB1JQ==}
    engines: {node: '>=18'}
    cpu: [loong64]
    os: [linux]

  '@esbuild/linux-mips64el@0.25.9':
    resolution: {integrity: sha512-YcM5br0mVyZw2jcQeLIkhWtKPeVfAerES5PvOzaDxVtIyZ2NUBZKNLjC5z3/fUlDgT6w89VsxP2qzNipOaaDyA==}
    engines: {node: '>=18'}
    cpu: [mips64el]
    os: [linux]

  '@esbuild/linux-ppc64@0.25.9':
    resolution: {integrity: sha512-++0HQvasdo20JytyDpFvQtNrEsAgNG2CY1CLMwGXfFTKGBGQT3bOeLSYE2l1fYdvML5KUuwn9Z8L1EWe2tzs1w==}
    engines: {node: '>=18'}
    cpu: [ppc64]
    os: [linux]

  '@esbuild/linux-riscv64@0.25.9':
    resolution: {integrity: sha512-uNIBa279Y3fkjV+2cUjx36xkx7eSjb8IvnL01eXUKXez/CBHNRw5ekCGMPM0BcmqBxBcdgUWuUXmVWwm4CH9kg==}
    engines: {node: '>=18'}
    cpu: [riscv64]
    os: [linux]

  '@esbuild/linux-s390x@0.25.9':
    resolution: {integrity: sha512-Mfiphvp3MjC/lctb+7D287Xw1DGzqJPb/J2aHHcHxflUo+8tmN/6d4k6I2yFR7BVo5/g7x2Monq4+Yew0EHRIA==}
    engines: {node: '>=18'}
    cpu: [s390x]
    os: [linux]

  '@esbuild/linux-x64@0.25.9':
    resolution: {integrity: sha512-iSwByxzRe48YVkmpbgoxVzn76BXjlYFXC7NvLYq+b+kDjyyk30J0JY47DIn8z1MO3K0oSl9fZoRmZPQI4Hklzg==}
    engines: {node: '>=18'}
    cpu: [x64]
    os: [linux]

  '@esbuild/netbsd-arm64@0.25.9':
    resolution: {integrity: sha512-9jNJl6FqaUG+COdQMjSCGW4QiMHH88xWbvZ+kRVblZsWrkXlABuGdFJ1E9L7HK+T0Yqd4akKNa/lO0+jDxQD4Q==}
    engines: {node: '>=18'}
    cpu: [arm64]
    os: [netbsd]

  '@esbuild/netbsd-x64@0.25.9':
    resolution: {integrity: sha512-RLLdkflmqRG8KanPGOU7Rpg829ZHu8nFy5Pqdi9U01VYtG9Y0zOG6Vr2z4/S+/3zIyOxiK6cCeYNWOFR9QP87g==}
    engines: {node: '>=18'}
    cpu: [x64]
    os: [netbsd]

  '@esbuild/openbsd-arm64@0.25.9':
    resolution: {integrity: sha512-YaFBlPGeDasft5IIM+CQAhJAqS3St3nJzDEgsgFixcfZeyGPCd6eJBWzke5piZuZ7CtL656eOSYKk4Ls2C0FRQ==}
    engines: {node: '>=18'}
    cpu: [arm64]
    os: [openbsd]

  '@esbuild/openbsd-x64@0.25.9':
    resolution: {integrity: sha512-1MkgTCuvMGWuqVtAvkpkXFmtL8XhWy+j4jaSO2wxfJtilVCi0ZE37b8uOdMItIHz4I6z1bWWtEX4CJwcKYLcuA==}
    engines: {node: '>=18'}
    cpu: [x64]
    os: [openbsd]

  '@esbuild/openharmony-arm64@0.25.9':
    resolution: {integrity: sha512-4Xd0xNiMVXKh6Fa7HEJQbrpP3m3DDn43jKxMjxLLRjWnRsfxjORYJlXPO4JNcXtOyfajXorRKY9NkOpTHptErg==}
    engines: {node: '>=18'}
    cpu: [arm64]
    os: [openharmony]

  '@esbuild/sunos-x64@0.25.9':
    resolution: {integrity: sha512-WjH4s6hzo00nNezhp3wFIAfmGZ8U7KtrJNlFMRKxiI9mxEK1scOMAaa9i4crUtu+tBr+0IN6JCuAcSBJZfnphw==}
    engines: {node: '>=18'}
    cpu: [x64]
    os: [sunos]

  '@esbuild/win32-arm64@0.25.9':
    resolution: {integrity: sha512-mGFrVJHmZiRqmP8xFOc6b84/7xa5y5YvR1x8djzXpJBSv/UsNK6aqec+6JDjConTgvvQefdGhFDAs2DLAds6gQ==}
    engines: {node: '>=18'}
    cpu: [arm64]
    os: [win32]

  '@esbuild/win32-ia32@0.25.9':
    resolution: {integrity: sha512-b33gLVU2k11nVx1OhX3C8QQP6UHQK4ZtN56oFWvVXvz2VkDoe6fbG8TOgHFxEvqeqohmRnIHe5A1+HADk4OQww==}
    engines: {node: '>=18'}
    cpu: [ia32]
    os: [win32]

  '@esbuild/win32-x64@0.25.9':
    resolution: {integrity: sha512-PPOl1mi6lpLNQxnGoyAfschAodRFYXJ+9fs6WHXz7CSWKbOqiMZsubC+BQsVKuul+3vKLuwTHsS2c2y9EoKwxQ==}
    engines: {node: '>=18'}
    cpu: [x64]
    os: [win32]

  '@eslint-community/eslint-utils@4.7.0':
    resolution: {integrity: sha512-dyybb3AcajC7uha6CvhdVRJqaKyn7w2YKqKyAN37NKYgZT36w+iRb0Dymmc5qEJ549c/S31cMMSFd75bteCpCw==}
    engines: {node: ^12.22.0 || ^14.17.0 || >=16.0.0}
    peerDependencies:
      eslint: ^6.0.0 || ^7.0.0 || >=8.0.0

  '@eslint-community/regexpp@4.12.1':
    resolution: {integrity: sha512-CCZCDJuduB9OUkFkY2IgppNZMi2lBQgD2qzwXkEia16cge2pijY/aXi96CJMquDMn3nJdlPV1A5KrJEXwfLNzQ==}
    engines: {node: ^12.0.0 || ^14.0.0 || >=16.0.0}

  '@eslint/config-array@0.21.0':
    resolution: {integrity: sha512-ENIdc4iLu0d93HeYirvKmrzshzofPw6VkZRKQGe9Nv46ZnWUzcF1xV01dcvEg/1wXUR61OmmlSfyeyO7EvjLxQ==}
    engines: {node: ^18.18.0 || ^20.9.0 || >=21.1.0}

  '@eslint/config-helpers@0.3.1':
    resolution: {integrity: sha512-xR93k9WhrDYpXHORXpxVL5oHj3Era7wo6k/Wd8/IsQNnZUTzkGS29lyn3nAT05v6ltUuTFVCCYDEGfy2Or/sPA==}
    engines: {node: ^18.18.0 || ^20.9.0 || >=21.1.0}

  '@eslint/core@0.15.2':
    resolution: {integrity: sha512-78Md3/Rrxh83gCxoUc0EiciuOHsIITzLy53m3d9UyiW8y9Dj2D29FeETqyKA+BRK76tnTp6RXWb3pCay8Oyomg==}
    engines: {node: ^18.18.0 || ^20.9.0 || >=21.1.0}

  '@eslint/eslintrc@3.3.1':
    resolution: {integrity: sha512-gtF186CXhIl1p4pJNGZw8Yc6RlshoePRvE0X91oPGb3vZ8pM3qOS9W9NGPat9LziaBV7XrJWGylNQXkGcnM3IQ==}
    engines: {node: ^18.18.0 || ^20.9.0 || >=21.1.0}

  '@eslint/js@9.33.0':
    resolution: {integrity: sha512-5K1/mKhWaMfreBGJTwval43JJmkip0RmM+3+IuqupeSKNC/Th2Kc7ucaq5ovTSra/OOKB9c58CGSz3QMVbWt0A==}
    engines: {node: ^18.18.0 || ^20.9.0 || >=21.1.0}

  '@eslint/object-schema@2.1.6':
    resolution: {integrity: sha512-RBMg5FRL0I0gs51M/guSAj5/e14VQ4tpZnQNWwuDT66P14I43ItmPfIZRhO9fUVIPOAQXU47atlywZ/czoqFPA==}
    engines: {node: ^18.18.0 || ^20.9.0 || >=21.1.0}

  '@eslint/plugin-kit@0.3.5':
    resolution: {integrity: sha512-Z5kJ+wU3oA7MMIqVR9tyZRtjYPr4OC004Q4Rw7pgOKUOKkJfZ3O24nz3WYfGRpMDNmcOi3TwQOmgm7B7Tpii0w==}
    engines: {node: ^18.18.0 || ^20.9.0 || >=21.1.0}

  '@humanfs/core@0.19.1':
    resolution: {integrity: sha512-5DyQ4+1JEUzejeK1JGICcideyfUbGixgS9jNgex5nqkW+cY7WZhxBigmieN5Qnw9ZosSNVC9KQKyb+GUaGyKUA==}
    engines: {node: '>=18.18.0'}

  '@humanfs/node@0.16.6':
    resolution: {integrity: sha512-YuI2ZHQL78Q5HbhDiBA1X4LmYdXCKCMQIfw0pw7piHJwyREFebJUvrQN4cMssyES6x+vfUbx1CIpaQUKYdQZOw==}
    engines: {node: '>=18.18.0'}

  '@humanwhocodes/module-importer@1.0.1':
    resolution: {integrity: sha512-bxveV4V8v5Yb4ncFTT3rPSgZBOpCkjfK0y4oVVVJwIuDVBRMDXrPyXRL988i5ap9m9bnyEEjWfm5WkBmtffLfA==}
    engines: {node: '>=12.22'}

  '@humanwhocodes/retry@0.3.1':
    resolution: {integrity: sha512-JBxkERygn7Bv/GbN5Rv8Ul6LVknS+5Bp6RgDC/O8gEBU/yeH5Ui5C/OlWrTb6qct7LjjfT6Re2NxB0ln0yYybA==}
    engines: {node: '>=18.18'}

  '@humanwhocodes/retry@0.4.3':
    resolution: {integrity: sha512-bV0Tgo9K4hfPCek+aMAn81RppFKv2ySDQeMoSZuvTASywNTnVJCArCZE2FWqpvIatKu7VMRLWlR1EazvVhDyhQ==}
    engines: {node: '>=18.18'}

  '@isaacs/balanced-match@4.0.1':
    resolution: {integrity: sha512-yzMTt9lEb8Gv7zRioUilSglI0c0smZ9k5D65677DLWLtWJaXIS3CqcGyUFByYKlnUj6TkjLVs54fBl6+TiGQDQ==}
    engines: {node: 20 || >=22}

  '@isaacs/brace-expansion@5.0.0':
    resolution: {integrity: sha512-ZT55BDLV0yv0RBm2czMiZ+SqCGO7AvmOM3G/w2xhVPH+te0aKgFjmBvGlL1dH+ql2tgGO3MVrbb3jCKyvpgnxA==}
    engines: {node: 20 || >=22}

  '@isaacs/cliui@8.0.2':
    resolution: {integrity: sha512-O8jcjabXaleOG9DQ0+ARXWZBTfnP4WNAqzuiJK7ll44AmxGKv/J2M4TPjxjY3znBCfvBXFzucm1twdyFybFqEA==}
    engines: {node: '>=12'}

  '@istanbuljs/schema@0.1.3':
    resolution: {integrity: sha512-ZXRY4jNvVgSVQ8DL3LTcakaAtXwTVUxE81hslsyD2AtoXW/wVob10HkOJ1X/pAlcI7D+2YoZKg5do8G/w6RYgA==}
    engines: {node: '>=8'}

  '@jridgewell/resolve-uri@3.1.2':
    resolution: {integrity: sha512-bRISgCIjP20/tbWSPWMEi54QVPRZExkuD9lJL+UIxUKtwVJA8wW1Trb1jMs1RFXo1CBTNZ/5hpC9QvmKWdopKw==}
    engines: {node: '>=6.0.0'}

  '@jridgewell/sourcemap-codec@1.5.5':
    resolution: {integrity: sha512-cYQ9310grqxueWbl+WuIUIaiUaDcj7WOq5fVhEljNVgRfOUhY9fy2zTvfoqWsnebh8Sl70VScFbICvJnLKB0Og==}

  '@jridgewell/trace-mapping@0.3.30':
    resolution: {integrity: sha512-GQ7Nw5G2lTu/BtHTKfXhKHok2WGetd4XYcVKGx00SjAk8GMwgJM3zr6zORiPGuOE+/vkc90KtTosSSvaCjKb2Q==}

  '@jspm/core@2.1.0':
    resolution: {integrity: sha512-3sRl+pkyFY/kLmHl0cgHiFp2xEqErA8N3ECjMs7serSUBmoJ70lBa0PG5t0IM6WJgdZNyyI0R8YFfi5wM8+mzg==}

  '@koa/cors@5.0.0':
    resolution: {integrity: sha512-x/iUDjcS90W69PryLDIMgFyV21YLTnG9zOpPXS7Bkt2b8AsY3zZsIpOLBkYr9fBcF3HbkKaER5hOBZLfpLgYNw==}
    engines: {node: '>= 14.0.0'}

  '@koa/router@14.0.0':
    resolution: {integrity: sha512-LBSu5K0qAaaQcXX/0WIB9PGDevyCxxpnc1uq13vV/CgObaVxuis5hKl3Eboq/8gcb6ebnkAStW9NB/Em2eYyFA==}
    engines: {node: '>= 20'}

  '@napi-rs/wasm-runtime@0.2.12':
    resolution: {integrity: sha512-ZVWUcfwY4E/yPitQJl481FjFo3K22D6qF0DuFH6Y/nbnE11GY5uguDxZMGXPQ8WQ0128MXQD7TnfHyK4oWoIJQ==}

  '@node-rs/crc32-android-arm-eabi@1.10.6':
    resolution: {integrity: sha512-vZAMuJXm3TpWPOkkhxdrofWDv+Q+I2oO7ucLRbXyAPmXFNDhHtBxbO1rk9Qzz+M3eep8ieS4/+jCL1Q0zacNMQ==}
    engines: {node: '>= 10'}
    cpu: [arm]
    os: [android]

  '@node-rs/crc32-android-arm64@1.10.6':
    resolution: {integrity: sha512-Vl/JbjCinCw/H9gEpZveWCMjxjcEChDcDBM8S4hKay5yyoRCUHJPuKr4sjVDBeOm+1nwU3oOm6Ca8dyblwp4/w==}
    engines: {node: '>= 10'}
    cpu: [arm64]
    os: [android]

  '@node-rs/crc32-darwin-arm64@1.10.6':
    resolution: {integrity: sha512-kARYANp5GnmsQiViA5Qu74weYQ3phOHSYQf0G+U5wB3NB5JmBHnZcOc46Ig21tTypWtdv7u63TaltJQE41noyg==}
    engines: {node: '>= 10'}
    cpu: [arm64]
    os: [darwin]

  '@node-rs/crc32-darwin-x64@1.10.6':
    resolution: {integrity: sha512-Q99bevJVMfLTISpkpKBlXgtPUItrvTWKFyiqoKH5IvscZmLV++NH4V13Pa17GTBmv9n18OwzgQY4/SRq6PQNVA==}
    engines: {node: '>= 10'}
    cpu: [x64]
    os: [darwin]

  '@node-rs/crc32-freebsd-x64@1.10.6':
    resolution: {integrity: sha512-66hpawbNjrgnS9EDMErta/lpaqOMrL6a6ee+nlI2viduVOmRZWm9Rg9XdGTK/+c4bQLdtC6jOd+Kp4EyGRYkAg==}
    engines: {node: '>= 10'}
    cpu: [x64]
    os: [freebsd]

  '@node-rs/crc32-linux-arm-gnueabihf@1.10.6':
    resolution: {integrity: sha512-E8Z0WChH7X6ankbVm8J/Yym19Cq3otx6l4NFPS6JW/cWdjv7iw+Sps2huSug+TBprjbcEA+s4TvEwfDI1KScjg==}
    engines: {node: '>= 10'}
    cpu: [arm]
    os: [linux]

  '@node-rs/crc32-linux-arm64-gnu@1.10.6':
    resolution: {integrity: sha512-LmWcfDbqAvypX0bQjQVPmQGazh4dLiVklkgHxpV4P0TcQ1DT86H/SWpMBMs/ncF8DGuCQ05cNyMv1iddUDugoQ==}
    engines: {node: '>= 10'}
    cpu: [arm64]
    os: [linux]

  '@node-rs/crc32-linux-arm64-musl@1.10.6':
    resolution: {integrity: sha512-k8ra/bmg0hwRrIEE8JL1p32WfaN9gDlUUpQRWsbxd1WhjqvXea7kKO6K4DwVxyxlPhBS9Gkb5Urq7Y4mXANzaw==}
    engines: {node: '>= 10'}
    cpu: [arm64]
    os: [linux]

  '@node-rs/crc32-linux-x64-gnu@1.10.6':
    resolution: {integrity: sha512-IfjtqcuFK7JrSZ9mlAFhb83xgium30PguvRjIMI45C3FJwu18bnLk1oR619IYb/zetQT82MObgmqfKOtgemEKw==}
    engines: {node: '>= 10'}
    cpu: [x64]
    os: [linux]

  '@node-rs/crc32-linux-x64-musl@1.10.6':
    resolution: {integrity: sha512-LbFYsA5M9pNunOweSt6uhxenYQF94v3bHDAQRPTQ3rnjn+mK6IC7YTAYoBjvoJP8lVzcvk9hRj8wp4Jyh6Y80g==}
    engines: {node: '>= 10'}
    cpu: [x64]
    os: [linux]

  '@node-rs/crc32-wasm32-wasi@1.10.6':
    resolution: {integrity: sha512-KaejdLgHMPsRaxnM+OG9L9XdWL2TabNx80HLdsCOoX9BVhEkfh39OeahBo8lBmidylKbLGMQoGfIKDjq0YMStw==}
    engines: {node: '>=14.0.0'}
    cpu: [wasm32]

  '@node-rs/crc32-win32-arm64-msvc@1.10.6':
    resolution: {integrity: sha512-x50AXiSxn5Ccn+dCjLf1T7ZpdBiV1Sp5aC+H2ijhJO4alwznvXgWbopPRVhbp2nj0i+Gb6kkDUEyU+508KAdGQ==}
    engines: {node: '>= 10'}
    cpu: [arm64]
    os: [win32]

  '@node-rs/crc32-win32-ia32-msvc@1.10.6':
    resolution: {integrity: sha512-DpDxQLaErJF9l36aghe1Mx+cOnYLKYo6qVPqPL9ukJ5rAGLtCdU0C+Zoi3gs9ySm8zmbFgazq/LvmsZYU42aBw==}
    engines: {node: '>= 10'}
    cpu: [ia32]
    os: [win32]

  '@node-rs/crc32-win32-x64-msvc@1.10.6':
    resolution: {integrity: sha512-5B1vXosIIBw1m2Rcnw62IIfH7W9s9f7H7Ma0rRuhT8HR4Xh8QCgw6NJSI2S2MCngsGktYnAhyUvs81b7efTyQw==}
    engines: {node: '>= 10'}
    cpu: [x64]
    os: [win32]

  '@node-rs/crc32@1.10.6':
    resolution: {integrity: sha512-+llXfqt+UzgoDzT9of5vPQPGqTAVCohU74I9zIBkNo5TH6s2P31DFJOGsJQKN207f0GHnYv5pV3wh3BCY/un/A==}
    engines: {node: '>= 10'}

  '@nodelib/fs.scandir@2.1.5':
    resolution: {integrity: sha512-vq24Bq3ym5HEQm2NKCr3yXDwjc7vTsEThRDnkp2DK9p1uqLR+DHurm/NOTo0KG7HYHU7eppKZj3MyqYuMBf62g==}
    engines: {node: '>= 8'}

  '@nodelib/fs.stat@2.0.5':
    resolution: {integrity: sha512-RkhPPp2zrqDAQA/2jNhnztcPAlv64XdhIp7a7454A5ovI7Bukxgt7MX7udwAu3zg1DcpPU0rz3VV1SeaqvY4+A==}
    engines: {node: '>= 8'}

  '@nodelib/fs.walk@1.2.8':
    resolution: {integrity: sha512-oGB+UxlgWcgQkgwo8GcEGwemoTFt3FIO9ababBmaGwXIoBKZ+GTy0pP185beGg7Llih/NSHSV2XAs1lnznocSg==}
    engines: {node: '>= 8'}

  '@pkgjs/parseargs@0.11.0':
    resolution: {integrity: sha512-+1VkjdD0QBLPodGrJUeqarH8VAIvQODIbwh9XpP5Syisf7YoQgsJKPNFoqqLQlu+VQ/tVSshMR6loPMn8U+dPg==}
    engines: {node: '>=14'}

  '@playwright/browser-chromium@1.55.0':
    resolution: {integrity: sha512-HxG0+6v8NGLFLYMxrGb4T4DAmKwwx6C0V3uIn/i91tOVqcNnaBBllhpxLEqXCnxjprL3HDDMXsVPjk1/vsCVAw==}
    engines: {node: '>=18'}

  '@secretlint/config-creator@10.2.2':
    resolution: {integrity: sha512-BynOBe7Hn3LJjb3CqCHZjeNB09s/vgf0baBaHVw67w7gHF0d25c3ZsZ5+vv8TgwSchRdUCRrbbcq5i2B1fJ2QQ==}
    engines: {node: '>=20.0.0'}

  '@secretlint/config-loader@10.2.2':
    resolution: {integrity: sha512-ndjjQNgLg4DIcMJp4iaRD6xb9ijWQZVbd9694Ol2IszBIbGPPkwZHzJYKICbTBmh6AH/pLr0CiCaWdGJU7RbpQ==}
    engines: {node: '>=20.0.0'}

  '@secretlint/core@10.2.2':
    resolution: {integrity: sha512-6rdwBwLP9+TO3rRjMVW1tX+lQeo5gBbxl1I5F8nh8bgGtKwdlCMhMKsBWzWg1ostxx/tIG7OjZI0/BxsP8bUgw==}
    engines: {node: '>=20.0.0'}

  '@secretlint/formatter@10.2.2':
    resolution: {integrity: sha512-10f/eKV+8YdGKNQmoDUD1QnYL7TzhI2kzyx95vsJKbEa8akzLAR5ZrWIZ3LbcMmBLzxlSQMMccRmi05yDQ5YDA==}
    engines: {node: '>=20.0.0'}

  '@secretlint/node@10.2.2':
    resolution: {integrity: sha512-eZGJQgcg/3WRBwX1bRnss7RmHHK/YlP/l7zOQsrjexYt6l+JJa5YhUmHbuGXS94yW0++3YkEJp0kQGYhiw1DMQ==}
    engines: {node: '>=20.0.0'}

  '@secretlint/profiler@10.2.2':
    resolution: {integrity: sha512-qm9rWfkh/o8OvzMIfY8a5bCmgIniSpltbVlUVl983zDG1bUuQNd1/5lUEeWx5o/WJ99bXxS7yNI4/KIXfHexig==}

  '@secretlint/resolver@10.2.2':
    resolution: {integrity: sha512-3md0cp12e+Ae5V+crPQYGd6aaO7ahw95s28OlULGyclyyUtf861UoRGS2prnUrKh7MZb23kdDOyGCYb9br5e4w==}

  '@secretlint/secretlint-formatter-sarif@10.2.2':
    resolution: {integrity: sha512-ojiF9TGRKJJw308DnYBucHxkpNovDNu1XvPh7IfUp0A12gzTtxuWDqdpuVezL7/IP8Ua7mp5/VkDMN9OLp1doQ==}

  '@secretlint/secretlint-rule-no-dotenv@10.2.2':
    resolution: {integrity: sha512-KJRbIShA9DVc5Va3yArtJ6QDzGjg3PRa1uYp9As4RsyKtKSSZjI64jVca57FZ8gbuk4em0/0Jq+uy6485wxIdg==}
    engines: {node: '>=20.0.0'}

  '@secretlint/secretlint-rule-preset-recommend@10.2.2':
    resolution: {integrity: sha512-K3jPqjva8bQndDKJqctnGfwuAxU2n9XNCPtbXVI5JvC7FnQiNg/yWlQPbMUlBXtBoBGFYp08A94m6fvtc9v+zA==}
    engines: {node: '>=20.0.0'}

  '@secretlint/source-creator@10.2.2':
    resolution: {integrity: sha512-h6I87xJfwfUTgQ7irWq7UTdq/Bm1RuQ/fYhA3dtTIAop5BwSFmZyrchph4WcoEvbN460BWKmk4RYSvPElIIvxw==}
    engines: {node: '>=20.0.0'}

  '@secretlint/types@10.2.2':
    resolution: {integrity: sha512-Nqc90v4lWCXyakD6xNyNACBJNJ0tNCwj2WNk/7ivyacYHxiITVgmLUFXTBOeCdy79iz6HtN9Y31uw/jbLrdOAg==}
    engines: {node: '>=20.0.0'}

  '@sindresorhus/merge-streams@2.3.0':
    resolution: {integrity: sha512-LtoMMhxAlorcGhmFYI+LhPgbPZCkgP6ra1YL604EeF6U98pLlQ3iWIGMdWSC+vWmPBWBNgmDBAhnAobLROJmwg==}
    engines: {node: '>=18'}

  '@stylistic/eslint-plugin@2.13.0':
    resolution: {integrity: sha512-RnO1SaiCFHn666wNz2QfZEFxvmiNRqhzaMXHXxXXKt+MEP7aajlPxUSMIQpKAaJfverpovEYqjBOXDq6dDcaOQ==}
    engines: {node: ^18.18.0 || ^20.9.0 || >=21.1.0}
    peerDependencies:
      eslint: '>=8.40.0'

  '@textlint/ast-node-types@15.2.2':
    resolution: {integrity: sha512-9ByYNzWV8tpz6BFaRzeRzIov8dkbSZu9q7IWqEIfmRuLWb2qbI/5gTvKcoWT1HYs4XM7IZ8TKSXcuPvMb6eorA==}

  '@textlint/linter-formatter@15.2.2':
    resolution: {integrity: sha512-oMVaMJ3exFvXhCj3AqmCbLaeYrTNLqaJnLJMIlmnRM3/kZdxvku4OYdaDzgtlI194cVxamOY5AbHBBVnY79kEg==}

  '@textlint/module-interop@15.2.2':
    resolution: {integrity: sha512-2rmNcWrcqhuR84Iio1WRzlc4tEoOMHd6T7urjtKNNefpTt1owrTJ9WuOe60yD3FrTW0J/R0ux5wxUbP/eaeFOA==}

  '@textlint/resolver@15.2.2':
    resolution: {integrity: sha512-4hGWjmHt0y+5NAkoYZ8FvEkj8Mez9TqfbTm3BPjoV32cIfEixl2poTOgapn1rfm73905GSO3P1jiWjmgvii13Q==}

  '@textlint/types@15.2.2':
    resolution: {integrity: sha512-X2BHGAR3yXJsCAjwYEDBIk9qUDWcH4pW61ISfmtejau+tVqKtnbbvEZnMTb6mWgKU1BvTmftd5DmB1XVDUtY3g==}

  '@tokenizer/inflate@0.2.7':
    resolution: {integrity: sha512-MADQgmZT1eKjp06jpI2yozxaU9uVs4GzzgSL+uEq7bVcJ9V1ZXQkeGNql1fsSI0gMy1vhvNTNbUqrx+pZfJVmg==}
    engines: {node: '>=18'}

  '@tokenizer/token@0.3.0':
    resolution: {integrity: sha512-OvjF+z51L3ov0OyAU0duzsYuvO01PH7x4t6DJx+guahgTnBHkhJdG7soQeTSFLWN3efnHyibZ4Z8l2EuWwJN3A==}

  '@tybys/wasm-util@0.10.1':
    resolution: {integrity: sha512-9tTaPJLSiejZKx+Bmog4uSubteqTvFrVrURwkmHixBo0G4seD0zUxp98E1DzUBJxLQ3NPwXrGKDiVjwx/DpPsg==}

  '@types/eslint@9.6.1':
    resolution: {integrity: sha512-FXx2pKgId/WyYo2jXw63kk7/+TY7u7AziEJxJAnSFzHlqTAS3Ync6SvgYAN/k4/PQpnnVuzoMuVnByKK2qp0ag==}

  '@types/eslint__js@8.42.3':
    resolution: {integrity: sha512-alfG737uhmPdnvkrLdZLcEKJ/B8s9Y4hrZ+YAdzUeoArBlSUERA2E87ROfOaS4jd/C45fzOoZzidLc1IPwLqOw==}

  '@types/estree@1.0.8':
    resolution: {integrity: sha512-dWHzHa2WqEXI/O1E9OjrocMTKJl2mSrEolh1Iomrv6U+JuNwaHXsXx9bLu5gG7BUWFIN0skIQJQ/L1rIex4X6w==}

  '@types/glob-to-regexp@0.4.4':
    resolution: {integrity: sha512-nDKoaKJYbnn1MZxUY0cA1bPmmgZbg0cTq7Rh13d0KWYNOiKbqoR+2d89SnRPszGh7ROzSwZ/GOjZ4jPbmmZ6Eg==}

  '@types/istanbul-lib-coverage@2.0.6':
    resolution: {integrity: sha512-2QF/t/auWm0lsy8XtKVPG19v3sSOQlJe/YHZgfjb/KBBHOGSV+J2q/S671rcq9uTBrLAXmZpqJiaQbMT+zNU1w==}

  '@types/json-schema@7.0.15':
    resolution: {integrity: sha512-5+fP8P8MFNC+AyZCDxrB2pkZFPGzqQWUzpSeuuVLvm8VMcorNYavBqoFcxK8bQz4Qsbn4oUEEem4wDLfcysGHA==}

  '@types/mocha@10.0.10':
    resolution: {integrity: sha512-xPyYSz1cMPnJQhl0CLMH68j3gprKZaTjG3s5Vi+fDgx+uhG9NOXwbVt52eFS8ECyXhyKcjDLCBEqBExKuiZb7Q==}

  '@types/node@20.19.11':
    resolution: {integrity: sha512-uug3FEEGv0r+jrecvUUpbY8lLisvIjg6AAic6a2bSP5OEOLeJsDSnvhCDov7ipFFMXS3orMpzlmi0ZcuGkBbow==}

  '@types/normalize-package-data@2.4.4':
    resolution: {integrity: sha512-37i+OaWTh9qeK4LSHPsyRC7NahnGotNuZvjLSgcPzblpHB3rrCJxAOgI5gCdKm7coonsaX1Of0ILiTcnZjbfxA==}

  '@types/sarif@2.1.7':
    resolution: {integrity: sha512-kRz0VEkJqWLf1LLVN4pT1cg1Z9wAuvI6L97V3m2f5B76Tg8d413ddvLBPTEHAZJlnn4XSvu0FkZtViCQGVyrXQ==}

  '@types/vscode@1.103.0':
    resolution: {integrity: sha512-o4hanZAQdNfsKecexq9L3eHICd0AAvdbLk6hA60UzGXbGH/q8b/9xv2RgR7vV3ZcHuyKVq7b37IGd/+gM4Tu+Q==}

  '@types/ws@8.18.1':
    resolution: {integrity: sha512-ThVF6DCVhA8kUGy+aazFQ4kXQ7E1Ty7A3ypFOe0IcJV8O/M511G99AW24irKrW56Wt44yG9+ij8FaqoBGkuBXg==}

  '@typescript-eslint/eslint-plugin@8.39.1':
    resolution: {integrity: sha512-yYegZ5n3Yr6eOcqgj2nJH8cH/ZZgF+l0YIdKILSDjYFRjgYQMgv/lRjV5Z7Up04b9VYUondt8EPMqg7kTWgJ2g==}
    engines: {node: ^18.18.0 || ^20.9.0 || >=21.1.0}
    peerDependencies:
      '@typescript-eslint/parser': ^8.39.1
      eslint: ^8.57.0 || ^9.0.0
      typescript: '>=4.8.4 <6.0.0'

  '@typescript-eslint/parser@8.39.1':
    resolution: {integrity: sha512-pUXGCuHnnKw6PyYq93lLRiZm3vjuslIy7tus1lIQTYVK9bL8XBgJnCWm8a0KcTtHC84Yya1Q6rtll+duSMj0dg==}
    engines: {node: ^18.18.0 || ^20.9.0 || >=21.1.0}
    peerDependencies:
      eslint: ^8.57.0 || ^9.0.0
      typescript: '>=4.8.4 <6.0.0'

  '@typescript-eslint/project-service@8.39.1':
    resolution: {integrity: sha512-8fZxek3ONTwBu9ptw5nCKqZOSkXshZB7uAxuFF0J/wTMkKydjXCzqqga7MlFMpHi9DoG4BadhmTkITBcg8Aybw==}
    engines: {node: ^18.18.0 || ^20.9.0 || >=21.1.0}
    peerDependencies:
      typescript: '>=4.8.4 <6.0.0'

  '@typescript-eslint/scope-manager@8.39.1':
    resolution: {integrity: sha512-RkBKGBrjgskFGWuyUGz/EtD8AF/GW49S21J8dvMzpJitOF1slLEbbHnNEtAHtnDAnx8qDEdRrULRnWVx27wGBw==}
    engines: {node: ^18.18.0 || ^20.9.0 || >=21.1.0}

  '@typescript-eslint/tsconfig-utils@8.39.1':
    resolution: {integrity: sha512-ePUPGVtTMR8XMU2Hee8kD0Pu4NDE1CN9Q1sxGSGd/mbOtGZDM7pnhXNJnzW63zk/q+Z54zVzj44HtwXln5CvHA==}
    engines: {node: ^18.18.0 || ^20.9.0 || >=21.1.0}
    peerDependencies:
      typescript: '>=4.8.4 <6.0.0'

  '@typescript-eslint/type-utils@8.39.1':
    resolution: {integrity: sha512-gu9/ahyatyAdQbKeHnhT4R+y3YLtqqHyvkfDxaBYk97EcbfChSJXyaJnIL3ygUv7OuZatePHmQvuH5ru0lnVeA==}
    engines: {node: ^18.18.0 || ^20.9.0 || >=21.1.0}
    peerDependencies:
      eslint: ^8.57.0 || ^9.0.0
      typescript: '>=4.8.4 <6.0.0'

  '@typescript-eslint/types@8.39.1':
    resolution: {integrity: sha512-7sPDKQQp+S11laqTrhHqeAbsCfMkwJMrV7oTDvtDds4mEofJYir414bYKUEb8YPUm9QL3U+8f6L6YExSoAGdQw==}
    engines: {node: ^18.18.0 || ^20.9.0 || >=21.1.0}

  '@typescript-eslint/typescript-estree@8.39.1':
    resolution: {integrity: sha512-EKkpcPuIux48dddVDXyQBlKdeTPMmALqBUbEk38McWv0qVEZwOpVJBi7ugK5qVNgeuYjGNQxrrnoM/5+TI/BPw==}
    engines: {node: ^18.18.0 || ^20.9.0 || >=21.1.0}
    peerDependencies:
      typescript: '>=4.8.4 <6.0.0'

  '@typescript-eslint/utils@8.39.1':
    resolution: {integrity: sha512-VF5tZ2XnUSTuiqZFXCZfZs1cgkdd3O/sSYmdo2EpSyDlC86UM/8YytTmKnehOW3TGAlivqTDT6bS87B/GQ/jyg==}
    engines: {node: ^18.18.0 || ^20.9.0 || >=21.1.0}
    peerDependencies:
      eslint: ^8.57.0 || ^9.0.0
      typescript: '>=4.8.4 <6.0.0'

  '@typescript-eslint/visitor-keys@8.39.1':
    resolution: {integrity: sha512-W8FQi6kEh2e8zVhQ0eeRnxdvIoOkAp/CPAahcNio6nO9dsIwb9b34z90KOlheoyuVf6LSOEdjlkxSkapNEc+4A==}
    engines: {node: ^18.18.0 || ^20.9.0 || >=21.1.0}

  '@typespec/ts-http-runtime@0.3.1':
    resolution: {integrity: sha512-SnbaqayTVFEA6/tYumdF0UmybY0KHyKwGPBXnyckFlrrKdhWFrL3a2HIPXHjht5ZOElKGcXfD2D63P36btb+ww==}
    engines: {node: '>=20.0.0'}

  '@vscode/test-cli@0.0.11':
    resolution: {integrity: sha512-qO332yvzFqGhBMJrp6TdwbIydiHgCtxXc2Nl6M58mbH/Z+0CyLR76Jzv4YWPEthhrARprzCRJUqzFvTHFhTj7Q==}
    engines: {node: '>=18'}
    hasBin: true

  '@vscode/test-electron@2.5.2':
    resolution: {integrity: sha512-8ukpxv4wYe0iWMRQU18jhzJOHkeGKbnw7xWRX3Zw1WJA4cEKbHcmmLPdPrPtL6rhDcrlCZN+xKRpv09n4gRHYg==}
    engines: {node: '>=16'}

  '@vscode/test-web@0.0.73':
    resolution: {integrity: sha512-xCvUsZi33/asatnFZHOUzrlcfjwqy+I34tjG0pM4LZmDV1jAeczNAyFRZw6VJE+uSAy9N4ncZz/cemdBaU+yZg==}
    engines: {node: '>=20'}
    hasBin: true

  '@vscode/vsce-sign-alpine-arm64@2.0.6':
    resolution: {integrity: sha512-wKkJBsvKF+f0GfsUuGT0tSW0kZL87QggEiqNqK6/8hvqsXvpx8OsTEc3mnE1kejkh5r+qUyQ7PtF8jZYN0mo8Q==}
    cpu: [arm64]
    os: [alpine]

  '@vscode/vsce-sign-alpine-x64@2.0.6':
    resolution: {integrity: sha512-YoAGlmdK39vKi9jA18i4ufBbd95OqGJxRvF3n6ZbCyziwy3O+JgOpIUPxv5tjeO6gQfx29qBivQ8ZZTUF2Ba0w==}
    cpu: [x64]
    os: [alpine]

  '@vscode/vsce-sign-darwin-arm64@2.0.6':
    resolution: {integrity: sha512-5HMHaJRIQuozm/XQIiJiA0W9uhdblwwl2ZNDSSAeXGO9YhB9MH5C4KIHOmvyjUnKy4UCuiP43VKpIxW1VWP4tQ==}
    cpu: [arm64]
    os: [darwin]

  '@vscode/vsce-sign-darwin-x64@2.0.6':
    resolution: {integrity: sha512-25GsUbTAiNfHSuRItoQafXOIpxlYj+IXb4/qarrXu7kmbH94jlm5sdWSCKrrREs8+GsXF1b+l3OB7VJy5jsykw==}
    cpu: [x64]
    os: [darwin]

  '@vscode/vsce-sign-linux-arm64@2.0.6':
    resolution: {integrity: sha512-cfb1qK7lygtMa4NUl2582nP7aliLYuDEVpAbXJMkDq1qE+olIw/es+C8j1LJwvcRq1I2yWGtSn3EkDp9Dq5FdA==}
    cpu: [arm64]
    os: [linux]

  '@vscode/vsce-sign-linux-arm@2.0.6':
    resolution: {integrity: sha512-UndEc2Xlq4HsuMPnwu7420uqceXjs4yb5W8E2/UkaHBB9OWCwMd3/bRe/1eLe3D8kPpxzcaeTyXiK3RdzS/1CA==}
    cpu: [arm]
    os: [linux]

  '@vscode/vsce-sign-linux-x64@2.0.6':
    resolution: {integrity: sha512-/olerl1A4sOqdP+hjvJ1sbQjKN07Y3DVnxO4gnbn/ahtQvFrdhUi0G1VsZXDNjfqmXw57DmPi5ASnj/8PGZhAA==}
    cpu: [x64]
    os: [linux]

  '@vscode/vsce-sign-win32-arm64@2.0.6':
    resolution: {integrity: sha512-ivM/MiGIY0PJNZBoGtlRBM/xDpwbdlCWomUWuLmIxbi1Cxe/1nooYrEQoaHD8ojVRgzdQEUzMsRbyF5cJJgYOg==}
    cpu: [arm64]
    os: [win32]

  '@vscode/vsce-sign-win32-x64@2.0.6':
    resolution: {integrity: sha512-mgth9Kvze+u8CruYMmhHw6Zgy3GRX2S+Ed5oSokDEK5vPEwGGKnmuXua9tmFhomeAnhgJnL4DCna3TiNuGrBTQ==}
    cpu: [x64]
    os: [win32]

  '@vscode/vsce-sign@2.0.7':
    resolution: {integrity: sha512-cz0GFW8qCxpypOy3y509u26K1FIPMlDIHBwGmDyvEbgoma2v3y5YIHHuijr8zCYBp9kzCCOJd28s/0PG7cA7ew==}

  '@vscode/vsce@3.6.2':
    resolution: {integrity: sha512-gvBfarWF+Ii20ESqjA3dpnPJpQJ8fFJYtcWtjwbRADommCzGg1emtmb34E+DKKhECYvaVyAl+TF9lWS/3GSPvg==}
    engines: {node: '>= 20'}
    hasBin: true

  accepts@1.3.8:
    resolution: {integrity: sha512-PYAthTa2m2VKxuvSD3DPC/Gy+U+sOA1LAuT8mkmRuvw+NACSaeXEQ+NHcVF7rONl6qcaxV3Uuemwawk+7+SJLw==}
    engines: {node: '>= 0.6'}

  acorn-jsx@5.3.2:
    resolution: {integrity: sha512-rq9s+JNhf0IChjtDXxllJ7g41oZk5SlXtp0LHwyA5cejwn7vKmKp4pPri6YEePv2PU65sAsegbXtIinmDFDXgQ==}
    peerDependencies:
      acorn: ^6.0.0 || ^7.0.0 || ^8.0.0

  acorn@8.15.0:
    resolution: {integrity: sha512-NZyJarBfL7nWwIq+FDL6Zp/yHEhePMNnnJ0y3qfieCrmNvYct8uvtiV41UvlSe6apAfk0fY1FbWx+NwfmpvtTg==}
    engines: {node: '>=0.4.0'}
    hasBin: true

  agent-base@7.1.4:
    resolution: {integrity: sha512-MnA+YT8fwfJPgBx3m60MNqakm30XOkyIoH1y6huTQvC0PwZG7ki8NacLBcrPbNoo8vEZy7Jpuk7+jMO+CUovTQ==}
    engines: {node: '>= 14'}

  ajv@6.12.6:
    resolution: {integrity: sha512-j3fVLgvTo527anyYyJOGTYJbG+vnnQYvE0m5mmkc1TK+nxAppkCLMIL0aZ4dblVCNoGShhm+kzE4ZUykBoMg4g==}

  ajv@8.17.1:
    resolution: {integrity: sha512-B/gBuNg5SiMTrPkC+A2+cW0RszwxYmn6VYxB/inlBStS5nx6xHIt/ehKRhIMhqusl7a8LjQoZnjCs5vhwxOQ1g==}

  ansi-escapes@7.1.1:
    resolution: {integrity: sha512-Zhl0ErHcSRUaVfGUeUdDuLgpkEo8KIFjB4Y9uAc46ScOpdDiU1Dbyplh7qWJeJ/ZHpbyMSM26+X3BySgnIz40Q==}
    engines: {node: '>=18'}

  ansi-regex@5.0.1:
    resolution: {integrity: sha512-quJQXlTSUGL2LH9SUXo8VwsY4soanhgo6LNSm84E1LBcE8s3O0wpdiRzyR9z/ZZJMlMWv37qOOb9pdJlMUEKFQ==}
    engines: {node: '>=8'}

  ansi-regex@6.2.2:
    resolution: {integrity: sha512-Bq3SmSpyFHaWjPk8If9yc6svM8c56dB5BAtW4Qbw5jHTwwXXcTLoRMkpDJp6VL0XzlWaCHTXrkFURMYmD0sLqg==}
    engines: {node: '>=12'}

  ansi-styles@3.2.1:
    resolution: {integrity: sha512-VT0ZI6kZRdTh8YyJw3SMbYm/u+NqfsAxEpWO0Pf9sq8/e94WxxOpPKx9FR1FlyCtOVDNOQ+8ntlqFxiRc+r5qA==}
    engines: {node: '>=4'}

  ansi-styles@4.3.0:
    resolution: {integrity: sha512-zbB9rCJAT1rbjiVDb2hqKFHNYLxgtk8NURxZ3IZwD3F6NtxbXZQCnnSi1Lkx+IDohdPlFp222wVALIheZJQSEg==}
    engines: {node: '>=8'}

  ansi-styles@6.2.3:
    resolution: {integrity: sha512-4Dj6M28JB+oAH8kFkTLUo+a2jwOFkuqb3yucU0CANcRRUbxS0cP0nZYCGjcc3BNXwRIsUVmDGgzawme7zvJHvg==}
    engines: {node: '>=12'}

  anymatch@3.1.3:
    resolution: {integrity: sha512-KMReFUr0B4t+D+OBkjR3KYqvocp2XaSzO55UcB6mgQMd3KbcE+mWTyvVV7D/zsdEbNnV6acZUutkiHQXvTr1Rw==}
    engines: {node: '>= 8'}

  argparse@1.0.10:
    resolution: {integrity: sha512-o5Roy6tNG4SL/FOkCAN6RzjiakZS25RLYFrcMttJqbdd8BWrnA+fGz57iN5Pb06pvBGvl5gQ0B48dJlslXvoTg==}

  argparse@2.0.1:
    resolution: {integrity: sha512-8+9WqebbFzpX9OR+Wa6O29asIogeRMzcGtAINdpMHHyAg10f05aSFVBbcEqGf/PXw1EjAZ+q2/bEBg3DvurK3Q==}

  array-buffer-byte-length@1.0.2:
    resolution: {integrity: sha512-LHE+8BuR7RYGDKvnrmcuSq3tDcKv9OFEXQt/HpbZhY7V6h0zlUXutnAD82GiFx9rdieCMjkvtcsPqBwgUl1Iiw==}
    engines: {node: '>= 0.4'}

  arraybuffer.prototype.slice@1.0.4:
    resolution: {integrity: sha512-BNoCY6SXXPQ7gF2opIP4GBE+Xw7U+pHMYKuzjgCN3GwiaIR09UUeKfheyIry77QtrCBlC0KK0q5/TER/tYh3PQ==}
    engines: {node: '>= 0.4'}

  astral-regex@2.0.0:
    resolution: {integrity: sha512-Z7tMw1ytTXt5jqMcOP+OQteU1VuNK9Y02uuJtKQ1Sv69jXQKKg5cibLwGJow8yzZP+eAc18EmLGPal0bp36rvQ==}
    engines: {node: '>=8'}

  async-function@1.0.0:
    resolution: {integrity: sha512-hsU18Ae8CDTR6Kgu9DYf0EbCr/a5iGL0rytQDobUcdpYOKokk8LEjVphnXkDkgpi0wYVsqrXuP0bZxJaTqdgoA==}
    engines: {node: '>= 0.4'}

  asynckit@0.4.0:
    resolution: {integrity: sha512-Oei9OH4tRh0YqU3GxhX79dM/mwVgvbZJaSNaRk+bshkj0S5cfHcgYakreBjrHwatXKbz+IoIdYLxrKim2MjW0Q==}

  available-typed-arrays@1.0.7:
    resolution: {integrity: sha512-wvUjBtSGN7+7SjNpq/9M2Tg350UZD3q62IFZLbRAR1bSMlCo1ZaeW+BJ+D090e4hIIZLBcTDWe4Mh4jvUDajzQ==}
    engines: {node: '>= 0.4'}

  azure-devops-node-api@12.5.0:
    resolution: {integrity: sha512-R5eFskGvOm3U/GzeAuxRkUsAl0hrAwGgWn6zAd2KrZmrEhWZVqLew4OOupbQlXUuojUzpGtq62SmdhJ06N88og==}

  b4a@1.6.7:
    resolution: {integrity: sha512-OnAYlL5b7LEkALw87fUVafQw5rVR9RjwGd4KUwNQ6DrrNmaVaUCgLipfVlzrPQ4tWOR9P0IXGNOx50jYCCdSJg==}

  balanced-match@1.0.2:
    resolution: {integrity: sha512-3oSeUO0TMV67hN1AmbXsK4yaqU7tjiHlbxRDZOpH0KW9+CeX4bRAaX0Anxt0tx2MrpRpWwQaPwIlISEJhYU5Pw==}

  bare-events@2.6.1:
    resolution: {integrity: sha512-AuTJkq9XmE6Vk0FJVNq5QxETrSA/vKHarWVBG5l/JbdCL1prJemiyJqUS0jrlXO0MftuPq4m3YVYhoNc5+aE/g==}

  bare-fs@4.3.1:
    resolution: {integrity: sha512-UX6lTDlUxjfrwDpr3eShAlpOF3PRHwNSPU7gY6FZU0bY3XivPmbndKCU6P3V0wS3o4xdDKalXqZsyEhYP2l+DQ==}
    engines: {bare: '>=1.16.0'}
    peerDependencies:
      bare-buffer: '*'
      bare-url: '*'
    peerDependenciesMeta:
      bare-buffer:
        optional: true
      bare-url:
        optional: true

  bare-os@3.6.2:
    resolution: {integrity: sha512-T+V1+1srU2qYNBmJCXZkUY5vQ0B4FSlL3QDROnKQYOqeiQR8UbjNHlPa+TIbM4cuidiN9GaTaOZgSEgsvPbh5A==}
    engines: {bare: '>=1.14.0'}

  bare-path@3.0.0:
    resolution: {integrity: sha512-tyfW2cQcB5NN8Saijrhqn0Zh7AnFNsnczRcuWODH0eYAXBsJ5gVxAUuNr7tsHSC6IZ77cA0SitzT+s47kot8Mw==}

  bare-stream@2.7.0:
    resolution: {integrity: sha512-oyXQNicV1y8nc2aKffH+BUHFRXmx6VrPzlnaEvMhram0nPBrKcEdcyBg5r08D0i8VxngHFAiVyn1QKXpSG0B8A==}
    peerDependencies:
      bare-buffer: '*'
      bare-events: '*'
    peerDependenciesMeta:
      bare-buffer:
        optional: true
      bare-events:
        optional: true

  base64-js@1.5.1:
    resolution: {integrity: sha512-AKpaYlHn8t4SVbOHCy+b5+KKgvR4vrsD8vbvrbiQJps7fKDTkjkDry6ji0rUJjC0kzbNePLwzxq8iypo41qeWA==}

  basic-auth@2.0.1:
    resolution: {integrity: sha512-NF+epuEdnUYVlGuhaxbbq+dvJttwLnGY+YixlXlME5KpQ5W3CnXA5cVTneY3SPbPDRkcjMbifrwmFYcClgOZeg==}
    engines: {node: '>= 0.8'}

  binary-extensions@2.3.0:
    resolution: {integrity: sha512-Ceh+7ox5qe7LJuLHoY0feh3pHuUDHAcRUeyL2VYghZwfpkNIy/+8Ocg0a3UuSoYzavmylwuLWQOf3hl0jjMMIw==}
    engines: {node: '>=8'}

  binaryextensions@6.11.0:
    resolution: {integrity: sha512-sXnYK/Ij80TO3lcqZVV2YgfKN5QjUWIRk/XSm2J/4bd/lPko3lvk0O4ZppH6m+6hB2/GTu+ptNwVFe1xh+QLQw==}
    engines: {node: '>=4'}

  bl@4.1.0:
    resolution: {integrity: sha512-1W07cM9gS6DcLperZfFSj+bWLtaPGSOHWhPiGzXmvVJbRLdG82sH/Kn8EtW1VqWVA54AKf2h5k5BbnIbwF3h6w==}

  boolbase@1.0.0:
    resolution: {integrity: sha512-JZOSA7Mo9sNGB8+UjSgzdLtokWAky1zbztM3WRLCbZ70/3cTANmQmOdR7y2g+J0e2WXywy1yS468tY+IruqEww==}

  boundary@2.0.0:
    resolution: {integrity: sha512-rJKn5ooC9u8q13IMCrW0RSp31pxBCHE3y9V/tp3TdWSLf8Em3p6Di4NBpfzbJge9YjjFEsD0RtFEjtvHL5VyEA==}

  brace-expansion@1.1.12:
    resolution: {integrity: sha512-9T9UjW3r0UW5c1Q7GTwllptXwhvYmEzFhzMfZ9H7FQWt+uZePjZPjBP/W1ZEyZ1twGWom5/56TF4lPcqjnDHcg==}

  brace-expansion@2.0.2:
    resolution: {integrity: sha512-Jt0vHyM+jmUBqojB7E1NIYadt0vI0Qxjxd2TErW94wDz+E2LAm5vKMXXwg6ZZBTHPuUlDgQHKXvjGBdfcF1ZDQ==}

  braces@3.0.3:
    resolution: {integrity: sha512-yQbXgO/OSZVD2IsiLlro+7Hf6Q18EJrKSEsdoMzKePKXct3gvD8oLcOQdIzGupr5Fj+EDe8gO/lxc1BzfMpxvA==}
    engines: {node: '>=8'}

  browser-stdout@1.3.1:
    resolution: {integrity: sha512-qhAVI1+Av2X7qelOfAIYwXONood6XlZE/fXaBSmW/T5SzLAmCgzi+eiWE7fUvbHaeNBQH13UftjpXxsfLkMpgw==}

  browserify-zlib@0.1.4:
    resolution: {integrity: sha512-19OEpq7vWgsH6WkvkBJQDFvJS1uPcbFOQ4v9CU839dO+ZZXUZO6XpE6hNCqvlIIj+4fZvRiJ6DsAQ382GwiyTQ==}

  browserslist@4.25.2:
    resolution: {integrity: sha512-0si2SJK3ooGzIawRu61ZdPCO1IncZwS8IzuX73sPZsXW6EQ/w/DAfPyKI8l1ETTCr2MnvqWitmlCUxgdul45jA==}
    engines: {node: ^6 || ^7 || ^8 || ^9 || ^10 || ^11 || ^12 || >=13.7}
    hasBin: true

  buffer-crc32@0.2.13:
    resolution: {integrity: sha512-VO9Ht/+p3SN7SKWqcrgEzjGbRSJYTx+Q1pTQC0wrWqHx0vpJraQ6GtHx8tvcg1rlK1byhU5gccxgOgj7B0TDkQ==}

  buffer-equal-constant-time@1.0.1:
    resolution: {integrity: sha512-zRpUiDwd/xk6ADqPMATG8vc9VPrkck7T07OIx0gnjmJAnHnTVXNQG3vfvWNuiZIkwu9KrKdA1iJKfsfTVxE6NA==}

  buffer-from@1.1.2:
    resolution: {integrity: sha512-E+XQCRwSbaaiChtv6k6Dwgc+bx+Bs6vuKJHHl5kox/BaKbhiXzqQOwK4cO22yElGp2OCmjwVhT3HmxgyPGnJfQ==}

  buffer@5.7.1:
    resolution: {integrity: sha512-EHcyIPBQ4BSGlvjB16k5KgAJ27CIsHY/2JBmCRReo48y9rQ3MaUzWX3KVlBa4U7MyX02HdVj0K7C3WaB3ju7FQ==}

  builtin-modules@5.0.0:
    resolution: {integrity: sha512-bkXY9WsVpY7CvMhKSR6pZilZu9Ln5WDrKVBUXf2S443etkmEO4V58heTecXcUIsNsi4Rx8JUO4NfX1IcQl4deg==}
    engines: {node: '>=18.20'}

  bundle-name@4.1.0:
    resolution: {integrity: sha512-tjwM5exMg6BGRI+kNmTntNsvdZS1X8BFYS6tnJ2hdH0kVxM6/eVZ2xy+FqStSWvYmtfFMDLIxurorHwDKfDz5Q==}
    engines: {node: '>=18'}

  c8@9.1.0:
    resolution: {integrity: sha512-mBWcT5iqNir1zIkzSPyI3NCR9EZCVI3WUD+AVO17MVWTSFNyUueXE82qTeampNtTr+ilN/5Ua3j24LgbCKjDVg==}
    engines: {node: '>=14.14.0'}
    hasBin: true

  call-bind-apply-helpers@1.0.2:
    resolution: {integrity: sha512-Sp1ablJ0ivDkSzjcaJdxEunN5/XvksFJ2sMBFfq6x0ryhQV/2b/KwFe21cMpmHtPOSij8K99/wSfoEuTObmuMQ==}
    engines: {node: '>= 0.4'}

  call-bind@1.0.8:
    resolution: {integrity: sha512-oKlSFMcMwpUg2ednkhQ454wfWiU/ul3CkJe/PEHcTKuiX6RpbehUiFMXu13HalGZxfUwCQzZG747YXBn1im9ww==}
    engines: {node: '>= 0.4'}

  call-bound@1.0.4:
    resolution: {integrity: sha512-+ys997U96po4Kx/ABpBCqhA9EuxJaQWDQg7295H4hBphv3IZg0boBKuwYpt4YXp6MZ5AmZQnU/tyMTlRpaSejg==}
    engines: {node: '>= 0.4'}

  callsites@3.1.0:
    resolution: {integrity: sha512-P8BjAsXvZS+VIDUI11hHCQEv74YT67YUi5JJFNWIqL235sBmjX4+qx9Muvls5ivyNENctx46xQLQ3aTuE7ssaQ==}
    engines: {node: '>=6'}

  camelcase@6.3.0:
    resolution: {integrity: sha512-Gmy6FhYlCY7uOElZUSbxo2UCDH8owEk996gkbrpsgGtrJLM3J7jGxl9Ic7Qwwj4ivOE5AWZWRMecDdF7hqGjFA==}
    engines: {node: '>=10'}

  caniuse-lite@1.0.30001735:
    resolution: {integrity: sha512-EV/laoX7Wq2J9TQlyIXRxTJqIw4sxfXS4OYgudGxBYRuTv0q7AM6yMEpU/Vo1I94thg9U6EZ2NfZx9GJq83u7w==}

  chalk@2.4.2:
    resolution: {integrity: sha512-Mti+f9lpJNcwF4tWV8/OrTTtF1gZi+f8FqlyAdouralcFWFQWF2+NgCHShjkCb+IFBLq9buZwE1xckQU4peSuQ==}
    engines: {node: '>=4'}

  chalk@4.1.2:
    resolution: {integrity: sha512-oKnbhFyRIXpUuez8iBMmyEa4nbj4IOQyuhc/wy9kY7/WVPcwIO9VA668Pu8RkO7+0G76SLROeyw9CpQ061i4mA==}
    engines: {node: '>=10'}

  chalk@5.5.0:
    resolution: {integrity: sha512-1tm8DTaJhPBG3bIkVeZt1iZM9GfSX2lzOeDVZH9R9ffRHpmHvxZ/QhgQH/aDTkswQVt+YHdXAdS/In/30OjCbg==}
    engines: {node: ^12.17.0 || ^14.13 || >=16.0.0}

  change-case@5.4.4:
    resolution: {integrity: sha512-HRQyTk2/YPEkt9TnUPbOpr64Uw3KOicFWPVBb+xiHvd6eBx/qPr9xqfBFDT8P2vWsvvz4jbEkfDe71W3VyNu2w==}

  cheerio-select@2.1.0:
    resolution: {integrity: sha512-9v9kG0LvzrlcungtnJtpGNxY+fzECQKhK4EGJX2vByejiMX84MFNQw4UxPJl3bFbTMw+Dfs37XaIkCwTZfLh4g==}

  cheerio@1.1.2:
    resolution: {integrity: sha512-IkxPpb5rS/d1IiLbHMgfPuS0FgiWTtFIm/Nj+2woXDLTZ7fOT2eqzgYbdMlLweqlHbsZjxEChoVK+7iph7jyQg==}
    engines: {node: '>=20.18.1'}

  chokidar@3.6.0:
    resolution: {integrity: sha512-7VT13fmjotKpGipCW9JEQAusEPE+Ei8nl6/g4FBAmIm0GOOLMua9NDDo/DWp0ZAxCr3cPq5ZpBqmPAQgDda2Pw==}
    engines: {node: '>= 8.10.0'}

  chokidar@4.0.3:
    resolution: {integrity: sha512-Qgzu8kfBvo+cA4962jnP1KkS6Dop5NS6g7R5LFYJr4b8Ub94PPQXUksCw9PvXoeXPRRddRNC5C1JQUR2SMGtnA==}
    engines: {node: '>= 14.16.0'}

  chownr@1.1.4:
    resolution: {integrity: sha512-jJ0bqzaylmJtVnNgzTeSOs8DPavpbYgEr/b0YL8/2GO3xJEhInFmhKMUnEJQjZumK7KXGFhUy89PrsJWlakBVg==}

  ci-info@2.0.0:
    resolution: {integrity: sha512-5tK7EtrZ0N+OLFMthtqOj4fI2Jeb88C4CAZPu25LDVUgXJ0A3Js4PMGqrn0JU1W0Mh1/Z8wZzYPxqUrXeBboCQ==}

  ci-info@4.3.0:
    resolution: {integrity: sha512-l+2bNRMiQgcfILUi33labAZYIWlH1kWDp+ecNo5iisRKrbm0xcRyCww71/YU0Fkw0mAFpz9bJayXPjey6vkmaQ==}
    engines: {node: '>=8'}

  clean-regexp@1.0.0:
    resolution: {integrity: sha512-GfisEZEJvzKrmGWkvfhgzcz/BllN1USeqD2V6tg14OAOgaCD2Z/PUEuxnAZ/nPvmaHRG7a8y77p1T/IRQ4D1Hw==}
    engines: {node: '>=4'}

  cli-cursor@5.0.0:
    resolution: {integrity: sha512-aCj4O5wKyszjMmDT4tZj93kxyydN/K5zPWSCe6/0AV/AA1pqe5ZBIw0a2ZfPQV7lL5/yb5HsUreJ6UFAF1tEQw==}
    engines: {node: '>=18'}

  cli-spinners@2.9.2:
    resolution: {integrity: sha512-ywqV+5MmyL4E7ybXgKys4DugZbX0FC6LnwrhjuykIjnK9k8OQacQ7axGKnjDXWNhns0xot3bZI5h55H8yo9cJg==}
    engines: {node: '>=6'}

  cliui@8.0.1:
    resolution: {integrity: sha512-BSeNnyus75C4//NQ9gQt1/csTXyo/8Sb+afLAkzAptFuMsod9HFokGNudZpi/oQV73hnVK+sR+5PVRMd+Dr7YQ==}
    engines: {node: '>=12'}

  cockatiel@3.2.1:
    resolution: {integrity: sha512-gfrHV6ZPkquExvMh9IOkKsBzNDk6sDuZ6DdBGUBkvFnTCqCxzpuq48RySgP0AnaqQkw2zynOFj9yly6T1Q2G5Q==}
    engines: {node: '>=16'}

  color-convert@1.9.3:
    resolution: {integrity: sha512-QfAUtd+vFdAtFQcC8CCyYt1fYWxSqAiK2cSD6zDB8N3cpsEBAvRxp9zOGg6G/SHHJYAT88/az/IuDGALsNVbGg==}

  color-convert@2.0.1:
    resolution: {integrity: sha512-RRECPsj7iu/xb5oKYcsFHSppFNnsj/52OVTRKb4zP5onXwVF3zVmmToNcOfGC+CRDpfK/U584fMg38ZHCaElKQ==}
    engines: {node: '>=7.0.0'}

  color-name@1.1.3:
    resolution: {integrity: sha512-72fSenhMw2HZMTVHeCA9KCmpEIbzWiQsjN+BHcBbS9vr1mtt+vJjPdksIBNUmKAW8TFUDPJK5SUU3QhE9NEXDw==}

  color-name@1.1.4:
    resolution: {integrity: sha512-dOy+3AuW3a2wNbZHIuMZpTcgjGuLU/uBL/ubcZF9OXbDo8ff4O8yVp5Bf0efS8uEoYo5q4Fx7dY9OgQGXgAsQA==}

  combined-stream@1.0.8:
    resolution: {integrity: sha512-FQN4MRfuJeHf7cBbBMJFXhKSDq+2kAArBlmRBvcvFE5BB1HZKXtSFASDhdlz9zOYwxh8lDdnvmMOe/+5cdoEdg==}
    engines: {node: '>= 0.8'}

  commander@12.1.0:
    resolution: {integrity: sha512-Vw8qHK3bZM9y/P10u3Vib8o/DdkvA2OtPtZvD871QKjy74Wj1WSKFILMPRPSdUSx5RFK1arlJzEtA4PkFgnbuA==}
    engines: {node: '>=18'}

  commander@6.2.1:
    resolution: {integrity: sha512-U7VdrJFnJgo4xjrHpTzu0yrHPGImdsmD95ZlgYSEajAn2JKzDhDTPG9kBTefmObL2w/ngeZnilk+OV9CG3d7UA==}
    engines: {node: '>= 6'}

  concat-map@0.0.1:
    resolution: {integrity: sha512-/Srv4dswyQNBfohGpz9o6Yb3Gz3SrUDqBH5rTuhGR7ahtlbYKnVxw2bCFMRljaA7EXHaXZ8wsHdodFvbkhKmqg==}

  content-disposition@0.5.4:
    resolution: {integrity: sha512-FveZTNuGw04cxlAiWbzi6zTAL/lhehaWbTtgluJh4/E95DqMwTmha3KZN1aAWA8cFIhHzMZUvLevkw5Rqk+tSQ==}
    engines: {node: '>= 0.6'}

  content-type@1.0.5:
    resolution: {integrity: sha512-nTjqfcBFEipKdXCv4YDQWCfmcLZKm81ldF0pAopTvyrFGVbcR6P/VAAd5G7N+0tTr8QqiU0tFadD6FK4NtJwOA==}
    engines: {node: '>= 0.6'}

  convert-source-map@2.0.0:
    resolution: {integrity: sha512-Kvp459HrV2FEJ1CAsi1Ku+MY3kasH19TFykTz2xWmMeq6bk2NU3XXvfJ+Q61m0xktWwt+1HSYf3JZsTms3aRJg==}

  cookies@0.9.1:
    resolution: {integrity: sha512-TG2hpqe4ELx54QER/S3HQ9SRVnQnGBtKUz5bLQWtYAQ+o6GpgMs6sYUvaiJjVxb+UXwhRhAEP3m7LbsIZ77Hmw==}
    engines: {node: '>= 0.8'}

  core-js-compat@3.45.0:
    resolution: {integrity: sha512-gRoVMBawZg0OnxaVv3zpqLLxaHmsubEGyTnqdpI/CEBvX4JadI1dMSHxagThprYRtSVbuQxvi6iUatdPxohHpA==}

  core-util-is@1.0.3:
    resolution: {integrity: sha512-ZQBvi1DcpJ4GDqanjucZ2Hj3wEO5pZDS89BWbkcrvdxksJorwUDDZamX9ldFkp9aw2lmBDLgkObEA4DWNJ9FYQ==}

  cross-env@7.0.3:
    resolution: {integrity: sha512-+/HKd6EgcQCJGh2PSjZuUitQBQynKor4wrFbRg4DtAgS1aWO+gU52xpH7M9ScGgXSYmAVS9bIJ8EzuaGw0oNAw==}
    engines: {node: '>=10.14', npm: '>=6', yarn: '>=1'}
    hasBin: true

  cross-spawn@6.0.6:
    resolution: {integrity: sha512-VqCUuhcd1iB+dsv8gxPttb5iZh/D0iubSP21g36KXdEuf6I5JiioesUVjpCdHV9MZRUfVFlvwtIUyPfxo5trtw==}
    engines: {node: '>=4.8'}

  cross-spawn@7.0.6:
    resolution: {integrity: sha512-uV2QOWP2nWzsy2aMp8aRibhi9dlzF5Hgh5SHaB9OiTGEyDTiJJyx0uy51QXdyWbtAHNua4XJzUKca3OzKUd3vA==}
    engines: {node: '>= 8'}

  css-select@5.2.2:
    resolution: {integrity: sha512-TizTzUddG/xYLA3NXodFM0fSbNizXjOKhqiQQwvhlspadZokn1KDy0NZFS0wuEubIYAV5/c1/lAr0TaaFXEXzw==}

  css-what@6.2.2:
    resolution: {integrity: sha512-u/O3vwbptzhMs3L1fQE82ZSLHQQfto5gyZzwteVIEyeaY5Fc7R4dapF/BvRoSYFeqfBk4m0V1Vafq5Pjv25wvA==}
    engines: {node: '>= 6'}

  data-view-buffer@1.0.2:
    resolution: {integrity: sha512-EmKO5V3OLXh1rtK2wgXRansaK1/mtVdTUEiEI0W8RkvgT05kfxaH29PliLnpLP73yYO6142Q72QNa8Wx/A5CqQ==}
    engines: {node: '>= 0.4'}

  data-view-byte-length@1.0.2:
    resolution: {integrity: sha512-tuhGbE6CfTM9+5ANGf+oQb72Ky/0+s3xKUpHvShfiz2RxMFgFPjsXuRLBVMtvMs15awe45SRb83D6wH4ew6wlQ==}
    engines: {node: '>= 0.4'}

  data-view-byte-offset@1.0.1:
    resolution: {integrity: sha512-BS8PfmtDGnrgYdOonGZQdLZslWIeCGFP9tpan0hi1Co2Zr2NKADsvGYA8XxuG/4UWgJ6Cjtv+YJnB6MM69QGlQ==}
    engines: {node: '>= 0.4'}

  debug@2.6.9:
    resolution: {integrity: sha512-bC7ElrdJaJnPbAP+1EotYvqZsb3ecl5wi6Bfi6BJTUcNowp6cvspg0jXznRTKDjm/E7AdgFBVeAPVMNcKGsHMA==}
    peerDependencies:
      supports-color: '*'
    peerDependenciesMeta:
      supports-color:
        optional: true

  debug@3.2.7:
    resolution: {integrity: sha512-CFjzYYAi4ThfiQvizrFQevTTXHtnCqWfe7x1AhgEscTz6ZbLbfoLRLPugTQyBth6f8ZERVUSyWHFD/7Wu4t1XQ==}
    peerDependencies:
      supports-color: '*'
    peerDependenciesMeta:
      supports-color:
        optional: true

  debug@4.4.1:
    resolution: {integrity: sha512-KcKCqiftBJcZr++7ykoDIEwSa3XWowTfNPo92BYxjXiyYEVrUQh2aLyhxBCwww+heortUFxEJYcRzosstTEBYQ==}
    engines: {node: '>=6.0'}
    peerDependencies:
      supports-color: '*'
    peerDependenciesMeta:
      supports-color:
        optional: true

<<<<<<< HEAD
  decamelize@4.0.0:
    resolution: {integrity: sha512-9iE1PgSik9HeIIw2JO94IidnE3eBoQrFJ3w7sFuzSX4DpmZ3v5sZpUiV5Swcf6mQEF+Y0ru8Neo+p+nyh2J+hQ==}
    engines: {node: '>=10'}
=======
  debug@4.4.3:
    resolution: {integrity: sha512-RGwwWnwQvkVfavKVt22FGLw+xYSdzARwm0ru6DhTVA3umU5hZc28V3kO4stgYryrTlLpuvgI9GiijltAjNbcqA==}
    engines: {node: '>=6.0'}
    peerDependencies:
      supports-color: '*'
    peerDependenciesMeta:
      supports-color:
        optional: true
>>>>>>> 3a61506a

  decompress-response@6.0.0:
    resolution: {integrity: sha512-aW35yZM6Bb/4oJlZncMH2LCoZtJXTRxES17vE3hoRiowU2kWHaJKFkSBDnDR+cm9J+9QhXmREyIfv0pji9ejCQ==}
    engines: {node: '>=10'}

  deep-equal@1.0.1:
    resolution: {integrity: sha512-bHtC0iYvWhyaTzvV3CZgPeZQqCOBGyGsVV7v4eevpdkLHfiSrXUdBG+qAuSz4RI70sszvjQ1QSZ98An1yNwpSw==}

  deep-extend@0.6.0:
    resolution: {integrity: sha512-LOHxIOaPYdHlJRtCQfDIVZtfw/ufM8+rVj649RIHzcm/vGwQRXFt6OPqIFWsm2XEMrNIEtWR64sY1LEKD2vAOA==}
    engines: {node: '>=4.0.0'}

  deep-is@0.1.4:
    resolution: {integrity: sha512-oIPzksmTg4/MriiaYGO+okXDT7ztn/w3Eptv/+gSIdMdKsJo0u4CfYNFJPy+4SKMuCqGw2wxnA+URMg3t8a/bQ==}

  default-browser-id@5.0.0:
    resolution: {integrity: sha512-A6p/pu/6fyBcA1TRz/GqWYPViplrftcW2gZC9q79ngNCKAeR/X3gcEdXQHl4KNXV+3wgIJ1CPkJQ3IHM6lcsyA==}
    engines: {node: '>=18'}

  default-browser@5.2.1:
    resolution: {integrity: sha512-WY/3TUME0x3KPYdRRxEJJvXRHV4PyPoUsxtZa78lwItwRQRHhd2U9xOscaT/YTf8uCXIAjeJOFBVEh/7FtD8Xg==}
    engines: {node: '>=18'}

  define-data-property@1.1.4:
    resolution: {integrity: sha512-rBMvIzlpA8v6E+SJZoo++HAYqsLrkg7MSfIinMPFhmkorw7X+dOXVJQs+QT69zGkzMyfDnIMN2Wid1+NbL3T+A==}
    engines: {node: '>= 0.4'}

  define-lazy-prop@3.0.0:
    resolution: {integrity: sha512-N+MeXYoqr3pOgn8xfyRPREN7gHakLYjhsHhWGT3fWAiL4IkAt0iDw14QiiEm2bE30c5XX5q0FtAA3CK5f9/BUg==}
    engines: {node: '>=12'}

  define-properties@1.2.1:
    resolution: {integrity: sha512-8QmQKqEASLd5nx0U1B1okLElbUuuttJ/AnYmRXbbbGDWh6uS208EjD4Xqq/I9wK7u0v6O08XhTWnt5XtEbR6Dg==}
    engines: {node: '>= 0.4'}

  delayed-stream@1.0.0:
    resolution: {integrity: sha512-ZySD7Nf91aLB0RxL4KGrKHBXl7Eds1DAmEdcoVawXnLD7SDhpNgtuII2aAkg7a7QS41jxPSZ17p4VdGnMHk3MQ==}
    engines: {node: '>=0.4.0'}

  delegates@1.0.0:
    resolution: {integrity: sha512-bd2L678uiWATM6m5Z1VzNCErI3jiGzt6HGY8OVICs40JQq/HALfbyNJmp0UDakEY4pMMaN0Ly5om/B1VI/+xfQ==}

  depd@1.1.2:
    resolution: {integrity: sha512-7emPTl6Dpo6JRXOXjLRxck+FlLRX5847cLKEn00PLAgc3g2hTZZgr+e4c2v6QpSmLeFP3n5yUo7ft6avBK/5jQ==}
    engines: {node: '>= 0.6'}

  depd@2.0.0:
    resolution: {integrity: sha512-g7nH6P6dyDioJogAAGprGpCtVImJhpPk/roCzdb3fIh61/s/nPsfR6onyMwkCAR/OlC3yBC0lESvUoQEAssIrw==}
    engines: {node: '>= 0.8'}

  destroy@1.2.0:
    resolution: {integrity: sha512-2sJGJTaXIIaR1w4iJSNoN0hnMY7Gpc/n8D4qSCJw8QqFWXf7cuAgnEHxBpweaVcPevC2l3KpjYCx3NypQQgaJg==}
    engines: {node: '>= 0.8', npm: 1.2.8000 || >= 1.4.16}

  detect-libc@2.1.1:
    resolution: {integrity: sha512-ecqj/sy1jcK1uWrwpR67UhYrIFQ+5WlGxth34WquCbamhFA6hkkwiu37o6J5xCHdo1oixJRfVRw+ywV+Hq/0Aw==}
    engines: {node: '>=8'}

  diff@7.0.0:
    resolution: {integrity: sha512-PJWHUb1RFevKCwaFA9RlG5tCd+FO5iRh9A8HEtkmBH2Li03iJriB6m6JIN4rGz3K3JLawI7/veA1xzRKP6ISBw==}
    engines: {node: '>=0.3.1'}

  dom-serializer@2.0.0:
    resolution: {integrity: sha512-wIkAryiqt/nV5EQKqQpo3SToSOV9J0DnbJqwK7Wv/Trc92zIAYZ4FlMu+JPFW1DfGFt81ZTCGgDEabffXeLyJg==}

  domelementtype@2.3.0:
    resolution: {integrity: sha512-OLETBj6w0OsagBwdXnPdN0cnMfF9opN69co+7ZrbfPGrdpPVNBUj02spi6B1N7wChLQiPn4CSH/zJvXw56gmHw==}

  domhandler@5.0.3:
    resolution: {integrity: sha512-cgwlv/1iFQiFnU96XXgROh8xTeetsnJiDsTc7TYCLFd9+/WNkIqPTxiM/8pSd8VIrhXGTf1Ny1q1hquVqDJB5w==}
    engines: {node: '>= 4'}

  domutils@3.2.2:
    resolution: {integrity: sha512-6kZKyUajlDuqlHKVX1w7gyslj9MPIXzIFiz/rGu35uC1wMi+kMhQwGhl4lt9unC9Vb9INnY9Z3/ZA3+FhASLaw==}

  dunder-proto@1.0.1:
    resolution: {integrity: sha512-KIN/nDJBQRcXw0MLVhZE9iQHmG68qAVIBg9CqmUYjmQIhgij9U5MFvrqkUL5FbtyyzZuOeOt0zdeRe4UY7ct+A==}
    engines: {node: '>= 0.4'}

  duplexify@3.7.1:
    resolution: {integrity: sha512-07z8uv2wMyS51kKhD1KsdXJg5WQ6t93RneqRxUHnskXVtlYYkLqM0gqStQZ3pj073g687jPCHrqNfCzawLYh5g==}

  eastasianwidth@0.2.0:
    resolution: {integrity: sha512-I88TYZWc9XiYHRQ4/3c5rjjfgkjhLyW2luGIheGERbNQ6OY7yTybanSpDXZa8y7VUP9YmDcYa+eyq4ca7iLqWA==}

  ecdsa-sig-formatter@1.0.11:
    resolution: {integrity: sha512-nagl3RYrbNv6kQkeJIpt6NJZy8twLB/2vtz6yN9Z4vRKHN4/QZJIEbqohALSgwKdnksuY3k5Addp5lg8sVoVcQ==}

  editions@6.22.0:
    resolution: {integrity: sha512-UgGlf8IW75je7HZjNDpJdCv4cGJWIi6yumFdZ0R7A8/CIhQiWUjyGLCxdHpd8bmyD1gnkfUNK0oeOXqUS2cpfQ==}
    engines: {ecmascript: '>= es5', node: '>=4'}

  ee-first@1.1.1:
    resolution: {integrity: sha512-WMwm9LhRUo+WUaRN+vRuETqG89IgZphVSNkdFgeb6sS/E4OrDIN7t48CAewSHXc6C8lefD8KKfr5vY61brQlow==}

  electron-to-chromium@1.5.203:
    resolution: {integrity: sha512-uz4i0vLhfm6dLZWbz/iH88KNDV+ivj5+2SA+utpgjKaj9Q0iDLuwk6Idhe9BTxciHudyx6IvTvijhkPvFGUQ0g==}

  emoji-regex@10.5.0:
    resolution: {integrity: sha512-lb49vf1Xzfx080OKA0o6l8DQQpV+6Vg95zyCJX9VB/BqKYlhG7N4wgROUUHRA+ZPUefLnteQOad7z1kT2bV7bg==}

  emoji-regex@8.0.0:
    resolution: {integrity: sha512-MSjYzcWNOA0ewAHpz0MxpYFvwg6yjy1NG3xteoqz644VCo/RPgnr1/GGt+ic3iJTzQ8Eu3TdM14SawnVUmGE6A==}

  emoji-regex@9.2.2:
    resolution: {integrity: sha512-L18DaJsXSUk2+42pv8mLs5jJT2hqFkFE4j21wOmgbUqsZ2hL72NsUU785g9RXgo3s0ZNgVl42TiHp3ZtOv/Vyg==}

  encodeurl@2.0.0:
    resolution: {integrity: sha512-Q0n9HRi4m6JuGIV1eFlmvJB7ZEVxu93IrMyiMsGC0lrMJMWzRgx6WGquyfQgZVb31vhGgXnfmPNNXmxnOkRBrg==}
    engines: {node: '>= 0.8'}

  encoding-sniffer@0.2.1:
    resolution: {integrity: sha512-5gvq20T6vfpekVtqrYQsSCFZ1wEg5+wW0/QaZMWkFr6BqD3NfKs0rLCx4rrVlSWJeZb5NBJgVLswK/w2MWU+Gw==}

  end-of-stream@1.4.5:
    resolution: {integrity: sha512-ooEGc6HP26xXq/N+GCGOT0JKCLDGrq2bQUZrQ7gyrJiZANJ/8YDTxTpQBXGMn+WbIQXNVpyWymm7KYVICQnyOg==}

  enhanced-resolve@5.18.3:
    resolution: {integrity: sha512-d4lC8xfavMeBjzGr2vECC3fsGXziXZQyJxD868h2M/mBI3PwAuODxAkLkq5HYuvrPYcUtiLzsTo8U3PgX3Ocww==}
    engines: {node: '>=10.13.0'}

  entities@4.5.0:
    resolution: {integrity: sha512-V0hjH4dGPh9Ao5p0MoRY6BVqtwCjhz6vI5LT8AJ55H+4g9/4vbHx1I54fS0XuclLhDHArPQCiMjDxjaL8fPxhw==}
    engines: {node: '>=0.12'}

  entities@6.0.1:
    resolution: {integrity: sha512-aN97NXWF6AWBTahfVOIrB/NShkzi5H7F9r1s9mD3cDj4Ko5f2qhhVoYMibXF7GlLveb/D2ioWay8lxI97Ven3g==}
    engines: {node: '>=0.12'}

  environment@1.1.0:
    resolution: {integrity: sha512-xUtoPkMggbz0MPyPiIWr1Kp4aeWJjDZ6SMvURhimjdZgsRuDplF5/s9hcgGhyXMhs+6vpnuoiZ2kFiu3FMnS8Q==}
    engines: {node: '>=18'}

  error-ex@1.3.2:
    resolution: {integrity: sha512-7dFHNmqeFSEt2ZBsCriorKnn3Z2pj+fd9kmI6QoWw4//DL+icEBfc0U7qJCisqrTsKTjw4fNFy2pW9OqStD84g==}

  es-abstract@1.24.0:
    resolution: {integrity: sha512-WSzPgsdLtTcQwm4CROfS5ju2Wa1QQcVeT37jFjYzdFz1r9ahadC8B8/a4qxJxM+09F18iumCdRmlr96ZYkQvEg==}
    engines: {node: '>= 0.4'}

  es-define-property@1.0.1:
    resolution: {integrity: sha512-e3nRfgfUZ4rNGL232gUgX06QNyyez04KdjFrF+LTRoOXmrOgFKDg4BCdsjW8EnT69eqdYGmRpJwiPVYNrCaW3g==}
    engines: {node: '>= 0.4'}

  es-errors@1.3.0:
    resolution: {integrity: sha512-Zf5H2Kxt2xjTvbJvP2ZWLEICxA6j+hAmMzIlypy4xcBg1vKVnx89Wy0GbS+kf5cwCVFFzdCFh2XSCFNULS6csw==}
    engines: {node: '>= 0.4'}

  es-object-atoms@1.1.1:
    resolution: {integrity: sha512-FGgH2h8zKNim9ljj7dankFPcICIK9Cp5bm+c2gQSYePhpaG5+esrLODihIorn+Pe6FGJzWhXQotPv73jTaldXA==}
    engines: {node: '>= 0.4'}

  es-set-tostringtag@2.1.0:
    resolution: {integrity: sha512-j6vWzfrGVfyXxge+O0x5sh6cvxAog0a/4Rdd2K36zCMV5eJ+/+tOAngRO8cODMNWbVRdVlmGZQL2YS3yR8bIUA==}
    engines: {node: '>= 0.4'}

  es-to-primitive@1.3.0:
    resolution: {integrity: sha512-w+5mJ3GuFL+NjVtJlvydShqE1eN3h3PbI7/5LAsYJP/2qtuMXjfL2LpHSRqo4b4eSF5K/DH1JXKUAHSB2UW50g==}
    engines: {node: '>= 0.4'}

  esbuild-plugin-polyfill-node@0.3.0:
    resolution: {integrity: sha512-SHG6CKUfWfYyYXGpW143NEZtcVVn8S/WHcEOxk62LuDXnY4Zpmc+WmxJKN6GMTgTClXJXhEM5KQlxKY6YjbucQ==}
    peerDependencies:
      esbuild: '*'

  esbuild@0.25.9:
    resolution: {integrity: sha512-CRbODhYyQx3qp7ZEwzxOk4JBqmD/seJrzPa/cGjY1VtIn5E09Oi9/dB4JwctnfZ8Q8iT7rioVv5k/FNT/uf54g==}
    engines: {node: '>=18'}
    hasBin: true

  escalade@3.2.0:
    resolution: {integrity: sha512-WUj2qlxaQtO4g6Pq5c29GTcWGDyd8itL8zTlipgECz3JesAiiOKotd8JU6otB3PACgG6xkJUyVhboMS+bje/jA==}
    engines: {node: '>=6'}

  escape-html@1.0.3:
    resolution: {integrity: sha512-NiSupZ4OeuGwr68lGIeym/ksIZMJodUGOSCZ/FSnTxcrekbvqrgdUxlJOMpijaKZVjAJrWrGs/6Jy8OMuyj9ow==}

  escape-string-regexp@1.0.5:
    resolution: {integrity: sha512-vbRorB5FUQWvla16U8R/qgaFIya2qGzwDrNmCZuYKrbdSUMG6I1ZCGQRefkRVhuOkIGVne7BQ35DSfo1qvJqFg==}
    engines: {node: '>=0.8.0'}

  escape-string-regexp@4.0.0:
    resolution: {integrity: sha512-TtpcNJ3XAzx3Gq8sWRzJaVajRs0uVxA2YAkdb1jm2YkPz4G6egUFAyA3n5vtEIZefPk5Wa4UXbKuS5fKkJWdgA==}
    engines: {node: '>=10'}

  eslint-plugin-unicorn@60.0.0:
    resolution: {integrity: sha512-QUzTefvP8stfSXsqKQ+vBQSEsXIlAiCduS/V1Em+FKgL9c21U/IIm20/e3MFy1jyCf14tHAhqC1sX8OTy6VUCg==}
    engines: {node: ^20.10.0 || >=21.0.0}
    peerDependencies:
      eslint: '>=9.29.0'

  eslint-scope@8.4.0:
    resolution: {integrity: sha512-sNXOfKCn74rt8RICKMvJS7XKV/Xk9kA7DyJr8mJik3S7Cwgy3qlkkmyS2uQB3jiJg6VNdZd/pDBJu0nvG2NlTg==}
    engines: {node: ^18.18.0 || ^20.9.0 || >=21.1.0}

  eslint-visitor-keys@3.4.3:
    resolution: {integrity: sha512-wpc+LXeiyiisxPlEkUzU6svyS1frIO3Mgxj1fdy7Pm8Ygzguax2N3Fa/D/ag1WqbOprdI+uY6wMUl8/a2G+iag==}
    engines: {node: ^12.22.0 || ^14.17.0 || >=16.0.0}

  eslint-visitor-keys@4.2.1:
    resolution: {integrity: sha512-Uhdk5sfqcee/9H/rCOJikYz67o0a2Tw2hGRPOG2Y1R2dg7brRe1uG0yaNQDHu+TO/uQPF/5eCapvYSmHUjt7JQ==}
    engines: {node: ^18.18.0 || ^20.9.0 || >=21.1.0}

  eslint@9.33.0:
    resolution: {integrity: sha512-TS9bTNIryDzStCpJN93aC5VRSW3uTx9sClUn4B87pwiCaJh220otoI0X8mJKr+VcPtniMdN8GKjlwgWGUv5ZKA==}
    engines: {node: ^18.18.0 || ^20.9.0 || >=21.1.0}
    hasBin: true
    peerDependencies:
      jiti: '*'
    peerDependenciesMeta:
      jiti:
        optional: true

  espree@10.4.0:
    resolution: {integrity: sha512-j6PAQ2uUr79PZhBjP5C5fhl8e39FmRnOjsD5lGnWrFU8i2G776tBK7+nP8KuQUTTyAZUwfQqXAgrVH5MbH9CYQ==}
    engines: {node: ^18.18.0 || ^20.9.0 || >=21.1.0}

  esprima@4.0.1:
    resolution: {integrity: sha512-eGuFFw7Upda+g4p+QHvnW0RyTX/SVeJBDM/gCtMARO0cLuT2HcEKnTPvhjV6aGeqrCB/sbNop0Kszm0jsaWU4A==}
    engines: {node: '>=4'}
    hasBin: true

  esquery@1.6.0:
    resolution: {integrity: sha512-ca9pw9fomFcKPvFLXhBKUK90ZvGibiGOvRJNbjljY7s7uq/5YO4BOzcYtJqExdx99rF6aAcnRxHmcUHcz6sQsg==}
    engines: {node: '>=0.10'}

  esrecurse@4.3.0:
    resolution: {integrity: sha512-KmfKL3b6G+RXvP8N1vr3Tq1kL/oCFgn2NYXEtqP8/L3pKapUA4G8cFVaoF3SU323CD4XypR/ffioHmkti6/Tag==}
    engines: {node: '>=4.0'}

  estraverse@5.3.0:
    resolution: {integrity: sha512-MMdARuVEQziNTeJD8DgMqmhwR11BRQ/cBP+pLtYdSTnf3MIO8fFeiINEbX36ZdNlfU/7A9f3gUw49B3oQsvwBA==}
    engines: {node: '>=4.0'}

  esutils@2.0.3:
    resolution: {integrity: sha512-kVscqXk4OCp68SZ0dkgEKVi6/8ij300KBWTJq32P/dYeWTSwK41WyTxalN1eRmA5Z9UU/LX9D7FWSmV9SAYx6g==}
    engines: {node: '>=0.10.0'}

  expand-template@2.0.3:
    resolution: {integrity: sha512-XYfuKMvj4O35f/pOXLObndIRvyQ+/+6AhODh+OKWj9S9498pHHn/IMszH+gt0fBCRWMNfk1ZSp5x3AifmnI2vg==}
    engines: {node: '>=6'}

  fast-deep-equal@3.1.3:
    resolution: {integrity: sha512-f3qQ9oQy9j2AhBe/H9VC91wLmKBCCU/gDOnKNAYG5hswO7BLKj09Hc5HYNz9cGI++xlpDCIgDaitVs03ATR84Q==}

  fast-fifo@1.3.2:
    resolution: {integrity: sha512-/d9sfos4yxzpwkDkuN7k2SqFKtYNmCTzgfEpz82x34IM9/zc8KGxQoXg1liNC/izpRM/MBdt44Nmx41ZWqk+FQ==}

  fast-glob@3.3.3:
    resolution: {integrity: sha512-7MptL8U0cqcFdzIzwOTHoilX9x5BrNqye7Z/LuC7kCMRio1EMSyqRK3BEAUD7sXRq4iT4AzTVuZdhgQ2TCvYLg==}
    engines: {node: '>=8.6.0'}

  fast-json-stable-stringify@2.1.0:
    resolution: {integrity: sha512-lhd/wF+Lk98HZoTCtlVraHtfh5XYijIjalXck7saUtuanSDyLMxnHhSXEDJqHxD7msR8D0uCmqlkwjCV8xvwHw==}

  fast-levenshtein@2.0.6:
    resolution: {integrity: sha512-DCXu6Ifhqcks7TZKY3Hxp3y6qphY5SJZmrWMDrKcERSOXWQdMhU9Ig/PYrzyw/ul9jOIyh0N4M0tbC5hodg8dw==}

  fast-uri@3.1.0:
    resolution: {integrity: sha512-iPeeDKJSWf4IEOasVVrknXpaBV0IApz/gp7S2bb7Z4Lljbl2MGJRqInZiUrQwV16cpzw/D3S5j5Julj/gT52AA==}

  fastq@1.19.1:
    resolution: {integrity: sha512-GwLTyxkCXjXbxqIhTsMI2Nui8huMPtnxg7krajPJAjnEG/iiOS7i+zCtWGZR9G0NBKbXKh6X9m9UIsYX/N6vvQ==}

  fd-slicer@1.1.0:
    resolution: {integrity: sha512-cE1qsB/VwyQozZ+q1dGxR8LBYNZeofhEdUNGSMbQD3Gw2lAzX9Zb3uIU6Ebc/Fmyjo9AWWfnn0AUCHqtevs/8g==}

  fdir@6.5.0:
    resolution: {integrity: sha512-tIbYtZbucOs0BRGqPJkshJUYdL+SDH7dVM8gjy+ERp3WAUjLEFJE+02kanyHtwjWOnwrKYBiwAmM0p4kLJAnXg==}
    engines: {node: '>=12.0.0'}
    peerDependencies:
      picomatch: ^3 || ^4
    peerDependenciesMeta:
      picomatch:
        optional: true

  fflate@0.8.2:
    resolution: {integrity: sha512-cPJU47OaAoCbg0pBvzsgpTPhmhqI5eJjh/JIu8tPj5q+T7iLvW/JAYUqmE7KOB4R1ZyEhzBaIQpQpardBF5z8A==}

  file-entry-cache@8.0.0:
    resolution: {integrity: sha512-XXTUwCvisa5oacNGRP9SfNtYBNAMi+RPwBFmblZEF7N7swHYQS6/Zfk7SRwx4D5j3CH211YNRco1DEMNVfZCnQ==}
    engines: {node: '>=16.0.0'}

  file-type@21.0.0:
    resolution: {integrity: sha512-ek5xNX2YBYlXhiUXui3D/BXa3LdqPmoLJ7rqEx2bKJ7EAUEfmXgW0Das7Dc6Nr9MvqaOnIqiPV0mZk/r/UpNAg==}
    engines: {node: '>=20'}

  fill-range@7.1.1:
    resolution: {integrity: sha512-YsGpe3WHLK8ZYi4tWDg2Jy3ebRz2rXowDxnld4bkQB00cc/1Zw9AWnC0i9ztDJitivtQvaI9KaLyKrc+hBW0yg==}
    engines: {node: '>=8'}

  find-up-simple@1.0.1:
    resolution: {integrity: sha512-afd4O7zpqHeRyg4PfDQsXmlDe2PfdHtJt6Akt8jOWaApLOZk5JXs6VMR29lz03pRe9mpykrRCYIYxaJYcfpncQ==}
    engines: {node: '>=18'}

  find-up@5.0.0:
    resolution: {integrity: sha512-78/PXT1wlLLDgTzDs7sjq9hzz0vXD+zn+7wypEe4fXQxCmdmqfGsEPQxmiCSQI3ajFV91bVSsvNtrJRiW6nGng==}
    engines: {node: '>=10'}

  flat-cache@4.0.1:
    resolution: {integrity: sha512-f7ccFPK3SXFHpx15UIGyRJ/FJQctuKZ0zVuN3frBo4HnK3cay9VEW0R6yPYFHC0AgqhukPzKjq22t5DmAyqGyw==}
    engines: {node: '>=16'}

  flat@5.0.2:
    resolution: {integrity: sha512-b6suED+5/3rTpUBdG1gupIl8MPFCAMA0QXwmljLhvCUKcUvdE4gWky9zpuGCcXHOsz4J9wPGNWq6OKpmIzz3hQ==}
    hasBin: true

  flatted@3.3.3:
    resolution: {integrity: sha512-GX+ysw4PBCz0PzosHDepZGANEuFCMLrnRTiEy9McGjmkCQYwRq4A/X786G/fjM/+OjsWSU1ZrY5qyARZmO/uwg==}

  follow-redirects@1.15.11:
    resolution: {integrity: sha512-deG2P0JfjrTxl50XGCDyfI97ZGVCxIpfKYmfyrQ54n5FO/0gfIES8C/Psl6kWVDolizcaaxZJnTS0QSMxvnsBQ==}
    engines: {node: '>=4.0'}
    peerDependencies:
      debug: '*'
    peerDependenciesMeta:
      debug:
        optional: true

  for-each@0.3.5:
    resolution: {integrity: sha512-dKx12eRCVIzqCxFGplyFKJMPvLEWgmNtUrpTiJIR5u97zEhRG8ySrtboPHZXx7daLxQVrl643cTzbab2tkQjxg==}
    engines: {node: '>= 0.4'}

  foreground-child@3.3.1:
    resolution: {integrity: sha512-gIXjKqtFuWEgzFRJA9WCQeSJLZDjgJUOMCMzxtvFq/37KojM1BFGufqsCy0r4qSQmYLsZYMeyRqzIWOMup03sw==}
    engines: {node: '>=14'}

  form-data@4.0.4:
    resolution: {integrity: sha512-KrGhL9Q4zjj0kiUt5OO4Mr/A/jlI2jDYs5eHBpYHPcBEVSiipAvn2Ko2HnPe20rmcuuvMHNdZFp+4IlGTMF0Ow==}
    engines: {node: '>= 6'}

  fresh@0.5.2:
    resolution: {integrity: sha512-zJ2mQYM18rEFOudeV4GShTGIQ7RbzA7ozbU9I/XBpm7kqgMywgmylMwXHxZJmkVoYkna9d2pVXVXPdYTP9ej8Q==}
    engines: {node: '>= 0.6'}

  fs-constants@1.0.0:
    resolution: {integrity: sha512-y6OAwoSIf7FyjMIv94u+b5rdheZEjzR63GTyZJm5qh4Bi+2YgwLCcI/fPFZkL5PSixOt6ZNKm+w+Hfp/Bciwow==}

  fs-extra@11.3.2:
    resolution: {integrity: sha512-Xr9F6z6up6Ws+NjzMCZc6WXg2YFRlrLP9NQDO3VQrWrfiojdhS56TzueT88ze0uBdCTwEIhQ3ptnmKeWGFAe0A==}
    engines: {node: '>=14.14'}

  fs.realpath@1.0.0:
    resolution: {integrity: sha512-OO0pH2lK6a0hZnAdau5ItzHPI6pUlvI7jMVnxUQRtw4owF2wk8lOSabtGDCTP4Ggrg2MbGnWO9X8K1t4+fGMDw==}

  fsevents@2.3.2:
    resolution: {integrity: sha512-xiqMQR4xAeHTuB9uWm+fFRcIOgKBMiOBP+eXiyT7jsgVCq1bkVygt00oASowB7EdtpOHaaPgKt812P9ab+DDKA==}
    engines: {node: ^8.16.0 || ^10.6.0 || >=11.0.0}
    os: [darwin]

  fsevents@2.3.3:
    resolution: {integrity: sha512-5xoDfX+fL7faATnagmWPpbFtwh/R77WmMMqqHGS65C3vvB0YHrgF+B1YmZ3441tMj5n63k0212XNoJwzlhffQw==}
    engines: {node: ^8.16.0 || ^10.6.0 || >=11.0.0}
    os: [darwin]

  function-bind@1.1.2:
    resolution: {integrity: sha512-7XHNxH7qX9xG5mIwxkhumTox/MIRNcOgDrxWsMt2pAr23WHp6MrRlN7FBSFpCpr+oVO0F744iUgR82nJMfG2SA==}

  function.prototype.name@1.1.8:
    resolution: {integrity: sha512-e5iwyodOHhbMr/yNrc7fDYG4qlbIvI5gajyzPnb5TCwyhjApznQh1BMFou9b30SevY43gCJKXycoCBjMbsuW0Q==}
    engines: {node: '>= 0.4'}

  functions-have-names@1.2.3:
    resolution: {integrity: sha512-xckBUXyTIqT97tq2x2AMb+g163b5JFysYk0x4qxNFwbfQkmNZoiRHb6sPzI9/QV33WeuvVYBUIiD4NzNIyqaRQ==}

  get-caller-file@2.0.5:
    resolution: {integrity: sha512-DyFP3BM/3YHTQOCUL/w0OZHR0lpKeGrxotcHWcqNEdnltqFwXVfhEBQ94eIo34AfQpo0rGki4cyIiftY06h2Fg==}
    engines: {node: 6.* || 8.* || >= 10.*}

  get-east-asian-width@1.3.1:
    resolution: {integrity: sha512-R1QfovbPsKmosqTnPoRFiJ7CF9MLRgb53ChvMZm+r4p76/+8yKDy17qLL2PKInORy2RkZZekuK0efYgmzTkXyQ==}
    engines: {node: '>=18'}

  get-intrinsic@1.3.0:
    resolution: {integrity: sha512-9fSjSaos/fRIVIp+xSJlE6lfwhES7LNtKaCBIamHsjr2na1BiABJPo0mOjjz8GJDURarmCPGqaiVg5mfjb98CQ==}
    engines: {node: '>= 0.4'}

  get-proto@1.0.1:
    resolution: {integrity: sha512-sTSfBjoXBp89JvIKIefqw7U2CCebsc74kiY6awiGogKtoSGbgjYE/G/+l9sF3MWFPNc9IcoOC4ODfKHfxFmp0g==}
    engines: {node: '>= 0.4'}

  get-symbol-description@1.1.0:
    resolution: {integrity: sha512-w9UMqWwJxHNOvoNzSJ2oPF5wvYcvP7jUvYzhp67yEhTi17ZDBBC1z9pTdGuzjD+EFIqLSYRweZjqfiPzQ06Ebg==}
    engines: {node: '>= 0.4'}

  github-from-package@0.0.0:
    resolution: {integrity: sha512-SyHy3T1v2NUXn29OsWdxmK6RwHD+vkj3v8en8AOBZ1wBQ/hCAQ5bAQTD02kW4W9tUp/3Qh6J8r9EvntiyCmOOw==}

  glob-parent@5.1.2:
    resolution: {integrity: sha512-AOIgSQCepiJYwP3ARnGx+5VnTu2HBYdzbGP45eLw1vr3zB3vZLeyed1sC9hnbcOc9/SrMyM5RPQrkGz4aS9Zow==}
    engines: {node: '>= 6'}

  glob-parent@6.0.2:
    resolution: {integrity: sha512-XxwI8EOhVQgWp6iDL+3b0r86f4d6AX6zSU55HfB4ydCEuXLXc5FcYeOu+nnGftS4TEju/11rt4KJPTMgbfmv4A==}
    engines: {node: '>=10.13.0'}

  glob-to-regexp@0.4.1:
    resolution: {integrity: sha512-lkX1HJXwyMcprw/5YUZc2s7DrpAiHB21/V+E1rHUrVNokkvB6bqMzT0VfV6/86ZNabt1k14YOIaT7nDvOX3Iiw==}

  glob@10.4.5:
    resolution: {integrity: sha512-7Bv8RF0k6xjo7d4A/PxYLbUCfb6c+Vpd2/mB2yRDlew7Jb5hEXiCD9ibfO7wpk8i4sevK6DFny9h7EYbM3/sHg==}
    hasBin: true

  glob@11.0.3:
    resolution: {integrity: sha512-2Nim7dha1KVkaiF4q6Dj+ngPPMdfvLJEOpZk/jKiUAkqKebpGAWQXAq9z1xu9HKu5lWfqw/FASuccEjyznjPaA==}
    engines: {node: 20 || >=22}
    hasBin: true

  glob@7.2.3:
    resolution: {integrity: sha512-nFR0zLpU2YCaRxwoCJvL6UvCH2JFyFVIvwTLsIf21AuHlMskA1hhTdk+LlYJtOlYt9v6dvszD2BGRqBL+iQK9Q==}
    deprecated: Glob versions prior to v9 are no longer supported

  globals@14.0.0:
    resolution: {integrity: sha512-oahGvuMGQlPw/ivIYBjVSrWAfWLBeku5tpPE2fOPLi+WHffIWbuh2tCjhyQhTBPMf5E9jDEH4FOmTYgYwbKwtQ==}
    engines: {node: '>=18'}

  globals@16.3.0:
    resolution: {integrity: sha512-bqWEnJ1Nt3neqx2q5SFfGS8r/ahumIakg3HcwtNlrVlwXIeNumWn/c7Pn/wKzGhf6SaW6H6uWXLqC30STCMchQ==}
    engines: {node: '>=18'}

  globalthis@1.0.4:
    resolution: {integrity: sha512-DpLKbNU4WylpxJykQujfCcwYWiV/Jhm50Goo0wrVILAv5jOr9d+H+UR3PhSCD2rCCEIg0uc+G+muBTwD54JhDQ==}
    engines: {node: '>= 0.4'}

  globby@14.1.0:
    resolution: {integrity: sha512-0Ia46fDOaT7k4og1PDW4YbodWWr3scS2vAr2lTbsplOt2WkKp0vQbkI9wKis/T5LV/dqPjO3bpS/z6GTJB82LA==}
    engines: {node: '>=18'}

  gopd@1.2.0:
    resolution: {integrity: sha512-ZUKRh6/kUFoAiTAtTYPZJ3hw9wNxx+BIBOijnlG9PnrJsCcSjs1wyyD6vJpaYtgnzDrKYRSqf3OO6Rfa93xsRg==}
    engines: {node: '>= 0.4'}

  graceful-fs@4.2.11:
    resolution: {integrity: sha512-RbJ5/jmFcNNCcDV5o9eTnBLJ/HszWV0P73bc+Ff4nS/rJj+YaS6IGyiOL0VoBYX+l1Wrl3k63h/KrH+nhJ0XvQ==}

  graphemer@1.4.0:
    resolution: {integrity: sha512-EtKwoO6kxCL9WO5xipiHTZlSzBm7WLT627TqC/uVRd0HKmq8NXyebnNYxDoBi7wt8eTWrUrKXCOVaFq9x1kgag==}

  gunzip-maybe@1.4.2:
    resolution: {integrity: sha512-4haO1M4mLO91PW57BMsDFf75UmwoRX0GkdD+Faw+Lr+r/OZrOCS0pIBwOL1xCKQqnQzbNFGgK2V2CpBUPeFNTw==}
    hasBin: true

  has-bigints@1.1.0:
    resolution: {integrity: sha512-R3pbpkcIqv2Pm3dUwgjclDRVmWpTJW2DcMzcIhEXEx1oh/CEMObMm3KLmRJOdvhM7o4uQBnwr8pzRK2sJWIqfg==}
    engines: {node: '>= 0.4'}

  has-flag@3.0.0:
    resolution: {integrity: sha512-sKJf1+ceQBr4SMkvQnBDNDtf4TXpVhVGateu0t918bl30FnbE2m4vNLX+VWe/dpjlb+HugGYzW7uQXH98HPEYw==}
    engines: {node: '>=4'}

  has-flag@4.0.0:
    resolution: {integrity: sha512-EykJT/Q1KjTWctppgIAgfSO0tKVuZUjhgMr17kqTumMl6Afv3EISleU7qZUzoXDFTAHTDC4NOoG/ZxU3EvlMPQ==}
    engines: {node: '>=8'}

  has-property-descriptors@1.0.2:
    resolution: {integrity: sha512-55JNKuIW+vq4Ke1BjOTjM2YctQIvCT7GFzHwmfZPGo5wnrgkid0YQtnAleFSqumZm4az3n2BS+erby5ipJdgrg==}

  has-proto@1.2.0:
    resolution: {integrity: sha512-KIL7eQPfHQRC8+XluaIw7BHUwwqL19bQn4hzNgdr+1wXoU0KKj6rufu47lhY7KbJR2C6T6+PfyN0Ea7wkSS+qQ==}
    engines: {node: '>= 0.4'}

  has-symbols@1.1.0:
    resolution: {integrity: sha512-1cDNdwJ2Jaohmb3sg4OmKaMBwuC48sYni5HUw2DvsC8LjGTLK9h+eb1X6RyuOHe4hT0ULCW68iomhjUoKUqlPQ==}
    engines: {node: '>= 0.4'}

  has-tostringtag@1.0.2:
    resolution: {integrity: sha512-NqADB8VjPFLM2V0VvHUewwwsw0ZWBaIdgo+ieHtK3hasLz4qeCRjYcqfB6AQrBggRKppKF8L52/VqdVsO47Dlw==}
    engines: {node: '>= 0.4'}

  hasown@2.0.2:
    resolution: {integrity: sha512-0hJU9SCPvmMzIBdZFqNPXWa6dqh7WdH0cII9y+CyS8rG3nL48Bclra9HmKhVVUHyPWNH5Y7xDwAB7bfgSjkUMQ==}
    engines: {node: '>= 0.4'}

  he@1.2.0:
    resolution: {integrity: sha512-F/1DnUGPopORZi0ni+CvrCgHQ5FyEAHRLSApuYWMmrbSwoN2Mn/7k+Gl38gJnR7yyDZk6WLXwiGod1JOWNDKGw==}
    hasBin: true

  hosted-git-info@2.8.9:
    resolution: {integrity: sha512-mxIDAb9Lsm6DoOJ7xH+5+X4y1LU/4Hi50L9C5sIswK3JzULS4bwk1FvjdBgvYR4bzT4tuUQiC15FE2f5HbLvYw==}

  hosted-git-info@4.1.0:
    resolution: {integrity: sha512-kyCuEOWjJqZuDbRHzL8V93NzQhwIB71oFWSyzVo+KPZI+pnQPPxucdkrOZvkLRnrf5URsQM+IJ09Dw29cRALIA==}
    engines: {node: '>=10'}

  hosted-git-info@7.0.2:
    resolution: {integrity: sha512-puUZAUKT5m8Zzvs72XWy3HtvVbTWljRE66cP60bxJzAqf2DgICo7lYTY2IHUmLnNpjYvw5bvmoHvPc0QO2a62w==}
    engines: {node: ^16.14.0 || >=18.0.0}

  html-escaper@2.0.2:
    resolution: {integrity: sha512-H2iMtd0I4Mt5eYiapRdIDjp+XzelXQ0tFE4JS7YFwFevXXMmOp9myNrUvCg0D6ws8iqkRPBfKHgbwig1SmlLfg==}

  htmlparser2@10.0.0:
    resolution: {integrity: sha512-TwAZM+zE5Tq3lrEHvOlvwgj1XLWQCtaaibSN11Q+gGBAS7Y1uZSWwXXRe4iF6OXnaq1riyQAPFOBtYc77Mxq0g==}

  http-assert@1.5.0:
    resolution: {integrity: sha512-uPpH7OKX4H25hBmU6G1jWNaqJGpTXxey+YOUizJUAgu0AjLUeC8D73hTrhvDS5D+GJN1DN1+hhc/eF/wpxtp0w==}
    engines: {node: '>= 0.8'}

  http-errors@1.6.3:
    resolution: {integrity: sha512-lks+lVC8dgGyh97jxvxeYTWQFvh4uw4yC12gVl63Cg30sjPX4wuGcdkICVXDAESr6OJGjqGA8Iz5mkeN6zlD7A==}
    engines: {node: '>= 0.6'}

  http-errors@1.8.1:
    resolution: {integrity: sha512-Kpk9Sm7NmI+RHhnj6OIWDI1d6fIoFAtFt9RLaTMRlg/8w49juAStsrBgp0Dp4OdxdVbRIeKhtCUvoi/RuAhO4g==}
    engines: {node: '>= 0.6'}

  http-errors@2.0.0:
    resolution: {integrity: sha512-FtwrG/euBzaEjYeRqOgly7G0qviiXoJWnvEH2Z1plBdXgbyjv34pHTSb9zoeHMyDy33+DWy5Wt9Wo+TURtOYSQ==}
    engines: {node: '>= 0.8'}

  http-proxy-agent@7.0.2:
    resolution: {integrity: sha512-T1gkAiYYDWYx3V5Bmyu7HcfcvL7mUrTWiM6yOfa3PIphViJ/gFPbvidQ+veqSOHci/PxBcDabeUNCzpOODJZig==}
    engines: {node: '>= 14'}

  https-proxy-agent@7.0.6:
    resolution: {integrity: sha512-vK9P5/iUfdl95AI+JVyUuIcVtd4ofvtrOr3HNtM2yxC9bnMbEdp3x01OhQNnjb8IJYi38VlTE3mBXwcfvywuSw==}
    engines: {node: '>= 14'}

  husky@9.1.7:
    resolution: {integrity: sha512-5gs5ytaNjBrh5Ow3zrvdUUY+0VxIuWVL4i9irt6friV+BqdCfmV11CQTWMiBYWHbXhco+J1kHfTOUkePhCDvMA==}
    engines: {node: '>=18'}
    hasBin: true

  iconv-lite@0.6.3:
    resolution: {integrity: sha512-4fCk79wshMdzMp2rH06qWrJE4iolqLhCUH+OiuIgU++RB0+94NlDL81atO7GX55uUKueo0txHNtvEyI6D7WdMw==}
    engines: {node: '>=0.10.0'}

  ieee754@1.2.1:
    resolution: {integrity: sha512-dcyqhDvX1C46lXZcVqCpK+FtMRQVdIMN6/Df5js2zouUsqG7I6sFxitIC+7KYK29KdXOLHdu9zL4sFnoVQnqaA==}

  ignore@5.3.2:
    resolution: {integrity: sha512-hsBTNUqQTDwkWtcdYI2i06Y/nUBEsNEDJKjWdigLvegy8kDuJAS8uRlpkkcQpyEXL0Z/pjDy5HBmMjRCJ2gq+g==}
    engines: {node: '>= 4'}

  ignore@7.0.5:
    resolution: {integrity: sha512-Hs59xBNfUIunMFgWAbGX5cq6893IbWg4KnrjbYwX3tx0ztorVgTDA6B2sxf8ejHJ4wz8BqGUMYlnzNBer5NvGg==}
    engines: {node: '>= 4'}

  immediate@3.0.6:
    resolution: {integrity: sha512-XXOFtyqDjNDAQxVfYxuF7g9Il/IbWmmlQg2MYKOH8ExIT1qg6xc4zyS3HaEEATgs1btfzxq15ciUiY7gjSXRGQ==}

  import-fresh@3.3.1:
    resolution: {integrity: sha512-TR3KfrTZTYLPB6jUjfx6MF9WcWrHL9su5TObK4ZkYgBdWKPOFoSoQIdEuTuR82pmtxH2spWG9h6etwfr1pLBqQ==}
    engines: {node: '>=6'}

  import-meta-resolve@3.1.1:
    resolution: {integrity: sha512-qeywsE/KC3w9Fd2ORrRDUw6nS/nLwZpXgfrOc2IILvZYnCaEMd+D56Vfg9k4G29gIeVi3XKql1RQatME8iYsiw==}

  imurmurhash@0.1.4:
    resolution: {integrity: sha512-JmXMZ6wuvDmLiHEml9ykzqO6lwFbof0GG4IkcGaENdCRDDmMVnny7s5HsIgHCbaq0w2MyPhDqkhTUgS2LU2PHA==}
    engines: {node: '>=0.8.19'}

  indent-string@5.0.0:
    resolution: {integrity: sha512-m6FAo/spmsW2Ab2fU35JTYwtOKa2yAwXSwgjSv1TJzh4Mh7mC3lzAOVLBprb72XsTrgkEIsl7YrFNAiDiRhIGg==}
    engines: {node: '>=12'}

  index-to-position@1.2.0:
    resolution: {integrity: sha512-Yg7+ztRkqslMAS2iFaU+Oa4KTSidr63OsFGlOrJoW981kIYO3CGCS3wA95P1mUi/IVSJkn0D479KTJpVpvFNuw==}
    engines: {node: '>=18'}

  inflight@1.0.6:
    resolution: {integrity: sha512-k92I/b08q4wvFscXCLvqfsHCrjrF7yiXsQuIVvVE7N82W3+aqpzuUdBbfhWcy/FZR3/4IgflMgKLOsvPDrGCJA==}
    deprecated: This module is not supported, and leaks memory. Do not use it. Check out lru-cache if you want a good and tested way to coalesce async requests by a key value, which is much more comprehensive and powerful.

  inherits@2.0.3:
    resolution: {integrity: sha512-x00IRNXNy63jwGkJmzPigoySHbaqpNuzKbBOmzK+g2OdZpQ9w+sxCN+VSB3ja7IAge2OP2qpfxTjeNcyjmW1uw==}

  inherits@2.0.4:
    resolution: {integrity: sha512-k/vGaX4/Yla3WzyMCvTQOXYeIHvqOKtnqBduzTHpzpQZzAskKMhZ2K+EnBiSM9zGSoIFeMpXKxa4dYeZIQqewQ==}

  ini@1.3.8:
    resolution: {integrity: sha512-JV/yugV2uzW5iMRSiZAyDtQd+nxtUnjeLt0acNdw98kKLrvuRVyB80tsREOE7yvGVgalhZ6RNXCmEHkUKBKxew==}

  internal-slot@1.1.0:
    resolution: {integrity: sha512-4gd7VpWNQNB4UKKCFFVcp1AVv+FMOgs9NKzjHKusc8jTMhd5eL1NqQqOpE0KzMds804/yHlglp3uxgluOqAPLw==}
    engines: {node: '>= 0.4'}

  is-array-buffer@3.0.5:
    resolution: {integrity: sha512-DDfANUiiG2wC1qawP66qlTugJeL5HyzMpfr8lLK+jMQirGzNod0B12cFB/9q838Ru27sBwfw78/rdoU7RERz6A==}
    engines: {node: '>= 0.4'}

  is-arrayish@0.2.1:
    resolution: {integrity: sha512-zz06S8t0ozoDXMG+ube26zeCTNXcKIPJZJi8hBrF4idCLms4CG9QtK7qBl1boi5ODzFpjswb5JPmHCbMpjaYzg==}

  is-async-function@2.1.1:
    resolution: {integrity: sha512-9dgM/cZBnNvjzaMYHVoxxfPj2QXt22Ev7SuuPrs+xav0ukGB0S6d4ydZdEiM48kLx5kDV+QBPrpVnFyefL8kkQ==}
    engines: {node: '>= 0.4'}

  is-bigint@1.1.0:
    resolution: {integrity: sha512-n4ZT37wG78iz03xPRKJrHTdZbe3IicyucEtdRsV5yglwc3GyUfbAfpSeD0FJ41NbUNSt5wbhqfp1fS+BgnvDFQ==}
    engines: {node: '>= 0.4'}

  is-binary-path@2.1.0:
    resolution: {integrity: sha512-ZMERYes6pDydyuGidse7OsHxtbI7WVeUEozgR/g7rd0xUimYNlvZRE/K2MgZTjWy725IfelLeVcEM97mmtRGXw==}
    engines: {node: '>=8'}

  is-boolean-object@1.2.2:
    resolution: {integrity: sha512-wa56o2/ElJMYqjCjGkXri7it5FbebW5usLw/nPmCMs5DeZ7eziSYZhSmPRn0txqeW4LnAmQQU7FgqLpsEFKM4A==}
    engines: {node: '>= 0.4'}

  is-builtin-module@5.0.0:
    resolution: {integrity: sha512-f4RqJKBUe5rQkJ2eJEJBXSticB3hGbN9j0yxxMQFqIW89Jp9WYFtzfTcRlstDKVUTRzSOTLKRfO9vIztenwtxA==}
    engines: {node: '>=18.20'}

  is-callable@1.2.7:
    resolution: {integrity: sha512-1BC0BVFhS/p0qtw6enp8e+8OD0UrK0oFLztSjNzhcKA3WDuJxxAPXzPuPtKkjEY9UUoEWlX/8fgKeu2S8i9JTA==}
    engines: {node: '>= 0.4'}

  is-ci@2.0.0:
    resolution: {integrity: sha512-YfJT7rkpQB0updsdHLGWrvhBJfcfzNNawYDNIyQXJz0IViGf75O8EBPKSdvw2rF+LGCsX4FZ8tcr3b19LcZq4w==}
    hasBin: true

  is-core-module@2.16.1:
    resolution: {integrity: sha512-UfoeMA6fIJ8wTYFEUjelnaGI67v6+N7qXJEvQuIGa99l4xsCruSYOVSQ0uPANn4dAzm8lkYPaKLrrijLq7x23w==}
    engines: {node: '>= 0.4'}

  is-data-view@1.0.2:
    resolution: {integrity: sha512-RKtWF8pGmS87i2D6gqQu/l7EYRlVdfzemCJN/P3UOs//x1QE7mfhvzHIApBTRf7axvT6DMGwSwBXYCT0nfB9xw==}
    engines: {node: '>= 0.4'}

  is-date-object@1.1.0:
    resolution: {integrity: sha512-PwwhEakHVKTdRNVOw+/Gyh0+MzlCl4R6qKvkhuvLtPMggI1WAHt9sOwZxQLSGpUaDnrdyDsomoRgNnCfKNSXXg==}
    engines: {node: '>= 0.4'}

  is-deflate@1.0.0:
    resolution: {integrity: sha512-YDoFpuZWu1VRXlsnlYMzKyVRITXj7Ej/V9gXQ2/pAe7X1J7M/RNOqaIYi6qUn+B7nGyB9pDXrv02dsB58d2ZAQ==}

  is-docker@3.0.0:
    resolution: {integrity: sha512-eljcgEDlEns/7AXFosB5K/2nCM4P7FQPkGc/DWLy5rmFEWvZayGrik1d9/QIY5nJ4f9YsVvBkA6kJpHn9rISdQ==}
    engines: {node: ^12.20.0 || ^14.13.1 || >=16.0.0}
    hasBin: true

  is-extglob@2.1.1:
    resolution: {integrity: sha512-SbKbANkN603Vi4jEZv49LeVJMn4yGwsbzZworEoyEiutsN3nJYdbO36zfhGJ6QEDpOZIFkDtnq5JRxmvl3jsoQ==}
    engines: {node: '>=0.10.0'}

  is-finalizationregistry@1.1.1:
    resolution: {integrity: sha512-1pC6N8qWJbWoPtEjgcL2xyhQOP491EQjeUo3qTKcmV8YSDDJrOepfG8pcC7h/QgnQHYSv0mJ3Z/ZWxmatVrysg==}
    engines: {node: '>= 0.4'}

  is-fullwidth-code-point@3.0.0:
    resolution: {integrity: sha512-zymm5+u+sCsSWyD9qNaejV3DFvhCKclKdizYaJUuHA83RLjb7nSuGnddCHGv0hk+KY7BMAlsWeK4Ueg6EV6XQg==}
    engines: {node: '>=8'}

  is-generator-function@1.1.0:
    resolution: {integrity: sha512-nPUB5km40q9e8UfN/Zc24eLlzdSf9OfKByBw9CIdw4H1giPMeA0OIJvbchsCu4npfI2QcMVBsGEBHKZ7wLTWmQ==}
    engines: {node: '>= 0.4'}

  is-glob@4.0.3:
    resolution: {integrity: sha512-xelSayHH36ZgE7ZWhli7pW34hNbNl8Ojv5KVmkJD4hBdD3th8Tfk9vYasLM+mXWOZhFkgZfxhLSnrwRr4elSSg==}
    engines: {node: '>=0.10.0'}

  is-gzip@1.0.0:
    resolution: {integrity: sha512-rcfALRIb1YewtnksfRIHGcIY93QnK8BIQ/2c9yDYcG/Y6+vRoJuTWBmmSEbyLLYtXm7q35pHOHbZFQBaLrhlWQ==}
    engines: {node: '>=0.10.0'}

  is-inside-container@1.0.0:
    resolution: {integrity: sha512-KIYLCCJghfHZxqjYBE7rEy0OBuTd5xCHS7tHVgvCLkx7StIoaxwNW3hCALgEUjFfeRk+MG/Qxmp/vtETEF3tRA==}
    engines: {node: '>=14.16'}
    hasBin: true

  is-interactive@2.0.0:
    resolution: {integrity: sha512-qP1vozQRI+BMOPcjFzrjXuQvdak2pHNUMZoeG2eRbiSqyvbEf/wQtEOTOX1guk6E3t36RkaqiSt8A/6YElNxLQ==}
    engines: {node: '>=12'}

  is-it-type@5.1.3:
    resolution: {integrity: sha512-AX2uU0HW+TxagTgQXOJY7+2fbFHemC7YFBwN1XqD8qQMKdtfbOC8OC3fUb4s5NU59a3662Dzwto8tWDdZYRXxg==}
    engines: {node: '>=12'}

  is-map@2.0.3:
    resolution: {integrity: sha512-1Qed0/Hr2m+YqxnM09CjA2d/i6YZNfF6R2oRAOj36eUdS6qIV/huPJNSEpKbupewFs+ZsJlxsjjPbc0/afW6Lw==}
    engines: {node: '>= 0.4'}

  is-negative-zero@2.0.3:
    resolution: {integrity: sha512-5KoIu2Ngpyek75jXodFvnafB6DJgr3u8uuK0LEZJjrU19DrMD3EVERaR8sjz8CCGgpZvxPl9SuE1GMVPFHx1mw==}
    engines: {node: '>= 0.4'}

  is-number-object@1.1.1:
    resolution: {integrity: sha512-lZhclumE1G6VYD8VHe35wFaIif+CTy5SJIi5+3y4psDgWu4wPDoBhF8NxUOinEc7pHgiTsT6MaBb92rKhhD+Xw==}
    engines: {node: '>= 0.4'}

  is-number@7.0.0:
    resolution: {integrity: sha512-41Cifkg6e8TylSpdtTpeLVMqvSBEVzTttHvERD741+pnZ8ANv0004MRL43QKPDlK9cGvNp6NZWZUBlbGXYxxng==}
    engines: {node: '>=0.12.0'}

  is-plain-obj@2.1.0:
    resolution: {integrity: sha512-YWnfyRwxL/+SsrWYfOpUtz5b3YD+nyfkHvjbcanzk8zgyO4ASD67uVMRt8k5bM4lLMDnXfriRhOpemw+NfT1eA==}
    engines: {node: '>=8'}

  is-regex@1.2.1:
    resolution: {integrity: sha512-MjYsKHO5O7mCsmRGxWcLWheFqN9DJ/2TmngvjKXihe6efViPqc274+Fx/4fYj/r03+ESvBdTXK0V6tA3rgez1g==}
    engines: {node: '>= 0.4'}

  is-set@2.0.3:
    resolution: {integrity: sha512-iPAjerrse27/ygGLxw+EBR9agv9Y6uLeYVJMu+QNCoouJ1/1ri0mGrcWpfCqFZuzzx3WjtwxG098X+n4OuRkPg==}
    engines: {node: '>= 0.4'}

  is-shared-array-buffer@1.0.4:
    resolution: {integrity: sha512-ISWac8drv4ZGfwKl5slpHG9OwPNty4jOWPRIhBpxOoD+hqITiwuipOQ2bNthAzwA3B4fIjO4Nln74N0S9byq8A==}
    engines: {node: '>= 0.4'}

  is-string@1.1.1:
    resolution: {integrity: sha512-BtEeSsoaQjlSPBemMQIrY1MY0uM6vnS1g5fmufYOtnxLGUZM2178PKbhsk7Ffv58IX+ZtcvoGwccYsh0PglkAA==}
    engines: {node: '>= 0.4'}

  is-symbol@1.1.1:
    resolution: {integrity: sha512-9gGx6GTtCQM73BgmHQXfDmLtfjjTUDSyoxTCbp5WtoixAhfgsDirWIcVQ/IHpvI5Vgd5i/J5F7B9cN/WlVbC/w==}
    engines: {node: '>= 0.4'}

  is-typed-array@1.1.15:
    resolution: {integrity: sha512-p3EcsicXjit7SaskXHs1hA91QxgTw46Fv6EFKKGS5DRFLD8yKnohjF3hxoju94b/OcMZoQukzpPpBE9uLVKzgQ==}
    engines: {node: '>= 0.4'}

  is-unicode-supported@0.1.0:
    resolution: {integrity: sha512-knxG2q4UC3u8stRGyAVJCOdxFmv5DZiRcdlIaAQXAbSfJya+OhopNotLQrstBhququ4ZpuKbDc/8S6mgXgPFPw==}
    engines: {node: '>=10'}

  is-unicode-supported@1.3.0:
    resolution: {integrity: sha512-43r2mRvz+8JRIKnWJ+3j8JtjRKZ6GmjzfaE/qiBJnikNnYv/6bagRJ1kUhNk8R5EX/GkobD+r+sfxCPJsiKBLQ==}
    engines: {node: '>=12'}

  is-unicode-supported@2.1.0:
    resolution: {integrity: sha512-mE00Gnza5EEB3Ds0HfMyllZzbBrmLOX3vfWoj9A9PEnTfratQ/BcaJOuMhnkhjXvb2+FkY3VuHqtAGpTPmglFQ==}
    engines: {node: '>=18'}

  is-weakmap@2.0.2:
    resolution: {integrity: sha512-K5pXYOm9wqY1RgjpL3YTkF39tni1XajUIkawTLUo9EZEVUFga5gSQJF8nNS7ZwJQ02y+1YCNYcMh+HIf1ZqE+w==}
    engines: {node: '>= 0.4'}

  is-weakref@1.1.1:
    resolution: {integrity: sha512-6i9mGWSlqzNMEqpCp93KwRS1uUOodk2OJ6b+sq7ZPDSy2WuI5NFIxp/254TytR8ftefexkWn5xNiHUNpPOfSew==}
    engines: {node: '>= 0.4'}

  is-weakset@2.0.4:
    resolution: {integrity: sha512-mfcwb6IzQyOKTs84CQMrOwW4gQcaTOAWJ0zzJCl2WSPDrWk/OzDaImWFH3djXhb24g4eudZfLRozAvPGw4d9hQ==}
    engines: {node: '>= 0.4'}

  is-wsl@3.1.0:
    resolution: {integrity: sha512-UcVfVfaK4Sc4m7X3dUSoHoozQGBEFeDC+zVo06t98xe8CzHSZZBekNXH+tu0NalHolcJ/QAGqS46Hef7QXBIMw==}
    engines: {node: '>=16'}

  isarray@1.0.0:
    resolution: {integrity: sha512-VLghIWNM6ELQzo7zwmcg0NmTVyWKYjvIeM83yjp0wRDTmUnrM678fQbcKBo6n2CJEF0szoG//ytg+TKla89ALQ==}

  isarray@2.0.5:
    resolution: {integrity: sha512-xHjhDr3cNBK0BzdUJSPXZntQUx/mwMS5Rw4A7lPJ90XGAO6ISP/ePDNuo0vhqOZU+UD5JoodwCAAoZQd3FeAKw==}

  isexe@2.0.0:
    resolution: {integrity: sha512-RHxMLp9lnKHGHRng9QFhRCMbYAcVpn69smSGcq3f36xjgVVWThj4qqLbTLlq7Ssj8B+fIQ1EuCEGI2lKsyQeIw==}

  istanbul-lib-coverage@3.2.2:
    resolution: {integrity: sha512-O8dpsF+r0WV/8MNRKfnmrtCWhuKjxrq2w+jpzBL5UZKTi2LeVWnWOmWRxFlesJONmc+wLAGvKQZEOanko0LFTg==}
    engines: {node: '>=8'}

  istanbul-lib-report@3.0.1:
    resolution: {integrity: sha512-GCfE1mtsHGOELCU8e/Z7YWzpmybrx/+dSTfLrvY8qRmaY6zXTKWn6WQIjaAFw069icm6GVMNkgu0NzI4iPZUNw==}
    engines: {node: '>=10'}

  istanbul-reports@3.2.0:
    resolution: {integrity: sha512-HGYWWS/ehqTV3xN10i23tkPkpH46MLCIMFNCaaKNavAXTF1RkqxawEPtnjnGZ6XKSInBKkiOA5BKS+aZiY3AvA==}
    engines: {node: '>=8'}

  istextorbinary@9.5.0:
    resolution: {integrity: sha512-5mbUj3SiZXCuRf9fT3ibzbSSEWiy63gFfksmGfdOzujPjW3k+z8WvIBxcJHBoQNlaZaiyB25deviif2+osLmLw==}
    engines: {node: '>=4'}

  jackspeak@3.4.3:
    resolution: {integrity: sha512-OGlZQpz2yfahA/Rd1Y8Cd9SIEsqvXkLVoSw/cgwhnhFMDbsQFeZYoJJ7bIZBS9BcamUW96asq/npPWugM+RQBw==}

  jackspeak@4.1.1:
    resolution: {integrity: sha512-zptv57P3GpL+O0I7VdMJNBZCu+BPHVQUk55Ft8/QCJjTVxrnJHuVuX/0Bl2A6/+2oyR/ZMEuFKwmzqqZ/U5nPQ==}
    engines: {node: 20 || >=22}

  js-tokens@4.0.0:
    resolution: {integrity: sha512-RdJUflcE3cUzKiMqQgsCu06FPu9UdIJO0beYbPhHN4k6apgJtifcoCtT9bcxOpYBtpD2kCM6Sbzg4CausW/PKQ==}

  js-yaml@3.14.1:
    resolution: {integrity: sha512-okMH7OXXJ7YrN9Ok3/SXrnu4iX9yOk+25nqX4imS2npuvTYDmo/QEZoqwZkYaIDk3jVvBOTOIEgEhaLOynBS9g==}
    hasBin: true

  js-yaml@4.1.0:
    resolution: {integrity: sha512-wpxZs9NoxZaJESJGIZTyDEaYpl0FKSA+FB9aJiyemKhMwkxQg63h4T1KJgUGHpTqPDNRcmmYLugrRjJlBtWvRA==}
    hasBin: true

  jsesc@3.0.2:
    resolution: {integrity: sha512-xKqzzWXDttJuOcawBt4KnKHHIf5oQ/Cxax+0PWFG+DFDgHNAdi+TXECADI+RYiFUMmx8792xsMbbgXj4CwnP4g==}
    engines: {node: '>=6'}
    hasBin: true

  jsesc@3.1.0:
    resolution: {integrity: sha512-/sM3dO2FOzXjKQhJuo0Q173wf2KOo8t4I8vHy6lF9poUp7bKT0/NHE8fPX23PwfhnykfqnC2xRxOnVw5XuGIaA==}
    engines: {node: '>=6'}
    hasBin: true

  json-buffer@3.0.1:
    resolution: {integrity: sha512-4bV5BfR2mqfQTJm+V5tPPdf+ZpuhiIvTuAB5g8kcrXOZpTT/QwwVRWBywX1ozr6lEuPdbHxwaJlm9G6mI2sfSQ==}

  json-parse-better-errors@1.0.2:
    resolution: {integrity: sha512-mrqyZKfX5EhL7hvqcV6WG1yYjnjeuYDzDhhcAAUrq8Po85NBQBJP+ZDUT75qZQ98IkUoBqdkExkukOU7Ts2wrw==}

  json-schema-traverse@0.4.1:
    resolution: {integrity: sha512-xbbCH5dCYU5T8LcEhhuh7HJ88HXuW3qsI3Y0zOZFKfZEHcpWiHU/Jxzk629Brsab/mMiHQti9wMP+845RPe3Vg==}

  json-schema-traverse@1.0.0:
    resolution: {integrity: sha512-NM8/P9n3XjXhIZn1lLhkFaACTOURQXjWhV4BA/RnOv8xvgqtqpAX9IO4mRQxSx1Rlo4tqzeqb0sOlruaOy3dug==}

  json-stable-stringify-without-jsonify@1.0.1:
    resolution: {integrity: sha512-Bdboy+l7tA3OGW6FjyFHWkP5LuByj1Tk33Ljyq0axyzdk9//JSi2u3fP1QSmd1KNwq6VOKYGlAu87CisVir6Pw==}

  json5@2.2.3:
    resolution: {integrity: sha512-XmOWe7eyHYH14cLdVPoyg+GOH3rYX++KpzrylJwSW98t3Nk+U8XOl8FWKOgwtzdb8lXGf6zYwDUzeHMWfxasyg==}
    engines: {node: '>=6'}
    hasBin: true

  jsonc-parser@3.3.1:
    resolution: {integrity: sha512-HUgH65KyejrUFPvHFPbqOY0rsFip3Bo5wb4ngvdi1EpCYWUQDC5V+Y7mZws+DLkr4M//zQJoanu1SP+87Dv1oQ==}

  jsonfile@6.2.0:
    resolution: {integrity: sha512-FGuPw30AdOIUTRMC2OMRtQV+jkVj2cfPqSeWXv1NEAJ1qZ5zb1X6z1mFhbfOB/iy3ssJCD+3KuZ8r8C3uVFlAg==}

  jsonschema@1.5.0:
    resolution: {integrity: sha512-K+A9hhqbn0f3pJX17Q/7H6yQfD/5OXgdrR5UE12gMXCiN9D5Xq2o5mddV2QEcX/bjla99ASsAAQUyMCCRWAEhw==}

  jsonwebtoken@9.0.2:
    resolution: {integrity: sha512-PRp66vJ865SSqOlgqS8hujT5U4AOgMfhrwYIuIhfKaoSCZcirrmASQr8CX7cUg+RMih+hgznrjp99o+W4pJLHQ==}
    engines: {node: '>=12', npm: '>=6'}

  jszip@3.10.1:
    resolution: {integrity: sha512-xXDvecyTpGLrqFrvkrUSoxxfJI5AH7U8zxxtVclpsUtMCq4JQ290LY8AW5c7Ggnr/Y/oK+bQMbqK2qmtk3pN4g==}

  jwa@1.4.2:
    resolution: {integrity: sha512-eeH5JO+21J78qMvTIDdBXidBd6nG2kZjg5Ohz/1fpa28Z4CcsWUzJ1ZZyFq/3z3N17aZy+ZuBoHljASbL1WfOw==}

  jws@3.2.2:
    resolution: {integrity: sha512-YHlZCB6lMTllWDtSPHz/ZXTsi8S00usEV6v1tjq8tOUZzw7DpSDWVXjXDre6ed1w/pd495ODpHZYSdkRTsa0HA==}

  keygrip@1.1.0:
    resolution: {integrity: sha512-iYSchDJ+liQ8iwbSI2QqsQOvqv58eJCEanyJPJi+Khyu8smkcKSFUCbPwzFcL7YVtZ6eONjqRX/38caJ7QjRAQ==}
    engines: {node: '>= 0.6'}

  keytar@7.9.0:
    resolution: {integrity: sha512-VPD8mtVtm5JNtA2AErl6Chp06JBfy7diFQ7TQQhdpWOl6MrCRB+eRbvAZUsbGQS9kiMq0coJsy0W0vHpDCkWsQ==}

  keyv@4.5.4:
    resolution: {integrity: sha512-oxVHkHR/EJf2CNXnWxRLW6mg7JyCCUcG0DtEGmL2ctUo1PNTin1PUil+r/+4r5MpVgC/fn1kjsx7mjSujKqIpw==}

  koa-compose@4.1.0:
    resolution: {integrity: sha512-8ODW8TrDuMYvXRwra/Kh7/rJo9BtOfPc6qO8eAfC80CnCvSjSl0bkRM24X6/XBBEyj0v1nRUQ1LyOy3dbqOWXw==}

  koa-morgan@1.0.1:
    resolution: {integrity: sha512-JOUdCNlc21G50afBXfErUrr1RKymbgzlrO5KURY+wmDG1Uvd2jmxUJcHgylb/mYXy2SjiNZyYim/ptUBGsIi3A==}

  koa-mount@4.2.0:
    resolution: {integrity: sha512-2iHQc7vbA9qLeVq5gKAYh3m5DOMMlMfIKjW/REPAS18Mf63daCJHHVXY9nbu7ivrnYn5PiPC4CE523Tf5qvjeQ==}
    engines: {node: '>= 7.6.0'}

  koa-send@5.0.1:
    resolution: {integrity: sha512-tmcyQ/wXXuxpDxyNXv5yNNkdAMdFRqwtegBXUaowiQzUKqJehttS0x2j0eOZDQAyloAth5w6wwBImnFzkUz3pQ==}
    engines: {node: '>= 8'}

  koa-static@5.0.0:
    resolution: {integrity: sha512-UqyYyH5YEXaJrf9S8E23GoJFQZXkBVJ9zYYMPGz919MSX1KuvAcycIuS0ci150HCoPf4XQVhQ84Qf8xRPWxFaQ==}
    engines: {node: '>= 7.6.0'}

  koa@3.0.1:
    resolution: {integrity: sha512-oDxVkRwPOHhGlxKIDiDB2h+/l05QPtefD7nSqRgDfZt8P+QVYFWjfeK8jANf5O2YXjk8egd7KntvXKYx82wOag==}
    engines: {node: '>= 18'}

  leven@3.1.0:
    resolution: {integrity: sha512-qsda+H8jTaUaN/x5vzW2rzc+8Rw4TAQ/4KjB46IwK5VH+IlVeeeje/EoZRpiXvIqjFgK84QffqPztGI3VBLG1A==}
    engines: {node: '>=6'}

  levn@0.4.1:
    resolution: {integrity: sha512-+bT2uH4E5LGE7h/n3evcS/sQlJXCpIp6ym8OWJ5eV6+67Dsql/LaaT7qJBAt2rzfoa/5QBGBhxDix1dMt2kQKQ==}
    engines: {node: '>= 0.8.0'}

  lie@3.3.0:
    resolution: {integrity: sha512-UaiMJzeWRlEujzAuw5LokY1L5ecNQYZKfmyZ9L7wDHb/p5etKaxXhohBcrw0EYby+G/NA52vRSN4N39dxHAIwQ==}

  linkify-it@5.0.0:
    resolution: {integrity: sha512-5aHCbzQRADcdP+ATqnDuhhJ/MRIqDkZX5pyjFHRRysS8vZ5AbqGEoFIb6pYHPZ+L/OC2Lc+xT8uHVVR5CAK/wQ==}

  load-json-file@4.0.0:
    resolution: {integrity: sha512-Kx8hMakjX03tiGTLAIdJ+lL0htKnXjEZN6hk/tozf/WOuYGdZBJrZ+rCJRbVCugsjB3jMLn9746NsQIf5VjBMw==}
    engines: {node: '>=4'}

  locate-path@6.0.0:
    resolution: {integrity: sha512-iPZK6eYjbxRu3uB4/WZ3EsEIMJFMqAoopl3R+zuq0UjcAm/MO6KCweDgPfP3elTztoKP3KtnVHxTn2NHBSDVUw==}
    engines: {node: '>=10'}

  lodash.includes@4.3.0:
    resolution: {integrity: sha512-W3Bx6mdkRTGtlJISOvVD/lbqjTlPPUDTMnlXZFnVwi9NKJ6tiAk6LVdlhZMm17VZisqhKcgzpO5Wz91PCt5b0w==}

  lodash.isboolean@3.0.3:
    resolution: {integrity: sha512-Bz5mupy2SVbPHURB98VAcw+aHh4vRV5IPNhILUCsOzRmsTmSQ17jIuqopAentWoehktxGd9e/hbIXq980/1QJg==}

  lodash.isinteger@4.0.4:
    resolution: {integrity: sha512-DBwtEWN2caHQ9/imiNeEA5ys1JoRtRfY3d7V9wkqtbycnAmTvRRmbHKDV4a0EYc678/dia0jrte4tjYwVBaZUA==}

  lodash.isnumber@3.0.3:
    resolution: {integrity: sha512-QYqzpfwO3/CWf3XP+Z+tkQsfaLL/EnUlXWVkIk5FUPc4sBdTehEqZONuyRt2P67PXAk+NXmTBcc97zw9t1FQrw==}

  lodash.isplainobject@4.0.6:
    resolution: {integrity: sha512-oSXzaWypCMHkPC3NvBEaPHf0KsA5mvPrOPgQWDsbg8n7orZ290M0BmC/jgRZ4vcJ6DTAhjrsSYgdsW/F+MFOBA==}

  lodash.isstring@4.0.1:
    resolution: {integrity: sha512-0wJxfxH1wgO3GrbuP+dTTk7op+6L41QCXbGINEmD+ny/G/eCqGzxyCsh7159S+mgDDcoarnBw6PC1PS5+wUGgw==}

  lodash.merge@4.6.2:
    resolution: {integrity: sha512-0KpjqXRVvrYyCsX1swR/XTK0va6VQkQM6MNo7PqW77ByjAhoARA8EfrP1N4+KlKj8YS0ZUCtRT/YUuhyYDujIQ==}

  lodash.once@4.1.1:
    resolution: {integrity: sha512-Sb487aTOCr9drQVL8pIxOzVhafOjZN9UU54hiN8PU3uAiSV7lx1yYNpbNmex2PK6dSJoNTSJUUswT651yww3Mg==}

  lodash.truncate@4.4.2:
    resolution: {integrity: sha512-jttmRe7bRse52OsWIMDLaXxWqRAmtIUccAQ3garviCqJjafXOfNMO0yMfNpdD6zbGaTU0P5Nz7e7gAT6cKmJRw==}

  lodash@4.17.21:
    resolution: {integrity: sha512-v2kDEe57lecTulaDIuNTPy3Ry4gLGJ6Z1O3vE1krgXZNrsQ+LFTGHVxVjcXPs17LhbZVGedAJv8XZ1tvj5FvSg==}

  log-symbols@4.1.0:
    resolution: {integrity: sha512-8XPvpAA8uyhfteu8pIvQxpJZ7SYYdpUivZpGy6sFsBuKRY/7rQGavedeB8aK+Zkyq6upMFVL/9AW6vOYzfRyLg==}
    engines: {node: '>=10'}

  log-symbols@6.0.0:
    resolution: {integrity: sha512-i24m8rpwhmPIS4zscNzK6MSEhk0DUWa/8iYQWxhffV8jkI4Phvs3F+quL5xvS0gdQR0FyTCMMH33Y78dDTzzIw==}
    engines: {node: '>=18'}

  lru-cache@10.4.3:
    resolution: {integrity: sha512-JNAzZcXrCt42VGLuYz0zfAzDfAvJWW6AfYlDBQyDV5DClI2m5sAmK+OIO7s59XfsRsWHp02jAJrRadPRGTt6SQ==}

  lru-cache@11.2.2:
    resolution: {integrity: sha512-F9ODfyqML2coTIsQpSkRHnLSZMtkU8Q+mSfcaIyKwy58u+8k5nvAYeiNhsyMARvzNcXJ9QfWVrcPsC9e9rAxtg==}
    engines: {node: 20 || >=22}

  lru-cache@6.0.0:
    resolution: {integrity: sha512-Jo6dJ04CmSjuznwJSS3pUeWmd/H0ffTlkXXgwZi+eq1UCmqQwCh+eLsYOYCwY991i2Fah4h1BEMCx4qThGbsiA==}
    engines: {node: '>=10'}

  make-dir@4.0.0:
    resolution: {integrity: sha512-hXdUTZYIVOt1Ex//jAQi+wTZZpUpwBj/0QsOzqegb3rGMMeJiSEu5xLHnYfBrRV4RH2+OCSOO95Is/7x1WJ4bw==}
    engines: {node: '>=10'}

  markdown-it@14.1.0:
    resolution: {integrity: sha512-a54IwgWPaeBCAAsv13YgmALOF1elABB08FxO9i+r4VFk5Vl4pKokRPeX8u5TCgSsPi6ec1otfLjdOpVcgbpshg==}
    hasBin: true

  math-intrinsics@1.1.0:
    resolution: {integrity: sha512-/IXtbwEk5HTPyEwyKX6hGkYXxM9nbj64B+ilVJnC/R6B0pH5G4V3b0pVbL7DBj4tkhBAppbQUlf6F6Xl9LHu1g==}
    engines: {node: '>= 0.4'}

  mdurl@2.0.0:
    resolution: {integrity: sha512-Lf+9+2r+Tdp5wXDXC4PcIBjTDtq4UKjCPMQhKIuzpJNW0b96kVqSwW0bT7FhRSfmAiFYgP+SCRvdrDozfh0U5w==}

  media-typer@1.1.0:
    resolution: {integrity: sha512-aisnrDP4GNe06UcKFnV5bfMNPBUw4jsLGaWwWfnH3v02GnBuXX2MCVn5RbrWo0j3pczUilYblq7fQ7Nw2t5XKw==}
    engines: {node: '>= 0.8'}

  memorystream@0.3.1:
    resolution: {integrity: sha512-S3UwM3yj5mtUSEfP41UZmt/0SCoVYUcU1rkXv+BQ5Ig8ndL4sPoJNBUJERafdPb5jjHJGuMgytgKvKIf58XNBw==}
    engines: {node: '>= 0.10.0'}

  merge2@1.4.1:
    resolution: {integrity: sha512-8q7VEgMJW4J8tcfVPy8g09NcQwZdbwFEqhe/WZkoIzjn/3TGDwtOCYtXGxA3O8tPzpczCCDgv+P2P5y00ZJOOg==}
    engines: {node: '>= 8'}

  micromatch@4.0.8:
    resolution: {integrity: sha512-PXwfBhYu0hBCPw8Dn0E+WDYb7af3dSLVWKi3HGv84IdF4TyFoC0ysxFd0Goxw7nSv4T/PzEJQxsYsEiFCKo2BA==}
    engines: {node: '>=8.6'}

  mime-db@1.52.0:
    resolution: {integrity: sha512-sPU4uV7dYlvtWJxwwxHD0PuihVNiE7TyAbQ5SWxDCB9mUYvOgroQOwYQQOKPJ8CIbE+1ETVlOoK1UC2nU3gYvg==}
    engines: {node: '>= 0.6'}

  mime-db@1.54.0:
    resolution: {integrity: sha512-aU5EJuIN2WDemCcAp2vFBfp/m4EAhWJnUNSSw0ixs7/kXbd6Pg64EmwJkNdFhB8aWt1sH2CTXrLxo/iAGV3oPQ==}
    engines: {node: '>= 0.6'}

  mime-types@2.1.35:
    resolution: {integrity: sha512-ZDY+bPm5zTTF+YpCrAU9nK0UgICYPT0QtT1NZWFv4s++TNkcgVaT0g6+4R2uI4MjQjzysHB1zxuWL50hzaeXiw==}
    engines: {node: '>= 0.6'}

  mime-types@3.0.1:
    resolution: {integrity: sha512-xRc4oEhT6eaBpU1XF7AjpOFD+xQmXNB5OVKwp4tqCuBpHLS/ZbBDrc07mYTDqVMg6PfxUjjNp85O6Cd2Z/5HWA==}
    engines: {node: '>= 0.6'}

  mime@1.6.0:
    resolution: {integrity: sha512-x0Vn8spI+wuJ1O6S7gnbaQg8Pxh4NNHb7KSINmEWKiPE4RKOplvijn+NkmYmmRgP68mc70j2EbeTFRsrswaQeg==}
    engines: {node: '>=4'}
    hasBin: true

  mimic-function@5.0.1:
    resolution: {integrity: sha512-VP79XUPxV2CigYP3jWwAUFSku2aKqBH7uTAapFWCBqutsbmDo96KY5o8uh6U+/YSIn5OxJnXp73beVkpqMIGhA==}
    engines: {node: '>=18'}

  mimic-response@3.1.0:
    resolution: {integrity: sha512-z0yWI+4FDrrweS8Zmt4Ej5HdJmky15+L2e6Wgn3+iK5fWzb6T3fhNFq2+MeTRb064c6Wr4N/wv0DzQTjNzHNGQ==}
    engines: {node: '>=10'}

  min-indent@1.0.1:
    resolution: {integrity: sha512-I9jwMn07Sy/IwOj3zVkVik2JTvgpaykDZEigL6Rx6N9LbMywwUSMtxET+7lVoDLLd3O3IXwJwvuuns8UB/HeAg==}
    engines: {node: '>=4'}

  minimatch@10.0.3:
    resolution: {integrity: sha512-IPZ167aShDZZUMdRk66cyQAW3qr0WzbHkPdMYa8bzZhlHhO3jALbKdxcaak7W9FfT2rZNpQuUu4Od7ILEpXSaw==}
    engines: {node: 20 || >=22}

  minimatch@3.1.2:
    resolution: {integrity: sha512-J7p63hRiAjw1NDEww1W7i37+ByIrOWO5XQQAzZ3VOcL0PNybwpfmV/N05zFAzwQ9USyEcX6t3UO+K5aqBQOIHw==}

  minimatch@9.0.5:
    resolution: {integrity: sha512-G6T0ZX48xgozx7587koeX9Ys2NYy6Gmv//P89sEte9V9whIapMNF4idKxnW2QtCcLiTWlb/wfCabAtAFWhhBow==}
    engines: {node: '>=16 || 14 >=14.17'}

  minimist@1.2.8:
    resolution: {integrity: sha512-2yyAR8qBkN3YuheJanUpWC5U3bb5osDywNB8RzDVlDwDHbocAJveqqj1u8+SVD7jkWT4yvsHCpWqqWqAxb0zCA==}

  minipass@7.1.2:
    resolution: {integrity: sha512-qOOzS1cBTWYF4BH8fVePDBOO9iptMnGUEZwNc/cMWnTV2nVLZ7VoNWEPHkYczZA0pdoA7dl6e7FL659nX9S2aw==}
    engines: {node: '>=16 || 14 >=14.17'}

  mkdirp-classic@0.5.3:
    resolution: {integrity: sha512-gKLcREMhtuZRwRAfqP3RFW+TK4JqApVBtOIftVgjuABpAtpxhPGaDcfvbhNvD0B8iD1oUr/txX35NjcaY6Ns/A==}

  mocha@11.7.2:
    resolution: {integrity: sha512-lkqVJPmqqG/w5jmmFtiRvtA2jkDyNVUcefFJKb2uyX4dekk8Okgqop3cgbFiaIvj8uCRJVTP5x9dfxGyXm2jvQ==}
    engines: {node: ^18.18.0 || ^20.9.0 || >=21.1.0}
    hasBin: true

  modern-isomorphic-ws@1.0.6:
    resolution: {integrity: sha512-PBJeIsFuYR8Mx4IC6KMtslXDb02oCKt58Dee/R10sz10FiPjBgZNTLyzlWR3428U4SzWUBJiiZ7iWvK2tcXShQ==}
    peerDependencies:
      ws: ^8.11.0

  morgan@1.10.1:
    resolution: {integrity: sha512-223dMRJtI/l25dJKWpgij2cMtywuG/WiUKXdvwfbhGKBhy1puASqXwFzmWZ7+K73vUPoR7SS2Qz2cI/g9MKw0A==}
    engines: {node: '>= 0.8.0'}

  ms@2.0.0:
    resolution: {integrity: sha512-Tpp60P6IUJDTuOq/5Z8cdskzJujfwqfOTkrwIwj7IRISpnkJnT6SyJ4PCPnGMoFjC9ddhal5KVIYtAt97ix05A==}

  ms@2.1.3:
    resolution: {integrity: sha512-6FlzubTLZG3J2a/NVCAleEhjzq5oxgHyaCU9yYXvcLsvoVaHJq/s5xXI6/XXP6tz7R9xAOtHnSO/tXtF3WRTlA==}

  mute-stream@0.0.8:
    resolution: {integrity: sha512-nnbWWOkoWyUsTjKrhgD0dcz22mdkSnpYqbEjIm2nhwhuxlSkpywJmBo8h0ZqJdkp73mb90SssHkN4rsRaBAfAA==}

  napi-build-utils@2.0.0:
    resolution: {integrity: sha512-GEbrYkbfF7MoNaoh2iGG84Mnf/WZfB0GdGEsM8wz7Expx/LlWf5U8t9nvJKXSp3qr5IsEbK04cBGhol/KwOsWA==}

  natural-compare@1.4.0:
    resolution: {integrity: sha512-OWND8ei3VtNC9h7V60qff3SVobHr996CTwgxubgyQYEpg290h9J0buyECNNJexkFm5sOajh5G116RYA1c8ZMSw==}

  negotiator@0.6.3:
    resolution: {integrity: sha512-+EUsqGPLsM+j/zdChZjsnX51g4XrHFOIXwfnCVPGlQk/k5giakcKsuxCObBRu6DSm9opw/O6slWbJdghQM4bBg==}
    engines: {node: '>= 0.6'}

  neuro-game-sdk@1.0.5:
    resolution: {integrity: sha512-KLZYmc9JH7CV+r3hY/yJAWLyp8CA6MUfx96cB6YsRU4+pYgMJ84c3Izb++N3WwHTT6Zv9GHIVqMsvyRoUSrwJg==}

  nice-try@1.0.5:
    resolution: {integrity: sha512-1nh45deeb5olNY7eX82BkPO7SSxR5SSYJiPTrTdFUVYwAl8CKMA5N9PjTYkHiRjisVcxcQ1HXdLhx2qxxJzLNQ==}

  node-abi@3.77.0:
    resolution: {integrity: sha512-DSmt0OEcLoK4i3NuscSbGjOf3bqiDEutejqENSplMSFA/gmB8mkED9G4pKWnPl7MDU4rSHebKPHeitpDfyH0cQ==}
    engines: {node: '>=10'}

  node-addon-api@4.3.0:
    resolution: {integrity: sha512-73sE9+3UaLYYFmDsFZnqCInzPyh3MqIwZO9cw58yIqAZhONrrabrYyYe3TuIqtIiOuTXVhsGau8hcrhhwSsDIQ==}

  node-releases@2.0.19:
    resolution: {integrity: sha512-xxOWJsBKtzAq7DY0J+DTzuz58K8e7sJbdgwkbMWQe8UYB6ekmsQ45q0M/tJDsGaZmbC+l7n57UV8Hl5tHxO9uw==}

  node-sarif-builder@3.2.0:
    resolution: {integrity: sha512-kVIOdynrF2CRodHZeP/97Rh1syTUHBNiw17hUCIVhlhEsWlfJm19MuO56s4MdKbr22xWx6mzMnNAgXzVlIYM9Q==}
    engines: {node: '>=18'}

  normalize-package-data@2.5.0:
    resolution: {integrity: sha512-/5CMN3T0R4XTj4DcGaexo+roZSdSFW/0AOOTROrjxzCG1wrWXEsGbRKevjlIL+ZDE4sZlJr5ED4YW0yqmkK+eA==}

  normalize-package-data@6.0.2:
    resolution: {integrity: sha512-V6gygoYb/5EmNI+MEGrWkC+e6+Rr7mTmfHrxDbLzxQogBkgzo76rkok0Am6thgSF7Mv2nLOajAJj5vDJZEFn7g==}
    engines: {node: ^16.14.0 || >=18.0.0}

  normalize-path@3.0.0:
    resolution: {integrity: sha512-6eZs5Ls3WtCisHWp9S2GUy8dqkpGi4BVSz3GaqiE6ezub0512ESztXUwUB6C6IKbQkY2Pnb/mD4WYojCRwcwLA==}
    engines: {node: '>=0.10.0'}

  npm-run-all@4.1.5:
    resolution: {integrity: sha512-Oo82gJDAVcaMdi3nuoKFavkIHBRVqQ1qvMb+9LHk/cF4P6B2m8aP04hGf7oL6wZ9BuGwX1onlLhpuoofSyoQDQ==}
    engines: {node: '>= 4'}
    hasBin: true

  nth-check@2.1.1:
    resolution: {integrity: sha512-lqjrjmaOoAnWfMmBPL+XNnynZh2+swxiX3WUE0s4yEHI6m+AwrK2UZOimIRl3X/4QctVqS8AiZjFqyOGrMXb/w==}

  object-inspect@1.13.4:
    resolution: {integrity: sha512-W67iLl4J2EXEGTbfeHCffrjDfitvLANg0UlX3wFUUSTx92KXRFegMHUVgSqE+wvhAbi4WqjGg9czysTV2Epbew==}
    engines: {node: '>= 0.4'}

  object-keys@1.1.1:
    resolution: {integrity: sha512-NuAESUOUMrlIXOfHKzD6bpPu3tYt3xvjNdRIQ+FeT0lNb4K8WR70CaDxhuNguS2XG+GjkyMwOzsN5ZktImfhLA==}
    engines: {node: '>= 0.4'}

  object.assign@4.1.7:
    resolution: {integrity: sha512-nK28WOo+QIjBkDduTINE4JkF/UJJKyf2EJxvJKfblDpyg0Q+pkOHNTL0Qwy6NP6FhE/EnzV73BxxqcJaXY9anw==}
    engines: {node: '>= 0.4'}

  on-finished@2.3.0:
    resolution: {integrity: sha512-ikqdkGAAyf/X/gPhXGvfgAytDZtDbr+bkNUJ0N9h5MI/dmdgCs3l6hoHrcUv41sRKew3jIwrp4qQDXiK99Utww==}
    engines: {node: '>= 0.8'}

  on-finished@2.4.1:
    resolution: {integrity: sha512-oVlzkg3ENAhCk2zdv7IJwd/QUD4z2RxRwpkcGY8psCVcCYZNq4wYnVWALHM+brtuJjePWiYF/ClmuDr8Ch5+kg==}
    engines: {node: '>= 0.8'}

  on-headers@1.1.0:
    resolution: {integrity: sha512-737ZY3yNnXy37FHkQxPzt4UZ2UWPWiCZWLvFZ4fu5cueciegX0zGPnrlY6bwRg4FdQOe9YU8MkmJwGhoMybl8A==}
    engines: {node: '>= 0.8'}

  once@1.4.0:
    resolution: {integrity: sha512-lNaJgI+2Q5URQBkccEKHTQOPaXdUxnZZElQTZY0MFUAuaEqe1E+Nyvgdz/aIyNi6Z9MzO5dv1H8n58/GELp3+w==}

  onetime@7.0.0:
    resolution: {integrity: sha512-VXJjc87FScF88uafS3JllDgvAm+c/Slfz06lorj2uAY34rlUu0Nt+v8wreiImcrgAjjIHp1rXpTDlLOGw29WwQ==}
    engines: {node: '>=18'}

  open@10.2.0:
    resolution: {integrity: sha512-YgBpdJHPyQ2UE5x+hlSXcnejzAvD0b22U2OuAP+8OnlJT+PjWPxtgmGqKKc+RgTM63U9gN0YzrYc71R2WT/hTA==}
    engines: {node: '>=18'}

  optionator@0.9.4:
    resolution: {integrity: sha512-6IpQ7mKUxRcZNLIObR0hz7lxsapSSIYNZJwXPGeF0mTVqGKFIXj1DQcMoT22S3ROcLyY/rz0PWaWZ9ayWmad9g==}
    engines: {node: '>= 0.8.0'}

  ora@8.2.0:
    resolution: {integrity: sha512-weP+BZ8MVNnlCm8c0Qdc1WSWq4Qn7I+9CJGm7Qali6g44e/PUzbjNqJX5NJ9ljlNMosfJvg1fKEGILklK9cwnw==}
    engines: {node: '>=18'}

  ovsx@0.10.5:
    resolution: {integrity: sha512-jfulG5k9vjWcolg2kubC51t1eHKA8ANPcKCQKaWPfOsJZ9VlIppP0Anf8pJ1LJHZFHoRmeMXITG9a5NXHwY9tA==}
    engines: {node: '>= 20'}
    hasBin: true

  own-keys@1.0.1:
    resolution: {integrity: sha512-qFOyK5PjiWZd+QQIh+1jhdb9LpxTF0qs7Pm8o5QHYZ0M3vKqSqzsZaEB6oWlxZ+q2sJBMI/Ktgd2N5ZwQoRHfg==}
    engines: {node: '>= 0.4'}

  p-limit@3.1.0:
    resolution: {integrity: sha512-TYOanM3wGwNGsZN2cVTYPArw454xnXj5qmWF1bEoAc4+cU/ol7GVh7odevjp1FNHduHc3KZMcFduxU5Xc6uJRQ==}
    engines: {node: '>=10'}

  p-locate@5.0.0:
    resolution: {integrity: sha512-LaNjtRWUBY++zB5nE/NwcaoMylSPk+S+ZHNB1TzdbMJMny6dynpAGt7X/tl/QYq3TIeE6nxHppbo2LGymrG5Pw==}
    engines: {node: '>=10'}

  p-map@7.0.3:
    resolution: {integrity: sha512-VkndIv2fIB99swvQoA65bm+fsmt6UNdGeIB0oxBs+WhAhdh08QA04JXpI7rbB9r08/nkbysKoya9rtDERYOYMA==}
    engines: {node: '>=18'}

  package-json-from-dist@1.0.1:
    resolution: {integrity: sha512-UEZIS3/by4OC8vL3P2dTXRETpebLI2NiI5vIrjaD/5UtrkFX/tNbwjTSRAGC/+7CAo2pIcBaRgWmcBBHcsaCIw==}

  pako@0.2.9:
    resolution: {integrity: sha512-NUcwaKxUxWrZLpDG+z/xZaCgQITkA/Dv4V/T6bw7VON6l1Xz/VnrBqrYjZQ12TamKHzITTfOEIYUj48y2KXImA==}

  pako@1.0.11:
    resolution: {integrity: sha512-4hLB8Py4zZce5s4yd9XzopqwVv/yGNhV1Bl8NTmCq1763HeK2+EwVTv+leGeL13Dnh2wfbqowVPXCIO0z4taYw==}

  parent-module@1.0.1:
    resolution: {integrity: sha512-GQ2EWRpQV8/o+Aw8YqtfZZPfNRWZYkbidE9k5rpl/hC3vtHHBfGm2Ifi6qWV+coDGkrUKZAxE3Lot5kcsRlh+g==}
    engines: {node: '>=6'}

  parse-json@4.0.0:
    resolution: {integrity: sha512-aOIos8bujGN93/8Ox/jPLh7RwVnPEysynVFE+fQZyg6jKELEHwzgKdLRFHUgXJL6kylijVSBC4BvN9OmsB48Rw==}
    engines: {node: '>=4'}

  parse-json@8.3.0:
    resolution: {integrity: sha512-ybiGyvspI+fAoRQbIPRddCcSTV9/LsJbf0e/S85VLowVGzRmokfneg2kwVW/KU5rOXrPSbF1qAKPMgNTqqROQQ==}
    engines: {node: '>=18'}

  parse-semver@1.1.1:
    resolution: {integrity: sha512-Eg1OuNntBMH0ojvEKSrvDSnwLmvVuUOSdylH/pSCPNMIspLlweJyIWXCE+k/5hm3cj/EBUYwmWkjhBALNP4LXQ==}

  parse5-htmlparser2-tree-adapter@7.1.0:
    resolution: {integrity: sha512-ruw5xyKs6lrpo9x9rCZqZZnIUntICjQAd0Wsmp396Ul9lN/h+ifgVV1x1gZHi8euej6wTfpqX8j+BFQxF0NS/g==}

  parse5-parser-stream@7.1.2:
    resolution: {integrity: sha512-JyeQc9iwFLn5TbvvqACIF/VXG6abODeB3Fwmv/TGdLk2LfbWkaySGY72at4+Ty7EkPZj854u4CrICqNk2qIbow==}

  parse5@7.3.0:
    resolution: {integrity: sha512-IInvU7fabl34qmi9gY8XOVxhYyMyuH2xUNpb2q8/Y+7552KlejkRvqvD19nMoUW/uQGGbqNpA6Tufu5FL5BZgw==}

  parseurl@1.3.3:
    resolution: {integrity: sha512-CiyeOxFT/JZyN5m0z9PfXw4SCBJ6Sygz1Dpl0wqjlhDEGGBP1GnsUVEL0p63hoG1fcj3fHynXi9NYO4nWOL+qQ==}
    engines: {node: '>= 0.8'}

  path-exists@4.0.0:
    resolution: {integrity: sha512-ak9Qy5Q7jYb2Wwcey5Fpvg2KoAc/ZIhLSLOSBmRmygPsGwkVVt0fZa0qrtMz+m6tJTAHfZQ8FnmB4MG4LWy7/w==}
    engines: {node: '>=8'}

  path-is-absolute@1.0.1:
    resolution: {integrity: sha512-AVbw3UJ2e9bq64vSaS9Am0fje1Pa8pbGqTTsmXfaIiMpnr5DlDhfJOuLj9Sf95ZPVDAUerDfEk88MPmPe7UCQg==}
    engines: {node: '>=0.10.0'}

  path-key@2.0.1:
    resolution: {integrity: sha512-fEHGKCSmUSDPv4uoj8AlD+joPlq3peND+HRYyxFz4KPw4z926S/b8rIuFs2FYJg3BwsxJf6A9/3eIdLaYC+9Dw==}
    engines: {node: '>=4'}

  path-key@3.1.1:
    resolution: {integrity: sha512-ojmeN0qd+y0jszEtoY48r0Peq5dwMEkIlCOu6Q5f41lfkswXuKtYrhgoTpLnyIcHm24Uhqx+5Tqm2InSwLhE6Q==}
    engines: {node: '>=8'}

  path-parse@1.0.7:
    resolution: {integrity: sha512-LDJzPVEEEPR+y48z93A0Ed0yXb8pAByGWo/k5YYdYgpY2/2EsOsksJrq7lOHxryrVOn1ejG6oAp8ahvOIQD8sw==}

  path-scurry@1.11.1:
    resolution: {integrity: sha512-Xa4Nw17FS9ApQFJ9umLiJS4orGjm7ZzwUrwamcGQuHSzDyth9boKDaycYdDcZDuqYATXw4HFXgaqWTctW/v1HA==}
    engines: {node: '>=16 || 14 >=14.18'}

  path-scurry@2.0.0:
    resolution: {integrity: sha512-ypGJsmGtdXUOeM5u93TyeIEfEhM6s+ljAhrk5vAvSx8uyY/02OvrZnA0YNGUrPXfpJMgI1ODd3nwz8Npx4O4cg==}
    engines: {node: 20 || >=22}

  path-to-regexp@8.3.0:
    resolution: {integrity: sha512-7jdwVIRtsP8MYpdXSwOS0YdD0Du+qOoF/AEPIt88PcCFrZCzx41oxku1jD88hZBwbNUIEfpqvuhjFaMAqMTWnA==}

  path-type@3.0.0:
    resolution: {integrity: sha512-T2ZUsdZFHgA3u4e5PfPbjd7HDDpxPnQb5jN0SrDsjNSuVXHJqtwTnWqG0B1jZrgmJ/7lj1EmVIByWt1gxGkWvg==}
    engines: {node: '>=4'}

  path-type@6.0.0:
    resolution: {integrity: sha512-Vj7sf++t5pBD637NSfkxpHSMfWaeig5+DKWLhcqIYx6mWQz5hdJTGDVMQiJcw1ZYkhs7AazKDGpRVji1LJCZUQ==}
    engines: {node: '>=18'}

  peek-stream@1.1.3:
    resolution: {integrity: sha512-FhJ+YbOSBb9/rIl2ZeE/QHEsWn7PqNYt8ARAY3kIgNGOk13g9FGyIY6JIl/xB/3TFRVoTv5as0l11weORrTekA==}

  pend@1.2.0:
    resolution: {integrity: sha512-F3asv42UuXchdzt+xXqfW1OGlVBe+mxa2mqI0pg5yAHZPvFmY3Y6drSf/GQ1A86WgWEN9Kzh/WrgKa6iGcHXLg==}

  picocolors@1.1.1:
    resolution: {integrity: sha512-xceH2snhtb5M9liqDsmEw56le376mTZkEX/jEb/RxNFyegNul7eNslCXP9FDj/Lcu0X8KEyMceP2ntpaHrDEVA==}

  picomatch@2.3.1:
    resolution: {integrity: sha512-JU3teHTNjmE2VCGFzuY8EXzCDVwEqB2a8fsIvwaStHhAWJEeVd1o1QD80CU6+ZdEXXSLbSsuLwJjkCBWqRQUVA==}
    engines: {node: '>=8.6'}

  picomatch@4.0.3:
    resolution: {integrity: sha512-5gTmgEY/sqK6gFXLIsQNH19lWb4ebPDLA4SdLP7dsWkIXHWlG66oPuVvXSGFPppYZz8ZDZq0dYYrbHfBCVUb1Q==}
    engines: {node: '>=12'}

  pidtree@0.3.1:
    resolution: {integrity: sha512-qQbW94hLHEqCg7nhby4yRC7G2+jYHY4Rguc2bjw7Uug4GIJuu1tvf2uHaZv5Q8zdt+WKJ6qK1FOI6amaWUo5FA==}
    engines: {node: '>=0.10'}
    hasBin: true

  pify@3.0.0:
    resolution: {integrity: sha512-C3FsVNH1udSEX48gGX1xfvwTWfsYWj5U+8/uK15BGzIGrKoUpghX8hWZwa/OFnakBiiVNmBvemTJR5mcy7iPcg==}
    engines: {node: '>=4'}

  playwright-core@1.55.0:
    resolution: {integrity: sha512-GvZs4vU3U5ro2nZpeiwyb0zuFaqb9sUiAJuyrWpcGouD8y9/HLgGbNRjIph7zU9D3hnPaisMl9zG9CgFi/biIg==}
    engines: {node: '>=18'}
    hasBin: true

  playwright@1.55.0:
    resolution: {integrity: sha512-sdCWStblvV1YU909Xqx0DhOjPZE4/5lJsIS84IfN9dAZfcl/CIZ5O8l3o0j7hPMjDvqoTF8ZUcc+i/GL5erstA==}
    engines: {node: '>=18'}
    hasBin: true

  pluralize@2.0.0:
    resolution: {integrity: sha512-TqNZzQCD4S42De9IfnnBvILN7HAW7riLqsCyp8lgjXeysyPlX5HhqKAcJHHHb9XskE4/a+7VGC9zzx8Ls0jOAw==}

  pluralize@8.0.0:
    resolution: {integrity: sha512-Nc3IT5yHzflTfbjgqWcCPpo7DaKy4FnpB0l/zCAW0Tc7jxAiuqSxHasntB3D7887LSrA93kDJ9IXovxJYxyLCA==}
    engines: {node: '>=4'}

  possible-typed-array-names@1.1.0:
    resolution: {integrity: sha512-/+5VFTchJDoVj3bhoqi6UeymcD00DAwb1nJwamzPvHEszJ4FpF6SNNbUbOS8yI56qHzdV8eK0qEfOSiodkTdxg==}
    engines: {node: '>= 0.4'}

  prebuild-install@7.1.3:
    resolution: {integrity: sha512-8Mf2cbV7x1cXPUILADGI3wuhfqWvtiLA1iclTDbFRZkgRQS0NqsPZphna9V+HyTEadheuPmjaJMsbzKQFOzLug==}
    engines: {node: '>=10'}
    hasBin: true

  prelude-ls@1.2.1:
    resolution: {integrity: sha512-vkcDPrRZo1QZLbn5RLGPpg/WmIQ65qoWWhcGKf/b5eplkkarX0m9z8ppCat4mlOqUsWpyNuYgO3VRyrYHSzX5g==}
    engines: {node: '>= 0.8.0'}

  process-nextick-args@2.0.1:
    resolution: {integrity: sha512-3ouUOpQhtgrbOa17J7+uxOTpITYWaGP7/AhoR3+A+/1e9skrzelGi/dXzEYyvbxubEF6Wn2ypscTKiKJFFn1ag==}

  pump@2.0.1:
    resolution: {integrity: sha512-ruPMNRkN3MHP1cWJc9OWr+T/xDP0jhXYCLfJcBuX54hhfIBnaQmAUMfDcG4DM5UMWByBbJY69QSphm3jtDKIkA==}

  pump@3.0.3:
    resolution: {integrity: sha512-todwxLMY7/heScKmntwQG8CXVkWUOdYxIvY2s0VWAAMh/nd8SoYiRaKjlr7+iCs984f2P8zvrfWcDDYVb73NfA==}

  pumpify@1.5.1:
    resolution: {integrity: sha512-oClZI37HvuUJJxSKKrC17bZ9Cu0ZYhEAGPsPUy9KlMUmv9dKX2o77RUmq7f3XjIxbwyGwYzbzQ1L2Ks8sIradQ==}

  punycode.js@2.3.1:
    resolution: {integrity: sha512-uxFIHU0YlHYhDQtV4R9J6a52SLx28BCjT+4ieh7IGbgwVJWO+km431c4yRlREUAsAmt/uMjQUyQHNEPf0M39CA==}
    engines: {node: '>=6'}

  punycode@2.3.1:
    resolution: {integrity: sha512-vYt7UD1U9Wg6138shLtLOvdAu+8DsC/ilFtEVHcH+wydcSpNE20AfSOduf6MkRFahL5FY7X1oU7nKVZFtfq8Fg==}
    engines: {node: '>=6'}

  qs@6.14.0:
    resolution: {integrity: sha512-YWWTjgABSKcvs/nWBi9PycY/JiPJqOD4JA6o9Sej2AtvSGarXxKC3OQSk4pAarbdQlKAh5D4FCQkJNkW+GAn3w==}
    engines: {node: '>=0.6'}

  queue-microtask@1.2.3:
    resolution: {integrity: sha512-NuaNSa6flKT5JaSYQzJok04JzTL1CA6aGhv5rfLW3PgqA+M2ChpZQnAC8h8i4ZFkBS8X5RqkDBHA7r4hej3K9A==}

  randombytes@2.1.0:
    resolution: {integrity: sha512-vYl3iOX+4CKUWuxGi9Ukhie6fsqXqS9FE2Zaic4tNFD2N2QQaXOMFbuKK4QmDHC0JO6B1Zp41J0LpT0oR68amQ==}

  rc-config-loader@4.1.3:
    resolution: {integrity: sha512-kD7FqML7l800i6pS6pvLyIE2ncbk9Du8Q0gp/4hMPhJU6ZxApkoLcGD8ZeqgiAlfwZ6BlETq6qqe+12DUL207w==}

  rc@1.2.8:
    resolution: {integrity: sha512-y3bGgqKj3QBdxLbLkomlohkvsA8gdAiUQlSBJnBhfn+BPxg4bc62d8TcBW15wavDfgexCgccckhcZvywyQYPOw==}
    hasBin: true

  read-pkg@3.0.0:
    resolution: {integrity: sha512-BLq/cCO9two+lBgiTYNqD6GdtK8s4NpaWrl6/rCO9w0TUS8oJl7cmToOZfRYllKTISY6nt1U7jQ53brmKqY6BA==}
    engines: {node: '>=4'}

  read-pkg@9.0.1:
    resolution: {integrity: sha512-9viLL4/n1BJUCT1NXVTdS1jtm80yDEgR5T4yCelII49Mbj0v1rZdKqj7zCiYdbB0CuCgdrvHcNogAKTFPBocFA==}
    engines: {node: '>=18'}

  read@1.0.7:
    resolution: {integrity: sha512-rSOKNYUmaxy0om1BNjMN4ezNT6VKK+2xF4GBhc81mkH7L60i6dp8qPYrkndNLT3QPphoII3maL9PVC9XmhHwVQ==}
    engines: {node: '>=0.8'}

  readable-stream@2.3.8:
    resolution: {integrity: sha512-8p0AUk4XODgIewSi0l8Epjs+EVnWiK7NoDIEGU0HhE7+ZyY8D1IMY7odu5lRrFXGg71L15KG8QrPmum45RTtdA==}

  readable-stream@3.6.2:
    resolution: {integrity: sha512-9u/sniCrY3D5WdsERHzHE4G2YCXqoG5FTHUiCC4SIbr6XcLZBY05ya9EKjYek9O5xOAwjGq+1JdGBAS7Q9ScoA==}
    engines: {node: '>= 6'}

  readdirp@3.6.0:
    resolution: {integrity: sha512-hOS089on8RduqdbhvQ5Z37A0ESjsqz6qnRcffsMU3495FuTdqSm+7bhJ29JvIOsBDEEnan5DPu9t3To9VRlMzA==}
    engines: {node: '>=8.10.0'}

  readdirp@4.1.2:
    resolution: {integrity: sha512-GDhwkLfywWL2s6vEjyhri+eXmfH6j1L7JE27WhqLeYzoh/A3DBaYGEj2H/HFZCn/kMfim73FXxEJTw06WtxQwg==}
    engines: {node: '>= 14.18.0'}

  reflect.getprototypeof@1.0.10:
    resolution: {integrity: sha512-00o4I+DVrefhv+nX0ulyi3biSHCPDe+yLv5o/p6d/UVlirijB8E16FtfwSAi4g3tcqrQ4lRAqQSoFEZJehYEcw==}
    engines: {node: '>= 0.4'}

  regexp-tree@0.1.27:
    resolution: {integrity: sha512-iETxpjK6YoRWJG5o6hXLwvjYAoW+FEZn9os0PD/b6AP6xQwsa/Y7lCVgIixBbUPMfhu+i2LtdeAqVTgGlQarfA==}
    hasBin: true

  regexp.prototype.flags@1.5.4:
    resolution: {integrity: sha512-dYqgNSZbDwkaJ2ceRd9ojCGjBq+mOm9LmtXnAnEGyHhN/5R7iDW2TRw3h+o/jCFxus3P2LfWIIiwowAjANm7IA==}
    engines: {node: '>= 0.4'}

  regjsparser@0.12.0:
    resolution: {integrity: sha512-cnE+y8bz4NhMjISKbgeVJtqNbtf5QpjZP+Bslo+UqkIt9QPnX9q095eiRRASJG1/tz6dlNr6Z5NsBiWYokp6EQ==}
    hasBin: true

  require-directory@2.1.1:
    resolution: {integrity: sha512-fGxEI7+wsG9xrvdjsrlmL22OMTTiHRwAMroiEeMgq8gzoLC/PQr7RsRDSTLUg/bZAZtF+TVIkHc6/4RIKrui+Q==}
    engines: {node: '>=0.10.0'}

  require-from-string@2.0.2:
    resolution: {integrity: sha512-Xf0nWe6RseziFMu+Ap9biiUbmplq6S9/p+7w7YXP/JBHhrUDDUhwa+vANyubuqfZWTveU//DYVGsDG7RKL/vEw==}
    engines: {node: '>=0.10.0'}

  resolve-from@4.0.0:
    resolution: {integrity: sha512-pb/MYmXstAkysRFx8piNI1tGFNQIFA3vkE3Gq4EuA1dF6gHp/+vgZqsCGJapvy8N3Q+4o7FwvquPJcnZ7RYy4g==}
    engines: {node: '>=4'}

  resolve-path@1.4.0:
    resolution: {integrity: sha512-i1xevIst/Qa+nA9olDxLWnLk8YZbi8R/7JPbCMcgyWaFR6bKWaexgJgEB5oc2PKMjYdrHynyz0NY+if+H98t1w==}
    engines: {node: '>= 0.8'}

  resolve@1.22.10:
    resolution: {integrity: sha512-NPRy+/ncIMeDlTAsuqwKIiferiawhefFJtkNSW0qZJEqMEb+qBt/77B/jGeeek+F0uOeN05CDa6HXbbIgtVX4w==}
    engines: {node: '>= 0.4'}
    hasBin: true

  restore-cursor@5.1.0:
    resolution: {integrity: sha512-oMA2dcrw6u0YfxJQXm342bFKX/E4sG9rbTzO9ptUcR/e8A33cHuvStiYOwH7fszkZlZ1z/ta9AAoPk2F4qIOHA==}
    engines: {node: '>=18'}

  reusify@1.1.0:
    resolution: {integrity: sha512-g6QUff04oZpHs0eG5p83rFLhHeV00ug/Yf9nZM6fLeUrPguBTkTQOdpAWWspMh55TZfVQDPaN3NQJfbVRAxdIw==}
    engines: {iojs: '>=1.0.0', node: '>=0.10.0'}

  run-applescript@7.1.0:
    resolution: {integrity: sha512-DPe5pVFaAsinSaV6QjQ6gdiedWDcRCbUuiQfQa2wmWV7+xC9bGulGI8+TdRmoFkAPaBXk8CrAbnlY2ISniJ47Q==}
    engines: {node: '>=18'}

  run-parallel@1.2.0:
    resolution: {integrity: sha512-5l4VyZR86LZ/lDxZTR6jqL8AFE2S0IFLMP26AbjsLVADxHdhB/c0GUsH+y39UfCi3dzz8OlQuPmnaJOMoDHQBA==}

  safe-array-concat@1.1.3:
    resolution: {integrity: sha512-AURm5f0jYEOydBj7VQlVvDrjeFgthDdEF5H1dP+6mNpoXOMo1quQqJ4wvJDyRZ9+pO3kGWoOdmV08cSv2aJV6Q==}
    engines: {node: '>=0.4'}

  safe-buffer@5.1.2:
    resolution: {integrity: sha512-Gd2UZBJDkXlY7GbJxfsE8/nvKkUEU1G38c1siN6QP6a9PT9MmHB8GnpscSmMJSoF8LOIrt8ud/wPtojys4G6+g==}

  safe-buffer@5.2.1:
    resolution: {integrity: sha512-rp3So07KcdmmKbGvgaNxQSJr7bGVSVk5S9Eq1F+ppbRo70+YeaDxkw5Dd8NPN+GD6bjnYm2VuPuCXmpuYvmCXQ==}

  safe-push-apply@1.0.0:
    resolution: {integrity: sha512-iKE9w/Z7xCzUMIZqdBsp6pEQvwuEebH4vdpjcDWnyzaI6yl6O9FHvVpmGelvEHNsoY6wGblkxR6Zty/h00WiSA==}
    engines: {node: '>= 0.4'}

  safe-regex-test@1.1.0:
    resolution: {integrity: sha512-x/+Cz4YrimQxQccJf5mKEbIa1NzeCRNI5Ecl/ekmlYaampdNLPalVyIcCZNNH3MvmqBugV5TMYZXv0ljslUlaw==}
    engines: {node: '>= 0.4'}

  safer-buffer@2.1.2:
    resolution: {integrity: sha512-YZo3K82SD7Riyi0E1EQPojLz7kpepnSQI9IyPbHHg1XXXevb5dJI7tpyN2ADxGcQbHG7vcyRHk0cbwqcQriUtg==}

  sax@1.4.1:
    resolution: {integrity: sha512-+aWOz7yVScEGoKNd4PA10LZ8sk0A/z5+nXQG5giUO5rprX9jgYsTdov9qCchZiPIZezbZH+jRut8nPodFAX4Jg==}

  secretlint@10.2.2:
    resolution: {integrity: sha512-xVpkeHV/aoWe4vP4TansF622nBEImzCY73y/0042DuJ29iKIaqgoJ8fGxre3rVSHHbxar4FdJobmTnLp9AU0eg==}
    engines: {node: '>=20.0.0'}
    hasBin: true

  semver@5.7.2:
    resolution: {integrity: sha512-cBznnQ9KjJqU67B52RMC65CMarK2600WFnbkcaiwWq3xy/5haFJlshgnpjovMVJ+Hff49d8GEn0b87C5pDQ10g==}
    hasBin: true

  semver@7.7.2:
    resolution: {integrity: sha512-RF0Fw+rO5AMf9MAyaRXI4AV0Ulj5lMHqVxxdSgiVbixSCXoEmmX/jk0CuJw4+3SqroYO9VoUh+HcuJivvtJemA==}
    engines: {node: '>=10'}
    hasBin: true

  serialize-javascript@6.0.2:
    resolution: {integrity: sha512-Saa1xPByTTq2gdeFZYLLo+RFE35NHZkAbqZeWNd3BpzppeVisAqpDjcp8dyf6uIvEqJRd46jemmyA4iFIeVk8g==}

  set-function-length@1.2.2:
    resolution: {integrity: sha512-pgRc4hJ4/sNjWCSS9AmnS40x3bNMDTknHgL5UaMBTMyJnU90EgWh1Rz+MC9eFu4BuN/UwZjKQuY/1v3rM7HMfg==}
    engines: {node: '>= 0.4'}

  set-function-name@2.0.2:
    resolution: {integrity: sha512-7PGFlmtwsEADb0WYyvCMa1t+yke6daIG4Wirafur5kcf+MhUnPms1UeR0CKQdTZD81yESwMHbtn+TR+dMviakQ==}
    engines: {node: '>= 0.4'}

  set-proto@1.0.0:
    resolution: {integrity: sha512-RJRdvCo6IAnPdsvP/7m6bsQqNnn1FCBX5ZNtFL98MmFF/4xAIJTIg1YbHW5DC2W5SKZanrC6i4HsJqlajw/dZw==}
    engines: {node: '>= 0.4'}

  setimmediate@1.0.5:
    resolution: {integrity: sha512-MATJdZp8sLqDl/68LfQmbP8zKPLQNV6BIZoIgrscFDQ+RsvK/BxeDQOgyxKKoh0y/8h3BqVFnCqQ/gd+reiIXA==}

  setprototypeof@1.1.0:
    resolution: {integrity: sha512-BvE/TwpZX4FXExxOxZyRGQQv651MSwmWKZGqvmPcRIjDqWub67kTKuIMx43cZZrS/cBBzwBcNDWoFxt2XEFIpQ==}

  setprototypeof@1.2.0:
    resolution: {integrity: sha512-E5LDX7Wrp85Kil5bhZv46j8jOeboKq5JMmYM3gVGdGH8xFpPWXUMsNrlODCrkoxMEeNi/XZIwuRvY4XNwYMJpw==}

  shebang-command@1.2.0:
    resolution: {integrity: sha512-EV3L1+UQWGor21OmnvojK36mhg+TyIKDh3iFBKBohr5xeXIhNBcx8oWdgkTEEQ+BEFFYdLRuqMfd5L84N1V5Vg==}
    engines: {node: '>=0.10.0'}

  shebang-command@2.0.0:
    resolution: {integrity: sha512-kHxr2zZpYtdmrN1qDjrrX/Z1rR1kG8Dx+gkpK1G4eXmvXswmcE1hTWBWYUzlraYw1/yZp6YuDY77YtvbN0dmDA==}
    engines: {node: '>=8'}

  shebang-regex@1.0.0:
    resolution: {integrity: sha512-wpoSFAxys6b2a2wHZ1XpDSgD7N9iVjg29Ph9uV/uaP9Ex/KXlkTZTeddxDPSYQpgvzKLGJke2UU0AzoGCjNIvQ==}
    engines: {node: '>=0.10.0'}

  shebang-regex@3.0.0:
    resolution: {integrity: sha512-7++dFhtcx3353uBaq8DDR4NuxBetBzC7ZQOhmTQInHEd6bSrXdiEyzCvG07Z44UYdLShWUyXt5M/yhz8ekcb1A==}
    engines: {node: '>=8'}

  shell-quote@1.8.3:
    resolution: {integrity: sha512-ObmnIF4hXNg1BqhnHmgbDETF8dLPCggZWBjkQfhZpbszZnYur5DUljTcCHii5LC3J5E0yeO/1LIMyH+UvHQgyw==}
    engines: {node: '>= 0.4'}

  side-channel-list@1.0.0:
    resolution: {integrity: sha512-FCLHtRD/gnpCiCHEiJLOwdmFP+wzCmDEkc9y7NsYxeF4u7Btsn1ZuwgwJGxImImHicJArLP4R0yX4c2KCrMrTA==}
    engines: {node: '>= 0.4'}

  side-channel-map@1.0.1:
    resolution: {integrity: sha512-VCjCNfgMsby3tTdo02nbjtM/ewra6jPHmpThenkTYh8pG9ucZ/1P8So4u4FGBek/BjpOVsDCMoLA/iuBKIFXRA==}
    engines: {node: '>= 0.4'}

  side-channel-weakmap@1.0.2:
    resolution: {integrity: sha512-WPS/HvHQTYnHisLo9McqBHOJk2FkHO/tlpvldyrnem4aeQp4hai3gythswg6p01oSoTl58rcpiFAjF2br2Ak2A==}
    engines: {node: '>= 0.4'}

  side-channel@1.1.0:
    resolution: {integrity: sha512-ZX99e6tRweoUXqR+VBrslhda51Nh5MTQwou5tnUDgbtyM0dBgmhEDtWGP/xbKn6hqfPRHujUNwz5fy/wbbhnpw==}
    engines: {node: '>= 0.4'}

  signal-exit@4.1.0:
    resolution: {integrity: sha512-bzyZ1e88w9O1iNJbKnOlvYTrWPDl46O1bG0D3XInv+9tkPrxrN8jUUTiFlDkkmKWgn1M6CfIA13SuGqOa9Korw==}
    engines: {node: '>=14'}

  simple-concat@1.0.1:
    resolution: {integrity: sha512-cSFtAPtRhljv69IK0hTVZQ+OfE9nePi/rtJmw5UjHeVyVroEqJXP1sFztKUy1qU+xvz3u/sfYJLa947b7nAN2Q==}

  simple-get@4.0.1:
    resolution: {integrity: sha512-brv7p5WgH0jmQJr1ZDDfKDOSeWWg+OVypG99A/5vYGPqJ6pxiaHLy8nxtFjBA7oMa01ebA9gfh1uMCFqOuXxvA==}

  simple-invariant@2.0.1:
    resolution: {integrity: sha512-1sbhsxqI+I2tqlmjbz99GXNmZtr6tKIyEgGGnJw/MKGblalqk/XoOYYFJlBzTKZCxx8kLaD3FD5s9BEEjx5Pyg==}
    engines: {node: '>=10'}

  slash@5.1.0:
    resolution: {integrity: sha512-ZA6oR3T/pEyuqwMgAKT0/hAv8oAXckzbkmR0UkUosQ+Mc4RxGoJkRmwHgHufaenlyAgE1Mxgpdcrf75y6XcnDg==}
    engines: {node: '>=14.16'}

  slice-ansi@4.0.0:
    resolution: {integrity: sha512-qMCMfhY040cVHT43K9BFygqYbUPFZKHOg7K73mtTWJRb8pyP3fzf4Ixd5SzdEJQ6MRUg/WBnOLxghZtKKurENQ==}
    engines: {node: '>=10'}

  spdx-correct@3.2.0:
    resolution: {integrity: sha512-kN9dJbvnySHULIluDHy32WHRUu3Og7B9sbY7tsFLctQkIqnMh3hErYgdMjTYuqmcXX+lK5T1lnUt3G7zNswmZA==}

  spdx-exceptions@2.5.0:
    resolution: {integrity: sha512-PiU42r+xO4UbUS1buo3LPJkjlO7430Xn5SVAhdpzzsPHsjbYVflnnFdATgabnLude+Cqu25p6N+g2lw/PFsa4w==}

  spdx-expression-parse@3.0.1:
    resolution: {integrity: sha512-cbqHunsQWnJNE6KhVSMsMeH5H/L9EpymbzqTQ3uLwNCLZ1Q481oWaofqH7nO6V07xlXwY6PhQdQ2IedWx/ZK4Q==}

  spdx-license-ids@3.0.22:
    resolution: {integrity: sha512-4PRT4nh1EImPbt2jASOKHX7PB7I+e4IWNLvkKFDxNhJlfjbYlleYQh285Z/3mPTHSAK/AvdMmw5BNNuYH8ShgQ==}

  sprintf-js@1.0.3:
    resolution: {integrity: sha512-D9cPgkvLlV3t3IzL0D0YLvGA9Ahk4PcvVwUbN0dSGr1aP0Nrt4AEnTUbuGvquEC0mA64Gqt1fzirlRs5ibXx8g==}

  statuses@1.5.0:
    resolution: {integrity: sha512-OpZ3zP+jT1PI7I8nemJX4AKmAX070ZkYPVWV/AaKTJl+tXCTGyVdC1a4SL8RUQYEwk/f34ZX8UTykN68FwrqAA==}
    engines: {node: '>= 0.6'}

  statuses@2.0.1:
    resolution: {integrity: sha512-RwNA9Z/7PrK06rYLIzFMlaF+l73iwpzsqRIFgbMLbTcLD6cOao82TaWefPXQvB2fOC4AjuYSEndS7N/mTCbkdQ==}
    engines: {node: '>= 0.8'}

  statuses@2.0.2:
    resolution: {integrity: sha512-DvEy55V3DB7uknRo+4iOGT5fP1slR8wQohVdknigZPMpMstaKJQWhwiYBACJE3Ul2pTnATihhBYnRhZQHGBiRw==}
    engines: {node: '>= 0.8'}

  stdin-discarder@0.2.2:
    resolution: {integrity: sha512-UhDfHmA92YAlNnCfhmq0VeNL5bDbiZGg7sZ2IvPsXubGkiNa9EC+tUTsjBRsYUAz87btI6/1wf4XoVvQ3uRnmQ==}
    engines: {node: '>=18'}

  stop-iteration-iterator@1.1.0:
    resolution: {integrity: sha512-eLoXW/DHyl62zxY4SCaIgnRhuMr6ri4juEYARS8E6sCEqzKpOiE521Ucofdx+KnDZl5xmvGYaaKCk5FEOxJCoQ==}
    engines: {node: '>= 0.4'}

  stream-shift@1.0.3:
    resolution: {integrity: sha512-76ORR0DO1o1hlKwTbi/DM3EXWGf3ZJYO8cXX5RJwnul2DEg2oyoZyjLNoQM8WsvZiFKCRfC1O0J7iCvie3RZmQ==}

  streamx@2.22.1:
    resolution: {integrity: sha512-znKXEBxfatz2GBNK02kRnCXjV+AA4kjZIUxeWSr3UGirZMJfTE9uiwKHobnbgxWyL/JWro8tTq+vOqAK1/qbSA==}

  string-width@4.2.3:
    resolution: {integrity: sha512-wKyQRQpjJ0sIp62ErSZdGsjMJWsap5oRNihHhu6G7JVO/9jIB6UyevL+tXuOqrng8j/cxKTWyWUwvSTriiZz/g==}
    engines: {node: '>=8'}

  string-width@5.1.2:
    resolution: {integrity: sha512-HnLOCR3vjcY8beoNLtcjZ5/nxn2afmME6lhrDrebokqMap+XbeW8n9TXpPDOqdGK5qcI3oT0GKTW6wC7EMiVqA==}
    engines: {node: '>=12'}

  string-width@7.2.0:
    resolution: {integrity: sha512-tsaTIkKW9b4N+AEj+SVA+WhJzV7/zMhcSu78mLKWSk7cXMOSHsBKFWUs0fWwq8QyK3MgJBQRX6Gbi4kYbdvGkQ==}
    engines: {node: '>=18'}

  string.prototype.padend@3.1.6:
    resolution: {integrity: sha512-XZpspuSB7vJWhvJc9DLSlrXl1mcA2BdoY5jjnS135ydXqLoqhs96JjDtCkjJEQHvfqZIp9hBuBMgI589peyx9Q==}
    engines: {node: '>= 0.4'}

  string.prototype.trim@1.2.10:
    resolution: {integrity: sha512-Rs66F0P/1kedk5lyYyH9uBzuiI/kNRmwJAR9quK6VOtIpZ2G+hMZd+HQbbv25MgCA6gEffoMZYxlTod4WcdrKA==}
    engines: {node: '>= 0.4'}

  string.prototype.trimend@1.0.9:
    resolution: {integrity: sha512-G7Ok5C6E/j4SGfyLCloXTrngQIQU3PWtXGst3yM7Bea9FRURf1S42ZHlZZtsNque2FN2PoUhfZXYLNWwEr4dLQ==}
    engines: {node: '>= 0.4'}

  string.prototype.trimstart@1.0.8:
    resolution: {integrity: sha512-UXSH262CSZY1tfu3G3Secr6uGLCFVPMhIqHjlgCUtCCcgihYc/xKs9djMTMUOb2j1mVSeU8EU6NWc/iQKU6Gfg==}
    engines: {node: '>= 0.4'}

  string_decoder@1.1.1:
    resolution: {integrity: sha512-n/ShnvDi6FHbbVfviro+WojiFzv+s8MPMHBczVePfUpDJLwoLT0ht1l4YwBCbi8pJAveEEdnkHyPyTP/mzRfwg==}

  string_decoder@1.3.0:
    resolution: {integrity: sha512-hkRX8U1WjJFd8LsDJ2yQ/wWWxaopEsABU1XfkM8A+j0+85JAGppt16cr1Whg6KIbb4okU6Mql6BOj+uup/wKeA==}

  strip-ansi@6.0.1:
    resolution: {integrity: sha512-Y38VPSHcqkFrCpFnQ9vuSXmquuv5oXOKpGeT6aGrr3o3Gc9AlVa6JBfUSOCnbxGGZF+/0ooI7KrPuUSztUdU5A==}
    engines: {node: '>=8'}

  strip-ansi@7.1.2:
    resolution: {integrity: sha512-gmBGslpoQJtgnMAvOVqGZpEz9dyoKTCzy2nfz/n8aIFhN/jCE/rCmcxabB6jOOHV+0WNnylOxaxBQPSvcWklhA==}
    engines: {node: '>=12'}

  strip-bom@3.0.0:
    resolution: {integrity: sha512-vavAMRXOgBVNF6nyEEmL3DBK19iRpDcoIwW+swQ+CbGiu7lju6t+JklA1MHweoWtadgt4ISVUsXLyDq34ddcwA==}
    engines: {node: '>=4'}

  strip-indent@4.0.0:
    resolution: {integrity: sha512-mnVSV2l+Zv6BLpSD/8V87CW/y9EmmbYzGCIavsnsI6/nwn26DwffM/yztm30Z/I2DY9wdS3vXVCMnHDgZaVNoA==}
    engines: {node: '>=12'}

  strip-json-comments@2.0.1:
    resolution: {integrity: sha512-4gB8na07fecVVkOI6Rs4e7T6NOTki5EmL7TUduTs6bu3EdnSycntVJ4re8kgZA+wx9IueI2Y11bfbgwtzuE0KQ==}
    engines: {node: '>=0.10.0'}

  strip-json-comments@3.1.1:
    resolution: {integrity: sha512-6fPc+R4ihwqP6N/aIv2f1gMH8lOVtWQHoqC4yK6oSDVVocumAsfCqjkXnqiYMhmMwS/mEHLp7Vehlt3ql6lEig==}
    engines: {node: '>=8'}

  strtok3@10.3.4:
    resolution: {integrity: sha512-KIy5nylvC5le1OdaaoCJ07L+8iQzJHGH6pWDuzS+d07Cu7n1MZ2x26P8ZKIWfbK02+XIL8Mp4RkWeqdUCrDMfg==}
    engines: {node: '>=18'}

  structured-source@4.0.0:
    resolution: {integrity: sha512-qGzRFNJDjFieQkl/sVOI2dUjHKRyL9dAJi2gCPGJLbJHBIkyOHxjuocpIEfbLioX+qSJpvbYdT49/YCdMznKxA==}

  supports-color@5.5.0:
    resolution: {integrity: sha512-QjVjwdXIt408MIiAqCX4oUKsgU2EqAGzs2Ppkm4aQYbjm+ZEWEcW4SfFNTr4uMNZma0ey4f5lgLrkB0aX0QMow==}
    engines: {node: '>=4'}

  supports-color@7.2.0:
    resolution: {integrity: sha512-qpCAvRl9stuOHveKsn7HncJRvv501qIacKzQlO/+Lwxc9+0q2wLyv4Dfvt80/DPn2pqOBsJdDiogXGR9+OvwRw==}
    engines: {node: '>=8'}

  supports-color@8.1.1:
    resolution: {integrity: sha512-MpUEN2OodtUzxvKQl72cUF7RQ5EiHsGvSsVG0ia9c5RbWGL2CI4C7EpPS8UTBIplnlzZiNuV56w+FuNxy3ty2Q==}
    engines: {node: '>=10'}

  supports-color@9.4.0:
    resolution: {integrity: sha512-VL+lNrEoIXww1coLPOmiEmK/0sGigko5COxI09KzHc2VJXJsQ37UaQ+8quuxjDeA7+KnLGTWRyOXSLLR2Wb4jw==}
    engines: {node: '>=12'}

  supports-hyperlinks@3.2.0:
    resolution: {integrity: sha512-zFObLMyZeEwzAoKCyu1B91U79K2t7ApXuQfo8OuxwXLDgcKxuwM+YvcbIhm6QWqz7mHUH1TVytR1PwVVjEuMig==}
    engines: {node: '>=14.18'}

  supports-preserve-symlinks-flag@1.0.0:
    resolution: {integrity: sha512-ot0WnXS9fgdkgIcePe6RHNk1WA8+muPa6cSjeR3V8K27q9BB1rTE3R1p7Hv0z1ZyAc8s6Vvv8DIyWf681MAt0w==}
    engines: {node: '>= 0.4'}

  table@6.9.0:
    resolution: {integrity: sha512-9kY+CygyYM6j02t5YFHbNz2FN5QmYGv9zAjVp4lCDjlCw7amdckXlEt/bjMhUIfj4ThGRE4gCUH5+yGnNuPo5A==}
    engines: {node: '>=10.0.0'}

<<<<<<< HEAD
  tapable@2.2.3:
    resolution: {integrity: sha512-ZL6DDuAlRlLGghwcfmSn9sK3Hr6ArtyudlSAiCqQ6IfE+b+HHbydbYDIG15IfS5do+7XQQBdBiubF/cV2dnDzg==}
    engines: {node: '>=6'}

  tar-fs@2.1.3:
    resolution: {integrity: sha512-090nwYJDmlhwFwEW3QQl+vaNnxsO2yVsd45eTKRBzSzu+hlb1w2K9inVq5b0ngXuLVqQ4ApvsUHHnu/zQNkWAg==}
=======
  tar-fs@2.1.4:
    resolution: {integrity: sha512-mDAjwmZdh7LTT6pNleZ05Yt65HC3E+NiQzl672vQG38jIrehtJk/J3mNwIg+vShQPcLF/LV7CMnDW6vjj6sfYQ==}
>>>>>>> 3a61506a

  tar-fs@3.1.0:
    resolution: {integrity: sha512-5Mty5y/sOF1YWj1J6GiBodjlDc05CUR8PKXrsnFAiSG0xA+GHeWLovaZPYUDXkH/1iKRf2+M5+OrRgzC7O9b7w==}

  tar-stream@2.2.0:
    resolution: {integrity: sha512-ujeqbceABgwMZxEJnk2HDY2DlnUZ+9oEcb1KzTVfYHio0UE6dG71n60d8D2I4qNvleWrrXpmjpt7vZeF1LnMZQ==}
    engines: {node: '>=6'}

  tar-stream@3.1.7:
    resolution: {integrity: sha512-qJj60CXt7IU1Ffyc3NJMjh6EkuCFej46zUqJ4J7pqYlThyd9bO0XBTmcOIhSzZJVWfsLks0+nle/j538YAW9RQ==}

  terminal-link@4.0.0:
    resolution: {integrity: sha512-lk+vH+MccxNqgVqSnkMVKx4VLJfnLjDBGzH16JVZjKE2DoxP57s6/vt6JmXV5I3jBcfGrxNrYtC+mPtU7WJztA==}
    engines: {node: '>=18'}

  test-exclude@6.0.0:
    resolution: {integrity: sha512-cAGWPIyOHU6zlmg88jwm7VRyXnMN7iV68OGAbYDk/Mh/xC/pzVPlQtY6ngoIH/5/tciuhGfvESU8GrHrcxD56w==}
    engines: {node: '>=8'}

  text-decoder@1.2.3:
    resolution: {integrity: sha512-3/o9z3X0X0fTupwsYvR03pJ/DjWuqqrfwBgTQzdWDiQSm9KitAyz/9WqsT2JQW7KV2m+bC2ol/zqpW37NHxLaA==}

  text-table@0.2.0:
    resolution: {integrity: sha512-N+8UisAXDGk8PFXP4HAzVR9nbfmVJ3zYLAWiTIoqC5v5isinhr+r5uaO8+7r3BMfuNIufIsA7RdpVgacC2cSpw==}

  textextensions@6.11.0:
    resolution: {integrity: sha512-tXJwSr9355kFJI3lbCkPpUH5cP8/M0GGy2xLO34aZCjMXBaK3SoPnZwr/oWmo1FdCnELcs4npdCIOFtq9W3ruQ==}
    engines: {node: '>=4'}

  through2@2.0.5:
    resolution: {integrity: sha512-/mrRod8xqpA+IHSLyGCQ2s8SPHiCDEeQJSep1jqLYeEUClOFG2Qsh+4FU6G9VeqpZnGW/Su8LQGc4YKni5rYSQ==}

  tinyglobby@0.2.14:
    resolution: {integrity: sha512-tX5e7OM1HnYr2+a2C/4V0htOcSQcoSTH9KgJnVvNm5zm/cyEWKJ7j7YutsH9CxMdtOkkLFy2AHrMci9IM8IPZQ==}
    engines: {node: '>=12.0.0'}

  tmp@0.2.5:
    resolution: {integrity: sha512-voyz6MApa1rQGUxT3E+BK7/ROe8itEx7vD8/HEvt4xwXucvQ5G5oeEiHkmHZJuBO21RpOf+YYm9MOivj709jow==}
    engines: {node: '>=14.14'}

  to-regex-range@5.0.1:
    resolution: {integrity: sha512-65P7iz6X5yEr1cwcgvQxbbIw7Uk3gOy5dIdtZ4rDveLqhrdJP+Li/Hx6tyK0NEb+2GCyneCMJiGqrADCSNk8sQ==}
    engines: {node: '>=8.0'}

  toidentifier@1.0.1:
    resolution: {integrity: sha512-o5sSPKEkg/DIQNmH43V0/uerLrpzVedkUh8tGNvaeXpfpuwjKenlSox/2O/BTlZUtEe+JG7s5YhEz608PlAHRA==}
    engines: {node: '>=0.6'}

  token-types@6.1.1:
    resolution: {integrity: sha512-kh9LVIWH5CnL63Ipf0jhlBIy0UsrMj/NJDfpsy1SqOXlLKEVyXXYrnFxFT1yOOYVGBSApeVnjPw/sBz5BfEjAQ==}
    engines: {node: '>=14.16'}

  ts-api-utils@2.1.0:
    resolution: {integrity: sha512-CUgTZL1irw8u29bzrOD/nH85jqyc74D6SshFgujOIA7osm2Rz7dYH77agkx7H4FBNxDq7Cjf+IjaX/8zwFW+ZQ==}
    engines: {node: '>=18.12'}
    peerDependencies:
      typescript: '>=4.8.4'

  ts-mockito@2.6.1:
    resolution: {integrity: sha512-qU9m/oEBQrKq5hwfbJ7MgmVN5Gu6lFnIGWvpxSjrqq6YYEVv+RwVFWySbZMBgazsWqv6ctAyVBpo9TmAxnOEKw==}

  tslib@2.8.1:
    resolution: {integrity: sha512-oJFu94HQb+KVduSUQL7wnpmqnfmLsOA/nAh6b6EH0wCEoK0/mPeXU6c3wKDV83MkOuHPRHtSXKKU99IBazS/2w==}

  tsscmp@1.0.6:
    resolution: {integrity: sha512-LxhtAkPDTkVCMQjt2h6eBVY28KCjikZqZfMcC15YBeNjkgUpdCfBu5HoiOTDu86v6smE8yOjyEktJ8hlbANHQA==}
    engines: {node: '>=0.6.x'}

  tunnel-agent@0.6.0:
    resolution: {integrity: sha512-McnNiV1l8RYeY8tBgEpuodCC1mLUdbSN+CYBL7kJsJNInOP8UjDDEwdk6Mw60vdLLrr5NHKZhMAOSrR2NZuQ+w==}

  tunnel@0.0.6:
    resolution: {integrity: sha512-1h/Lnq9yajKY2PEbBadPXj3VxsDDu844OnaAo52UVmIzIvwwtBPIuNvkjuzBlTWpfJyUbG3ez0KSBibQkj4ojg==}
    engines: {node: '>=0.6.11 <=0.7.0 || >=0.7.3'}

  type-check@0.4.0:
    resolution: {integrity: sha512-XleUoc9uwGXqjWwXaUTZAmzMcFZ5858QA2vvx1Ur5xIcixXIP+8LnFDgRplU30us6teqdlskFfu+ae4K79Ooew==}
    engines: {node: '>= 0.8.0'}

  type-fest@4.41.0:
    resolution: {integrity: sha512-TeTSQ6H5YHvpqVwBRcnLDCBnDOHWYu7IvGbHT6N8AOymcr9PJGjc1GTtiWZTYg0NCgYwvnYWEkVChQAr9bjfwA==}
    engines: {node: '>=16'}

  type-is@2.0.1:
    resolution: {integrity: sha512-OZs6gsjF4vMp32qrCbiVSkrFmXtG/AZhY3t0iAMrMBiAZyV9oALtXO8hsrHbMXF9x6L3grlFuwW2oAz7cav+Gw==}
    engines: {node: '>= 0.6'}

  typed-array-buffer@1.0.3:
    resolution: {integrity: sha512-nAYYwfY3qnzX30IkA6AQZjVbtK6duGontcQm1WSG1MD94YLqK0515GNApXkoxKOWMusVssAHWLh9SeaoefYFGw==}
    engines: {node: '>= 0.4'}

  typed-array-byte-length@1.0.3:
    resolution: {integrity: sha512-BaXgOuIxz8n8pIq3e7Atg/7s+DpiYrxn4vdot3w9KbnBhcRQq6o3xemQdIfynqSeXeDrF32x+WvfzmOjPiY9lg==}
    engines: {node: '>= 0.4'}

  typed-array-byte-offset@1.0.4:
    resolution: {integrity: sha512-bTlAFB/FBYMcuX81gbL4OcpH5PmlFHqlCCpAl8AlEzMz5k53oNDvN8p1PNOWLEmI2x4orp3raOFB51tv9X+MFQ==}
    engines: {node: '>= 0.4'}

  typed-array-length@1.0.7:
    resolution: {integrity: sha512-3KS2b+kL7fsuk/eJZ7EQdnEmQoaho/r6KUef7hxvltNA5DR8NAUM+8wJMbJyZ4G9/7i3v5zPBIMN5aybAh2/Jg==}
    engines: {node: '>= 0.4'}

  typed-rest-client@1.8.11:
    resolution: {integrity: sha512-5UvfMpd1oelmUPRbbaVnq+rHP7ng2cE4qoQkQeAqxRL6PklkxsM0g32/HL0yfvruK6ojQ5x8EE+HF4YV6DtuCA==}

  typescript-eslint@8.39.1:
    resolution: {integrity: sha512-GDUv6/NDYngUlNvwaHM1RamYftxf782IyEDbdj3SeaIHHv8fNQVRC++fITT7kUJV/5rIA/tkoRSSskt6osEfqg==}
    engines: {node: ^18.18.0 || ^20.9.0 || >=21.1.0}
    peerDependencies:
      eslint: ^8.57.0 || ^9.0.0
      typescript: '>=4.8.4 <6.0.0'

  typescript@5.9.2:
    resolution: {integrity: sha512-CWBzXQrc/qOkhidw1OzBTQuYRbfyxDXJMVJ1XNwUHGROVmuaeiEm3OslpZ1RV96d7SKKjZKrSJu3+t/xlw3R9A==}
    engines: {node: '>=14.17'}
    hasBin: true

  uc.micro@2.1.0:
    resolution: {integrity: sha512-ARDJmphmdvUk6Glw7y9DQ2bFkKBHwQHLi2lsaH6PPmz/Ka9sFOBsBluozhDltWmnv9u/cF6Rt87znRTPV+yp/A==}

  uint8array-extras@1.5.0:
    resolution: {integrity: sha512-rvKSBiC5zqCCiDZ9kAOszZcDvdAHwwIKJG33Ykj43OKcWsnmcBRL09YTU4nOeHZ8Y2a7l1MgTd08SBe9A8Qj6A==}
    engines: {node: '>=18'}

  unbox-primitive@1.1.0:
    resolution: {integrity: sha512-nWJ91DjeOkej/TA8pXQ3myruKpKEYgqvpw9lz4OPHj/NWFNluYrjbz9j01CJ8yKQd2g4jFoOkINCTW2I5LEEyw==}
    engines: {node: '>= 0.4'}

  underscore@1.13.7:
    resolution: {integrity: sha512-GMXzWtsc57XAtguZgaQViUOzs0KTkk8ojr3/xAxXLITqf/3EMwxC0inyETfDFjH/Krbhuep0HNbbjI9i/q3F3g==}

  undici-types@6.21.0:
    resolution: {integrity: sha512-iwDZqg0QAGrg9Rav5H4n0M64c3mkR59cJ6wQp+7C4nI0gsmExaedaYLNO44eT4AtBBwjbTiGPMlt2Md0T9H9JQ==}

  undici@7.16.0:
    resolution: {integrity: sha512-QEg3HPMll0o3t2ourKwOeUAZ159Kn9mx5pnzHRQO8+Wixmh88YdZRiIwat0iNzNNXn0yoEtXJqFpyW7eM8BV7g==}
    engines: {node: '>=20.18.1'}

  unicorn-magic@0.1.0:
    resolution: {integrity: sha512-lRfVq8fE8gz6QMBuDM6a+LO3IAzTi05H6gCVaUpir2E1Rwpo4ZUog45KpNXKC/Mn3Yb9UDuHumeFTo9iV/D9FQ==}
    engines: {node: '>=18'}

  unicorn-magic@0.3.0:
    resolution: {integrity: sha512-+QBBXBCvifc56fsbuxZQ6Sic3wqqc3WWaqxs58gvJrcOuN83HGTCwz3oS5phzU9LthRNE9VrJCFCLUgHeeFnfA==}
    engines: {node: '>=18'}

  universalify@2.0.1:
    resolution: {integrity: sha512-gptHNQghINnc/vTGIk0SOFGFNXw7JVrlRUtConJRlvaw6DuX0wO5Jeko9sWrMBhh+PsYAZ7oXAiOnf/UKogyiw==}
    engines: {node: '>= 10.0.0'}

  update-browserslist-db@1.1.3:
    resolution: {integrity: sha512-UxhIZQ+QInVdunkDAaiazvvT/+fXL5Osr0JZlJulepYu6Jd7qJtDZjlur0emRlT71EN3ScPoE7gvsuIKKNavKw==}
    hasBin: true
    peerDependencies:
      browserslist: '>= 4.21.0'

  uri-js@4.4.1:
    resolution: {integrity: sha512-7rKUyy33Q1yc98pQ1DAmLtwX109F7TIfWlW1Ydo8Wl1ii1SeHieeh0HHfPeL2fMXK6z0s8ecKs9frCuLJvndBg==}

  url-join@4.0.1:
    resolution: {integrity: sha512-jk1+QP6ZJqyOiuEI9AEWQfju/nB2Pw466kbA0LEZljHwKeMgd9WrAEgEGxjPDD2+TNbbb37rTyhEfrCXfuKXnA==}

  util-deprecate@1.0.2:
    resolution: {integrity: sha512-EPD5q1uXyFxJpCrLnCc1nHnq3gOa6DZBocAIiI2TaSCA7VCJ1UJDMagCzIkXNsUYfD1daK//LTEQ8xiIbrHtcw==}

  uuid@8.3.2:
    resolution: {integrity: sha512-+NYs2QeMWy+GWFOEm9xnn6HCDp0l7QBD7ml8zLUmJ+93Q5NF0NocErnwkTkXVFNiX3/fpC6afS8Dhb/gz7R7eg==}
    hasBin: true

  v8-to-istanbul@9.3.0:
    resolution: {integrity: sha512-kiGUalWN+rgBJ/1OHZsBtU4rXZOfj/7rKQxULKlIzwzQSvMJUUNgPwJEEh7gU6xEVxC0ahoOBvN2YI8GH6FNgA==}
    engines: {node: '>=10.12.0'}

  validate-npm-package-license@3.0.4:
    resolution: {integrity: sha512-DpKm2Ui/xN7/HQKCtpZxoRWBhZ9Z0kqtygG8XCgNQ8ZlDnxuQmWhj566j8fN4Cu3/JmbhsDo7fcAJq4s9h27Ew==}

  vary@1.1.2:
    resolution: {integrity: sha512-BNGbWLfd0eUPabhkXUVm0j8uuvREyTh5ovRa/dyow/BqAbZJyC+5fU+IzQOzmAKzYqYRAISoRhdQr3eIZ/PXqg==}
    engines: {node: '>= 0.8'}

  version-range@4.15.0:
    resolution: {integrity: sha512-Ck0EJbAGxHwprkzFO966t4/5QkRuzh+/I1RxhLgUKKwEn+Cd8NwM60mE3AqBZg5gYODoXW0EFsQvbZjRlvdqbg==}
    engines: {node: '>=4'}

  vscode-uri@3.1.0:
    resolution: {integrity: sha512-/BpdSx+yCQGnCvecbyXdxHDkuk55/G3xwnC0GqY4gmQ3j+A+g8kzzgB4Nk/SINjqn6+waqw3EgbVF2QKExkRxQ==}

  whatwg-encoding@3.1.1:
    resolution: {integrity: sha512-6qN4hJdMwfYBtE3YBTTHhoeuUrDBPZmbQaxWAqSALV/MeEnR5z1xd8UKud2RAkFoPkmB+hli1TZSnyi84xz1vQ==}
    engines: {node: '>=18'}

  whatwg-mimetype@4.0.0:
    resolution: {integrity: sha512-QaKxh0eNIi2mE9p2vEdzfagOKHCcj1pJ56EEHGQOVxp8r9/iszLUUV7v89x9O1p/T+NlTM5W7jW6+cz4Fq1YVg==}
    engines: {node: '>=18'}

  which-boxed-primitive@1.1.1:
    resolution: {integrity: sha512-TbX3mj8n0odCBFVlY8AxkqcHASw3L60jIuF8jFP78az3C2YhmGvqbHBpAjTRH2/xqYunrJ9g1jSyjCjpoWzIAA==}
    engines: {node: '>= 0.4'}

  which-builtin-type@1.2.1:
    resolution: {integrity: sha512-6iBczoX+kDQ7a3+YJBnh3T+KZRxM/iYNPXicqk66/Qfm1b93iu+yOImkg0zHbj5LNOcNv1TEADiZ0xa34B4q6Q==}
    engines: {node: '>= 0.4'}

  which-collection@1.0.2:
    resolution: {integrity: sha512-K4jVyjnBdgvc86Y6BkaLZEN933SwYOuBFkdmBu9ZfkcAbdVbpITnDmjvZ/aQjRXQrv5EPkTnD1s39GiiqbngCw==}
    engines: {node: '>= 0.4'}

  which-typed-array@1.1.19:
    resolution: {integrity: sha512-rEvr90Bck4WZt9HHFC4DJMsjvu7x+r6bImz0/BrbWb7A2djJ8hnZMrWnHo9F8ssv0OMErasDhftrfROTyqSDrw==}
    engines: {node: '>= 0.4'}

  which@1.3.1:
    resolution: {integrity: sha512-HxJdYWq1MTIQbJ3nw0cqssHoTNU267KlrDuGZ1WYlxDStUtKUhOaJmh112/TZmHxxUfuJqPXSOm7tDyas0OSIQ==}
    hasBin: true

  which@2.0.2:
    resolution: {integrity: sha512-BLI3Tl1TW3Pvl70l3yq3Y64i+awpwXqsGBYWkkqMtnbXgrMD+yj7rhW0kuEDxzJaYXGjEW5ogapKNMEKNMjibA==}
    engines: {node: '>= 8'}
    hasBin: true

  word-wrap@1.2.5:
    resolution: {integrity: sha512-BN22B5eaMMI9UMtjrGd5g5eCYPpCPDUy0FJXbYsaT5zYxjFOckS53SQDE3pWkVoWpHXVb3BrYcEN4Twa55B5cA==}
    engines: {node: '>=0.10.0'}

  workerpool@9.3.3:
    resolution: {integrity: sha512-slxCaKbYjEdFT/o2rH9xS1hf4uRDch1w7Uo+apxhZ+sf/1d9e0ZVkn42kPNGP2dgjIx6YFvSevj0zHvbWe2jdw==}

  wrap-ansi@7.0.0:
    resolution: {integrity: sha512-YVGIj2kamLSTxw6NsZjoBxfSwsn0ycdesmc4p+Q21c5zPuZ1pl+NfxVdxPtdHvmNVOQ6XSYG4AUtyt/Fi7D16Q==}
    engines: {node: '>=10'}

  wrap-ansi@8.1.0:
    resolution: {integrity: sha512-si7QWI6zUMq56bESFvagtmzMdGOtoxfR+Sez11Mobfc7tm+VkUckk9bW2UeffTGVUbOksxmSw0AA2gs8g71NCQ==}
    engines: {node: '>=12'}

  wrappy@1.0.2:
    resolution: {integrity: sha512-l4Sp/DRseor9wL6EvV2+TuQn63dMkPjZ/sp9XkghTEbV9KlPS1xUsZ3u7/IQO4wxtcFB4bgpQPRcR3QCvezPcQ==}

  ws@8.18.3:
    resolution: {integrity: sha512-PEIGCY5tSlUt50cqyMXfCzX+oOPqN0vuGqWzbcJ2xvnkzkq46oOpz7dQaTDBdfICb4N14+GARUDw2XV2N4tvzg==}
    engines: {node: '>=10.0.0'}
    peerDependencies:
      bufferutil: ^4.0.1
      utf-8-validate: '>=5.0.2'
    peerDependenciesMeta:
      bufferutil:
        optional: true
      utf-8-validate:
        optional: true

  wsl-utils@0.1.0:
    resolution: {integrity: sha512-h3Fbisa2nKGPxCpm89Hk33lBLsnaGBvctQopaBSOW/uIs6FTe1ATyAnKFJrzVs9vpGdsTe73WF3V4lIsk4Gacw==}
    engines: {node: '>=18'}

  xml2js@0.5.0:
    resolution: {integrity: sha512-drPFnkQJik/O+uPKpqSgr22mpuFHqKdbS835iAQrUC73L2F5WkboIRd63ai/2Yg6I1jzifPFKH2NTK+cfglkIA==}
    engines: {node: '>=4.0.0'}

  xmlbuilder@11.0.1:
    resolution: {integrity: sha512-fDlsI/kFEx7gLvbecc0/ohLG50fugQp8ryHzMTuW9vSa1GJ0XYWKnhsUx7oie3G98+r56aTQIUB4kht42R3JvA==}
    engines: {node: '>=4.0'}

  xtend@4.0.2:
    resolution: {integrity: sha512-LKYU1iAXJXUgAXn9URjiu+MWhyUXHsvfp7mcuYm9dSUKK0/CjtrUwFAxD82/mCWbtLsGjFIad0wIsod4zrTAEQ==}
    engines: {node: '>=0.4'}

  y18n@5.0.8:
    resolution: {integrity: sha512-0pfFzegeDWJHJIAmTLRP2DwHjdF5s7jo9tuztdQxAhINCdvS+3nGINqPd00AphqJR/0LhANUS6/+7SCb98YOfA==}
    engines: {node: '>=10'}

  yallist@4.0.0:
    resolution: {integrity: sha512-3wdGidZyq5PB084XLES5TpOSRA3wjXAlIWMhum2kRcv/41Sn2emQ0dycQW4uZXLejwKvg6EsvbdlVL+FYEct7A==}

  yargs-parser@21.1.1:
    resolution: {integrity: sha512-tVpsJW7DdjecAiFpbIB1e3qxIQsE6NoPc5/eTdrbbIC4h0LVsWhnoa3g+m2HclBIujHzsxZ4VJVA+GUuc2/LBw==}
    engines: {node: '>=12'}

  yargs-unparser@2.0.0:
    resolution: {integrity: sha512-7pRTIA9Qc1caZ0bZ6RYRGbHJthJWuakf+WmHK0rVeLkNrrGhfoabBNdue6kdINI6r4if7ocq9aD/n7xwKOdzOA==}
    engines: {node: '>=10'}

  yargs@17.7.2:
    resolution: {integrity: sha512-7dSzzRQ++CKnNI/krKnYRV7JKKPUXMEh61soaHKg9mrWEhzFWhFnxPxGl+69cD1Ou63C13NUPCnmIcrvqCuM6w==}
    engines: {node: '>=12'}

  yauzl-promise@4.0.0:
    resolution: {integrity: sha512-/HCXpyHXJQQHvFq9noqrjfa/WpQC2XYs3vI7tBiAi4QiIU1knvYhZGaO1QPjwIVMdqflxbmwgMXtYeaRiAE0CA==}
    engines: {node: '>=16'}

  yauzl@2.10.0:
    resolution: {integrity: sha512-p4a9I6X6nu6IhoGmBqAcbJy1mlC4j27vEPZX9F4L4/vZT3Lyq1VkFHw/V/PUcB9Buo+DG3iHkT0x3Qya58zc3g==}

  yazl@2.5.1:
    resolution: {integrity: sha512-phENi2PLiHnHb6QBVot+dJnaAZ0xosj7p3fWl+znIjBDlnMI2PsZCJZ306BPTFOaHf5qdDEI8x5qFrSOBN5vrw==}

  yocto-queue@0.1.0:
    resolution: {integrity: sha512-rVksvsnNCdJ/ohGc6xgPwyN8eheCxsiLM8mxuE/t/mOVqJewPuO1miLpTHQiRgTKCLexL4MeAFVagts7HmNZ2Q==}
    engines: {node: '>=10'}

snapshots:

  '@azu/format-text@1.0.2': {}

  '@azu/style-format@1.0.1':
    dependencies:
      '@azu/format-text': 1.0.2

  '@azure/abort-controller@2.1.2':
    dependencies:
      tslib: 2.8.1

  '@azure/core-auth@1.10.1':
    dependencies:
      '@azure/abort-controller': 2.1.2
      '@azure/core-util': 1.13.1
      tslib: 2.8.1
    transitivePeerDependencies:
      - supports-color

  '@azure/core-client@1.10.1':
    dependencies:
      '@azure/abort-controller': 2.1.2
      '@azure/core-auth': 1.10.1
      '@azure/core-rest-pipeline': 1.22.1
      '@azure/core-tracing': 1.3.1
      '@azure/core-util': 1.13.1
      '@azure/logger': 1.3.0
      tslib: 2.8.1
    transitivePeerDependencies:
      - supports-color

  '@azure/core-rest-pipeline@1.22.1':
    dependencies:
      '@azure/abort-controller': 2.1.2
      '@azure/core-auth': 1.10.1
      '@azure/core-tracing': 1.3.1
      '@azure/core-util': 1.13.1
      '@azure/logger': 1.3.0
      '@typespec/ts-http-runtime': 0.3.1
      tslib: 2.8.1
    transitivePeerDependencies:
      - supports-color

  '@azure/core-tracing@1.3.1':
    dependencies:
      tslib: 2.8.1

  '@azure/core-util@1.13.1':
    dependencies:
      '@azure/abort-controller': 2.1.2
      '@typespec/ts-http-runtime': 0.3.1
      tslib: 2.8.1
    transitivePeerDependencies:
      - supports-color

  '@azure/identity@4.12.0':
    dependencies:
      '@azure/abort-controller': 2.1.2
      '@azure/core-auth': 1.10.1
      '@azure/core-client': 1.10.1
      '@azure/core-rest-pipeline': 1.22.1
      '@azure/core-tracing': 1.3.1
      '@azure/core-util': 1.13.1
      '@azure/logger': 1.3.0
      '@azure/msal-browser': 4.24.0
      '@azure/msal-node': 3.8.0
      open: 10.2.0
      tslib: 2.8.1
    transitivePeerDependencies:
      - supports-color

  '@azure/logger@1.3.0':
    dependencies:
      '@typespec/ts-http-runtime': 0.3.1
      tslib: 2.8.1
    transitivePeerDependencies:
      - supports-color

  '@azure/msal-browser@4.24.0':
    dependencies:
      '@azure/msal-common': 15.13.0

  '@azure/msal-common@15.13.0': {}

  '@azure/msal-node@3.8.0':
    dependencies:
      '@azure/msal-common': 15.13.0
      jsonwebtoken: 9.0.2
      uuid: 8.3.2

  '@babel/code-frame@7.27.1':
    dependencies:
      '@babel/helper-validator-identifier': 7.27.1
      js-tokens: 4.0.0
      picocolors: 1.1.1

  '@babel/helper-validator-identifier@7.27.1': {}

  '@bcoe/v8-coverage@0.2.3': {}

  '@borewit/text-codec@0.1.1': {}

  '@emnapi/core@1.5.0':
    dependencies:
      '@emnapi/wasi-threads': 1.1.0
      tslib: 2.8.1
    optional: true

  '@emnapi/runtime@1.5.0':
    dependencies:
      tslib: 2.8.1
    optional: true

  '@emnapi/wasi-threads@1.1.0':
    dependencies:
      tslib: 2.8.1
    optional: true

  '@esbuild/aix-ppc64@0.25.9':
    optional: true

  '@esbuild/android-arm64@0.25.9':
    optional: true

  '@esbuild/android-arm@0.25.9':
    optional: true

  '@esbuild/android-x64@0.25.9':
    optional: true

  '@esbuild/darwin-arm64@0.25.9':
    optional: true

  '@esbuild/darwin-x64@0.25.9':
    optional: true

  '@esbuild/freebsd-arm64@0.25.9':
    optional: true

  '@esbuild/freebsd-x64@0.25.9':
    optional: true

  '@esbuild/linux-arm64@0.25.9':
    optional: true

  '@esbuild/linux-arm@0.25.9':
    optional: true

  '@esbuild/linux-ia32@0.25.9':
    optional: true

  '@esbuild/linux-loong64@0.25.9':
    optional: true

  '@esbuild/linux-mips64el@0.25.9':
    optional: true

  '@esbuild/linux-ppc64@0.25.9':
    optional: true

  '@esbuild/linux-riscv64@0.25.9':
    optional: true

  '@esbuild/linux-s390x@0.25.9':
    optional: true

  '@esbuild/linux-x64@0.25.9':
    optional: true

  '@esbuild/netbsd-arm64@0.25.9':
    optional: true

  '@esbuild/netbsd-x64@0.25.9':
    optional: true

  '@esbuild/openbsd-arm64@0.25.9':
    optional: true

  '@esbuild/openbsd-x64@0.25.9':
    optional: true

  '@esbuild/openharmony-arm64@0.25.9':
    optional: true

  '@esbuild/sunos-x64@0.25.9':
    optional: true

  '@esbuild/win32-arm64@0.25.9':
    optional: true

  '@esbuild/win32-ia32@0.25.9':
    optional: true

  '@esbuild/win32-x64@0.25.9':
    optional: true

  '@eslint-community/eslint-utils@4.7.0(eslint@9.33.0)':
    dependencies:
      eslint: 9.33.0
      eslint-visitor-keys: 3.4.3

  '@eslint-community/regexpp@4.12.1': {}

  '@eslint/config-array@0.21.0':
    dependencies:
      '@eslint/object-schema': 2.1.6
      debug: 4.4.1(supports-color@8.1.1)
      minimatch: 3.1.2
    transitivePeerDependencies:
      - supports-color

  '@eslint/config-helpers@0.3.1': {}

  '@eslint/core@0.15.2':
    dependencies:
      '@types/json-schema': 7.0.15

  '@eslint/eslintrc@3.3.1':
    dependencies:
      ajv: 6.12.6
      debug: 4.4.1(supports-color@8.1.1)
      espree: 10.4.0
      globals: 14.0.0
      ignore: 5.3.2
      import-fresh: 3.3.1
      js-yaml: 4.1.0
      minimatch: 3.1.2
      strip-json-comments: 3.1.1
    transitivePeerDependencies:
      - supports-color

  '@eslint/js@9.33.0': {}

  '@eslint/object-schema@2.1.6': {}

  '@eslint/plugin-kit@0.3.5':
    dependencies:
      '@eslint/core': 0.15.2
      levn: 0.4.1

  '@humanfs/core@0.19.1': {}

  '@humanfs/node@0.16.6':
    dependencies:
      '@humanfs/core': 0.19.1
      '@humanwhocodes/retry': 0.3.1

  '@humanwhocodes/module-importer@1.0.1': {}

  '@humanwhocodes/retry@0.3.1': {}

  '@humanwhocodes/retry@0.4.3': {}

  '@isaacs/balanced-match@4.0.1': {}

  '@isaacs/brace-expansion@5.0.0':
    dependencies:
      '@isaacs/balanced-match': 4.0.1

  '@isaacs/cliui@8.0.2':
    dependencies:
      string-width: 5.1.2
      string-width-cjs: string-width@4.2.3
      strip-ansi: 7.1.2
      strip-ansi-cjs: strip-ansi@6.0.1
      wrap-ansi: 8.1.0
      wrap-ansi-cjs: wrap-ansi@7.0.0

  '@istanbuljs/schema@0.1.3': {}

  '@jridgewell/resolve-uri@3.1.2': {}

  '@jridgewell/sourcemap-codec@1.5.5': {}

  '@jridgewell/trace-mapping@0.3.30':
    dependencies:
      '@jridgewell/resolve-uri': 3.1.2
      '@jridgewell/sourcemap-codec': 1.5.5

  '@jspm/core@2.1.0': {}

  '@koa/cors@5.0.0':
    dependencies:
      vary: 1.1.2

  '@koa/router@14.0.0':
    dependencies:
      debug: 4.4.1(supports-color@8.1.1)
      http-errors: 2.0.0
      koa-compose: 4.1.0
      path-to-regexp: 8.3.0
    transitivePeerDependencies:
      - supports-color

  '@napi-rs/wasm-runtime@0.2.12':
    dependencies:
      '@emnapi/core': 1.5.0
      '@emnapi/runtime': 1.5.0
      '@tybys/wasm-util': 0.10.1
    optional: true

  '@node-rs/crc32-android-arm-eabi@1.10.6':
    optional: true

  '@node-rs/crc32-android-arm64@1.10.6':
    optional: true

  '@node-rs/crc32-darwin-arm64@1.10.6':
    optional: true

  '@node-rs/crc32-darwin-x64@1.10.6':
    optional: true

  '@node-rs/crc32-freebsd-x64@1.10.6':
    optional: true

  '@node-rs/crc32-linux-arm-gnueabihf@1.10.6':
    optional: true

  '@node-rs/crc32-linux-arm64-gnu@1.10.6':
    optional: true

  '@node-rs/crc32-linux-arm64-musl@1.10.6':
    optional: true

  '@node-rs/crc32-linux-x64-gnu@1.10.6':
    optional: true

  '@node-rs/crc32-linux-x64-musl@1.10.6':
    optional: true

  '@node-rs/crc32-wasm32-wasi@1.10.6':
    dependencies:
      '@napi-rs/wasm-runtime': 0.2.12
    optional: true

  '@node-rs/crc32-win32-arm64-msvc@1.10.6':
    optional: true

  '@node-rs/crc32-win32-ia32-msvc@1.10.6':
    optional: true

  '@node-rs/crc32-win32-x64-msvc@1.10.6':
    optional: true

  '@node-rs/crc32@1.10.6':
    optionalDependencies:
      '@node-rs/crc32-android-arm-eabi': 1.10.6
      '@node-rs/crc32-android-arm64': 1.10.6
      '@node-rs/crc32-darwin-arm64': 1.10.6
      '@node-rs/crc32-darwin-x64': 1.10.6
      '@node-rs/crc32-freebsd-x64': 1.10.6
      '@node-rs/crc32-linux-arm-gnueabihf': 1.10.6
      '@node-rs/crc32-linux-arm64-gnu': 1.10.6
      '@node-rs/crc32-linux-arm64-musl': 1.10.6
      '@node-rs/crc32-linux-x64-gnu': 1.10.6
      '@node-rs/crc32-linux-x64-musl': 1.10.6
      '@node-rs/crc32-wasm32-wasi': 1.10.6
      '@node-rs/crc32-win32-arm64-msvc': 1.10.6
      '@node-rs/crc32-win32-ia32-msvc': 1.10.6
      '@node-rs/crc32-win32-x64-msvc': 1.10.6

  '@nodelib/fs.scandir@2.1.5':
    dependencies:
      '@nodelib/fs.stat': 2.0.5
      run-parallel: 1.2.0

  '@nodelib/fs.stat@2.0.5': {}

  '@nodelib/fs.walk@1.2.8':
    dependencies:
      '@nodelib/fs.scandir': 2.1.5
      fastq: 1.19.1

  '@pkgjs/parseargs@0.11.0':
    optional: true

  '@playwright/browser-chromium@1.55.0':
    dependencies:
      playwright-core: 1.55.0

  '@secretlint/config-creator@10.2.2':
    dependencies:
      '@secretlint/types': 10.2.2

  '@secretlint/config-loader@10.2.2':
    dependencies:
      '@secretlint/profiler': 10.2.2
      '@secretlint/resolver': 10.2.2
      '@secretlint/types': 10.2.2
      ajv: 8.17.1
<<<<<<< HEAD
      debug: 4.4.1(supports-color@8.1.1)
=======
      debug: 4.4.3
>>>>>>> 3a61506a
      rc-config-loader: 4.1.3
    transitivePeerDependencies:
      - supports-color

  '@secretlint/core@10.2.2':
    dependencies:
      '@secretlint/profiler': 10.2.2
      '@secretlint/types': 10.2.2
<<<<<<< HEAD
      debug: 4.4.1(supports-color@8.1.1)
=======
      debug: 4.4.3
>>>>>>> 3a61506a
      structured-source: 4.0.0
    transitivePeerDependencies:
      - supports-color

  '@secretlint/formatter@10.2.2':
    dependencies:
      '@secretlint/resolver': 10.2.2
      '@secretlint/types': 10.2.2
      '@textlint/linter-formatter': 15.2.2
      '@textlint/module-interop': 15.2.2
      '@textlint/types': 15.2.2
      chalk: 5.5.0
<<<<<<< HEAD
      debug: 4.4.1(supports-color@8.1.1)
=======
      debug: 4.4.3
>>>>>>> 3a61506a
      pluralize: 8.0.0
      strip-ansi: 7.1.2
      table: 6.9.0
      terminal-link: 4.0.0
    transitivePeerDependencies:
      - supports-color

  '@secretlint/node@10.2.2':
    dependencies:
      '@secretlint/config-loader': 10.2.2
      '@secretlint/core': 10.2.2
      '@secretlint/formatter': 10.2.2
      '@secretlint/profiler': 10.2.2
      '@secretlint/source-creator': 10.2.2
      '@secretlint/types': 10.2.2
<<<<<<< HEAD
      debug: 4.4.1(supports-color@8.1.1)
=======
      debug: 4.4.3
>>>>>>> 3a61506a
      p-map: 7.0.3
    transitivePeerDependencies:
      - supports-color

  '@secretlint/profiler@10.2.2': {}

  '@secretlint/resolver@10.2.2': {}

  '@secretlint/secretlint-formatter-sarif@10.2.2':
    dependencies:
      node-sarif-builder: 3.2.0

  '@secretlint/secretlint-rule-no-dotenv@10.2.2':
    dependencies:
      '@secretlint/types': 10.2.2

  '@secretlint/secretlint-rule-preset-recommend@10.2.2': {}

  '@secretlint/source-creator@10.2.2':
    dependencies:
      '@secretlint/types': 10.2.2
      istextorbinary: 9.5.0

  '@secretlint/types@10.2.2': {}

  '@sindresorhus/merge-streams@2.3.0': {}

  '@stylistic/eslint-plugin@2.13.0(eslint@9.33.0)(typescript@5.9.2)':
    dependencies:
      '@typescript-eslint/utils': 8.39.1(eslint@9.33.0)(typescript@5.9.2)
      eslint: 9.33.0
      eslint-visitor-keys: 4.2.1
      espree: 10.4.0
      estraverse: 5.3.0
      picomatch: 4.0.3
    transitivePeerDependencies:
      - supports-color
      - typescript

  '@textlint/ast-node-types@15.2.2': {}

  '@textlint/linter-formatter@15.2.2':
    dependencies:
      '@azu/format-text': 1.0.2
      '@azu/style-format': 1.0.1
      '@textlint/module-interop': 15.2.2
      '@textlint/resolver': 15.2.2
      '@textlint/types': 15.2.2
      chalk: 4.1.2
<<<<<<< HEAD
      debug: 4.4.1(supports-color@8.1.1)
=======
      debug: 4.4.3
>>>>>>> 3a61506a
      js-yaml: 3.14.1
      lodash: 4.17.21
      pluralize: 2.0.0
      string-width: 4.2.3
      strip-ansi: 6.0.1
      table: 6.9.0
      text-table: 0.2.0
    transitivePeerDependencies:
      - supports-color

  '@textlint/module-interop@15.2.2': {}

  '@textlint/resolver@15.2.2': {}

  '@textlint/types@15.2.2':
    dependencies:
      '@textlint/ast-node-types': 15.2.2

  '@tokenizer/inflate@0.2.7':
    dependencies:
      debug: 4.4.1(supports-color@8.1.1)
      fflate: 0.8.2
      token-types: 6.1.1
    transitivePeerDependencies:
      - supports-color

  '@tokenizer/token@0.3.0': {}

  '@tybys/wasm-util@0.10.1':
    dependencies:
      tslib: 2.8.1
    optional: true

  '@types/eslint@9.6.1':
    dependencies:
      '@types/estree': 1.0.8
      '@types/json-schema': 7.0.15

  '@types/eslint__js@8.42.3':
    dependencies:
      '@types/eslint': 9.6.1

  '@types/estree@1.0.8': {}

  '@types/glob-to-regexp@0.4.4': {}

  '@types/istanbul-lib-coverage@2.0.6': {}

  '@types/json-schema@7.0.15': {}

  '@types/mocha@10.0.10': {}

  '@types/node@20.19.11':
    dependencies:
      undici-types: 6.21.0

  '@types/normalize-package-data@2.4.4': {}

  '@types/sarif@2.1.7': {}

  '@types/vscode@1.103.0': {}

  '@types/ws@8.18.1':
    dependencies:
      '@types/node': 20.19.11

  '@typescript-eslint/eslint-plugin@8.39.1(@typescript-eslint/parser@8.39.1(eslint@9.33.0)(typescript@5.9.2))(eslint@9.33.0)(typescript@5.9.2)':
    dependencies:
      '@eslint-community/regexpp': 4.12.1
      '@typescript-eslint/parser': 8.39.1(eslint@9.33.0)(typescript@5.9.2)
      '@typescript-eslint/scope-manager': 8.39.1
      '@typescript-eslint/type-utils': 8.39.1(eslint@9.33.0)(typescript@5.9.2)
      '@typescript-eslint/utils': 8.39.1(eslint@9.33.0)(typescript@5.9.2)
      '@typescript-eslint/visitor-keys': 8.39.1
      eslint: 9.33.0
      graphemer: 1.4.0
      ignore: 7.0.5
      natural-compare: 1.4.0
      ts-api-utils: 2.1.0(typescript@5.9.2)
      typescript: 5.9.2
    transitivePeerDependencies:
      - supports-color

  '@typescript-eslint/parser@8.39.1(eslint@9.33.0)(typescript@5.9.2)':
    dependencies:
      '@typescript-eslint/scope-manager': 8.39.1
      '@typescript-eslint/types': 8.39.1
      '@typescript-eslint/typescript-estree': 8.39.1(typescript@5.9.2)
      '@typescript-eslint/visitor-keys': 8.39.1
      debug: 4.4.1(supports-color@8.1.1)
      eslint: 9.33.0
      typescript: 5.9.2
    transitivePeerDependencies:
      - supports-color

  '@typescript-eslint/project-service@8.39.1(typescript@5.9.2)':
    dependencies:
      '@typescript-eslint/tsconfig-utils': 8.39.1(typescript@5.9.2)
      '@typescript-eslint/types': 8.39.1
      debug: 4.4.1(supports-color@8.1.1)
      typescript: 5.9.2
    transitivePeerDependencies:
      - supports-color

  '@typescript-eslint/scope-manager@8.39.1':
    dependencies:
      '@typescript-eslint/types': 8.39.1
      '@typescript-eslint/visitor-keys': 8.39.1

  '@typescript-eslint/tsconfig-utils@8.39.1(typescript@5.9.2)':
    dependencies:
      typescript: 5.9.2

  '@typescript-eslint/type-utils@8.39.1(eslint@9.33.0)(typescript@5.9.2)':
    dependencies:
      '@typescript-eslint/types': 8.39.1
      '@typescript-eslint/typescript-estree': 8.39.1(typescript@5.9.2)
      '@typescript-eslint/utils': 8.39.1(eslint@9.33.0)(typescript@5.9.2)
      debug: 4.4.1(supports-color@8.1.1)
      eslint: 9.33.0
      ts-api-utils: 2.1.0(typescript@5.9.2)
      typescript: 5.9.2
    transitivePeerDependencies:
      - supports-color

  '@typescript-eslint/types@8.39.1': {}

  '@typescript-eslint/typescript-estree@8.39.1(typescript@5.9.2)':
    dependencies:
      '@typescript-eslint/project-service': 8.39.1(typescript@5.9.2)
      '@typescript-eslint/tsconfig-utils': 8.39.1(typescript@5.9.2)
      '@typescript-eslint/types': 8.39.1
      '@typescript-eslint/visitor-keys': 8.39.1
      debug: 4.4.1(supports-color@8.1.1)
      fast-glob: 3.3.3
      is-glob: 4.0.3
      minimatch: 9.0.5
      semver: 7.7.2
      ts-api-utils: 2.1.0(typescript@5.9.2)
      typescript: 5.9.2
    transitivePeerDependencies:
      - supports-color

  '@typescript-eslint/utils@8.39.1(eslint@9.33.0)(typescript@5.9.2)':
    dependencies:
      '@eslint-community/eslint-utils': 4.7.0(eslint@9.33.0)
      '@typescript-eslint/scope-manager': 8.39.1
      '@typescript-eslint/types': 8.39.1
      '@typescript-eslint/typescript-estree': 8.39.1(typescript@5.9.2)
      eslint: 9.33.0
      typescript: 5.9.2
    transitivePeerDependencies:
      - supports-color

  '@typescript-eslint/visitor-keys@8.39.1':
    dependencies:
      '@typescript-eslint/types': 8.39.1
      eslint-visitor-keys: 4.2.1

  '@typespec/ts-http-runtime@0.3.1':
    dependencies:
      http-proxy-agent: 7.0.2
      https-proxy-agent: 7.0.6
      tslib: 2.8.1
    transitivePeerDependencies:
      - supports-color

  '@vscode/test-cli@0.0.11':
    dependencies:
      '@types/mocha': 10.0.10
      c8: 9.1.0
      chokidar: 3.6.0
      enhanced-resolve: 5.18.3
      glob: 10.4.5
      minimatch: 9.0.5
      mocha: 11.7.2
      supports-color: 9.4.0
      yargs: 17.7.2

  '@vscode/test-electron@2.5.2':
    dependencies:
      http-proxy-agent: 7.0.2
      https-proxy-agent: 7.0.6
      jszip: 3.10.1
      ora: 8.2.0
      semver: 7.7.2
    transitivePeerDependencies:
      - supports-color

  '@vscode/test-web@0.0.73':
    dependencies:
      '@koa/cors': 5.0.0
      '@koa/router': 14.0.0
      '@playwright/browser-chromium': 1.55.0
      gunzip-maybe: 1.4.2
      http-proxy-agent: 7.0.2
      https-proxy-agent: 7.0.6
      koa: 3.0.1
      koa-morgan: 1.0.1
      koa-mount: 4.2.0
      koa-static: 5.0.0
      minimist: 1.2.8
      playwright: 1.55.0
      tar-fs: 3.1.0
      tinyglobby: 0.2.14
      vscode-uri: 3.1.0
    transitivePeerDependencies:
      - bare-buffer
      - bare-url
      - supports-color

  '@vscode/vsce-sign-alpine-arm64@2.0.6':
    optional: true

  '@vscode/vsce-sign-alpine-x64@2.0.6':
    optional: true

  '@vscode/vsce-sign-darwin-arm64@2.0.6':
    optional: true

  '@vscode/vsce-sign-darwin-x64@2.0.6':
    optional: true

  '@vscode/vsce-sign-linux-arm64@2.0.6':
    optional: true

  '@vscode/vsce-sign-linux-arm@2.0.6':
    optional: true

  '@vscode/vsce-sign-linux-x64@2.0.6':
    optional: true

  '@vscode/vsce-sign-win32-arm64@2.0.6':
    optional: true

  '@vscode/vsce-sign-win32-x64@2.0.6':
    optional: true

  '@vscode/vsce-sign@2.0.7':
    optionalDependencies:
      '@vscode/vsce-sign-alpine-arm64': 2.0.6
      '@vscode/vsce-sign-alpine-x64': 2.0.6
      '@vscode/vsce-sign-darwin-arm64': 2.0.6
      '@vscode/vsce-sign-darwin-x64': 2.0.6
      '@vscode/vsce-sign-linux-arm': 2.0.6
      '@vscode/vsce-sign-linux-arm64': 2.0.6
      '@vscode/vsce-sign-linux-x64': 2.0.6
      '@vscode/vsce-sign-win32-arm64': 2.0.6
      '@vscode/vsce-sign-win32-x64': 2.0.6

  '@vscode/vsce@3.6.2':
    dependencies:
      '@azure/identity': 4.12.0
      '@secretlint/node': 10.2.2
      '@secretlint/secretlint-formatter-sarif': 10.2.2
      '@secretlint/secretlint-rule-no-dotenv': 10.2.2
      '@secretlint/secretlint-rule-preset-recommend': 10.2.2
      '@vscode/vsce-sign': 2.0.7
      azure-devops-node-api: 12.5.0
      chalk: 4.1.2
      cheerio: 1.1.2
      cockatiel: 3.2.1
      commander: 12.1.0
      form-data: 4.0.4
      glob: 11.0.3
      hosted-git-info: 4.1.0
      jsonc-parser: 3.3.1
      leven: 3.1.0
      markdown-it: 14.1.0
      mime: 1.6.0
      minimatch: 3.1.2
      parse-semver: 1.1.1
      read: 1.0.7
      secretlint: 10.2.2
      semver: 7.7.2
      tmp: 0.2.5
      typed-rest-client: 1.8.11
      url-join: 4.0.1
      xml2js: 0.5.0
      yauzl: 2.10.0
      yazl: 2.5.1
    optionalDependencies:
      keytar: 7.9.0
    transitivePeerDependencies:
      - supports-color

  accepts@1.3.8:
    dependencies:
      mime-types: 2.1.35
      negotiator: 0.6.3

  acorn-jsx@5.3.2(acorn@8.15.0):
    dependencies:
      acorn: 8.15.0

  acorn@8.15.0: {}

  agent-base@7.1.4: {}

  ajv@6.12.6:
    dependencies:
      fast-deep-equal: 3.1.3
      fast-json-stable-stringify: 2.1.0
      json-schema-traverse: 0.4.1
      uri-js: 4.4.1

  ajv@8.17.1:
    dependencies:
      fast-deep-equal: 3.1.3
      fast-uri: 3.1.0
      json-schema-traverse: 1.0.0
      require-from-string: 2.0.2

  ansi-escapes@7.1.1:
    dependencies:
      environment: 1.1.0

  ansi-regex@5.0.1: {}

  ansi-regex@6.2.2: {}

  ansi-styles@3.2.1:
    dependencies:
      color-convert: 1.9.3

  ansi-styles@4.3.0:
    dependencies:
      color-convert: 2.0.1

  ansi-styles@6.2.3: {}

  anymatch@3.1.3:
    dependencies:
      normalize-path: 3.0.0
      picomatch: 2.3.1

  argparse@1.0.10:
    dependencies:
      sprintf-js: 1.0.3

  argparse@2.0.1: {}

  array-buffer-byte-length@1.0.2:
    dependencies:
      call-bound: 1.0.4
      is-array-buffer: 3.0.5

  arraybuffer.prototype.slice@1.0.4:
    dependencies:
      array-buffer-byte-length: 1.0.2
      call-bind: 1.0.8
      define-properties: 1.2.1
      es-abstract: 1.24.0
      es-errors: 1.3.0
      get-intrinsic: 1.3.0
      is-array-buffer: 3.0.5

  astral-regex@2.0.0: {}

  async-function@1.0.0: {}

  asynckit@0.4.0: {}

  available-typed-arrays@1.0.7:
    dependencies:
      possible-typed-array-names: 1.1.0

  azure-devops-node-api@12.5.0:
    dependencies:
      tunnel: 0.0.6
      typed-rest-client: 1.8.11

  b4a@1.6.7: {}

  balanced-match@1.0.2: {}

  bare-events@2.6.1:
    optional: true

  bare-fs@4.3.1:
    dependencies:
      bare-events: 2.6.1
      bare-path: 3.0.0
      bare-stream: 2.7.0(bare-events@2.6.1)
    optional: true

  bare-os@3.6.2:
    optional: true

  bare-path@3.0.0:
    dependencies:
      bare-os: 3.6.2
    optional: true

  bare-stream@2.7.0(bare-events@2.6.1):
    dependencies:
      streamx: 2.22.1
    optionalDependencies:
      bare-events: 2.6.1
    optional: true

  base64-js@1.5.1:
    optional: true

  basic-auth@2.0.1:
    dependencies:
      safe-buffer: 5.1.2

  binary-extensions@2.3.0: {}

  binaryextensions@6.11.0:
    dependencies:
      editions: 6.22.0

  bl@4.1.0:
    dependencies:
      buffer: 5.7.1
      inherits: 2.0.4
      readable-stream: 3.6.2
    optional: true

  boolbase@1.0.0: {}

  boundary@2.0.0: {}

  brace-expansion@1.1.12:
    dependencies:
      balanced-match: 1.0.2
      concat-map: 0.0.1

  brace-expansion@2.0.2:
    dependencies:
      balanced-match: 1.0.2

  braces@3.0.3:
    dependencies:
      fill-range: 7.1.1

  browser-stdout@1.3.1: {}

  browserify-zlib@0.1.4:
    dependencies:
      pako: 0.2.9

  browserslist@4.25.2:
    dependencies:
      caniuse-lite: 1.0.30001735
      electron-to-chromium: 1.5.203
      node-releases: 2.0.19
      update-browserslist-db: 1.1.3(browserslist@4.25.2)

  buffer-crc32@0.2.13: {}

  buffer-equal-constant-time@1.0.1: {}

  buffer-from@1.1.2: {}

  buffer@5.7.1:
    dependencies:
      base64-js: 1.5.1
      ieee754: 1.2.1
    optional: true

  builtin-modules@5.0.0: {}

  bundle-name@4.1.0:
    dependencies:
      run-applescript: 7.1.0

  c8@9.1.0:
    dependencies:
      '@bcoe/v8-coverage': 0.2.3
      '@istanbuljs/schema': 0.1.3
      find-up: 5.0.0
      foreground-child: 3.3.1
      istanbul-lib-coverage: 3.2.2
      istanbul-lib-report: 3.0.1
      istanbul-reports: 3.2.0
      test-exclude: 6.0.0
      v8-to-istanbul: 9.3.0
      yargs: 17.7.2
      yargs-parser: 21.1.1

  call-bind-apply-helpers@1.0.2:
    dependencies:
      es-errors: 1.3.0
      function-bind: 1.1.2

  call-bind@1.0.8:
    dependencies:
      call-bind-apply-helpers: 1.0.2
      es-define-property: 1.0.1
      get-intrinsic: 1.3.0
      set-function-length: 1.2.2

  call-bound@1.0.4:
    dependencies:
      call-bind-apply-helpers: 1.0.2
      get-intrinsic: 1.3.0

  callsites@3.1.0: {}

  camelcase@6.3.0: {}

  caniuse-lite@1.0.30001735: {}

  chalk@2.4.2:
    dependencies:
      ansi-styles: 3.2.1
      escape-string-regexp: 1.0.5
      supports-color: 5.5.0

  chalk@4.1.2:
    dependencies:
      ansi-styles: 4.3.0
      supports-color: 7.2.0

  chalk@5.5.0: {}

  change-case@5.4.4: {}

  cheerio-select@2.1.0:
    dependencies:
      boolbase: 1.0.0
      css-select: 5.2.2
      css-what: 6.2.2
      domelementtype: 2.3.0
      domhandler: 5.0.3
      domutils: 3.2.2

  cheerio@1.1.2:
    dependencies:
      cheerio-select: 2.1.0
      dom-serializer: 2.0.0
      domhandler: 5.0.3
      domutils: 3.2.2
      encoding-sniffer: 0.2.1
      htmlparser2: 10.0.0
      parse5: 7.3.0
      parse5-htmlparser2-tree-adapter: 7.1.0
      parse5-parser-stream: 7.1.2
      undici: 7.16.0
      whatwg-mimetype: 4.0.0

  chokidar@3.6.0:
    dependencies:
      anymatch: 3.1.3
      braces: 3.0.3
      glob-parent: 5.1.2
      is-binary-path: 2.1.0
      is-glob: 4.0.3
      normalize-path: 3.0.0
      readdirp: 3.6.0
    optionalDependencies:
      fsevents: 2.3.3

  chokidar@4.0.3:
    dependencies:
      readdirp: 4.1.2

  chownr@1.1.4:
    optional: true

  ci-info@2.0.0: {}

  ci-info@4.3.0: {}

  clean-regexp@1.0.0:
    dependencies:
      escape-string-regexp: 1.0.5

  cli-cursor@5.0.0:
    dependencies:
      restore-cursor: 5.1.0

  cli-spinners@2.9.2: {}

  cliui@8.0.1:
    dependencies:
      string-width: 4.2.3
      strip-ansi: 6.0.1
      wrap-ansi: 7.0.0

  cockatiel@3.2.1: {}

  color-convert@1.9.3:
    dependencies:
      color-name: 1.1.3

  color-convert@2.0.1:
    dependencies:
      color-name: 1.1.4

  color-name@1.1.3: {}

  color-name@1.1.4: {}

  combined-stream@1.0.8:
    dependencies:
      delayed-stream: 1.0.0

  commander@12.1.0: {}

  commander@6.2.1: {}

  concat-map@0.0.1: {}

  content-disposition@0.5.4:
    dependencies:
      safe-buffer: 5.2.1

  content-type@1.0.5: {}

  convert-source-map@2.0.0: {}

  cookies@0.9.1:
    dependencies:
      depd: 2.0.0
      keygrip: 1.1.0

  core-js-compat@3.45.0:
    dependencies:
      browserslist: 4.25.2

  core-util-is@1.0.3: {}

  cross-env@7.0.3:
    dependencies:
      cross-spawn: 7.0.6

  cross-spawn@6.0.6:
    dependencies:
      nice-try: 1.0.5
      path-key: 2.0.1
      semver: 5.7.2
      shebang-command: 1.2.0
      which: 1.3.1

  cross-spawn@7.0.6:
    dependencies:
      path-key: 3.1.1
      shebang-command: 2.0.0
      which: 2.0.2

  css-select@5.2.2:
    dependencies:
      boolbase: 1.0.0
      css-what: 6.2.2
      domhandler: 5.0.3
      domutils: 3.2.2
      nth-check: 2.1.1

  css-what@6.2.2: {}

  data-view-buffer@1.0.2:
    dependencies:
      call-bound: 1.0.4
      es-errors: 1.3.0
      is-data-view: 1.0.2

  data-view-byte-length@1.0.2:
    dependencies:
      call-bound: 1.0.4
      es-errors: 1.3.0
      is-data-view: 1.0.2

  data-view-byte-offset@1.0.1:
    dependencies:
      call-bound: 1.0.4
      es-errors: 1.3.0
      is-data-view: 1.0.2

  debug@2.6.9:
    dependencies:
      ms: 2.0.0

  debug@3.2.7:
    dependencies:
      ms: 2.1.3

  debug@4.4.1(supports-color@8.1.1):
    dependencies:
      ms: 2.1.3
    optionalDependencies:
      supports-color: 8.1.1

  decamelize@4.0.0: {}

  debug@4.4.3:
    dependencies:
      ms: 2.1.3

  decompress-response@6.0.0:
    dependencies:
      mimic-response: 3.1.0
    optional: true

  deep-equal@1.0.1: {}

  deep-extend@0.6.0:
    optional: true

  deep-is@0.1.4: {}

  default-browser-id@5.0.0: {}

  default-browser@5.2.1:
    dependencies:
      bundle-name: 4.1.0
      default-browser-id: 5.0.0

  define-data-property@1.1.4:
    dependencies:
      es-define-property: 1.0.1
      es-errors: 1.3.0
      gopd: 1.2.0

  define-lazy-prop@3.0.0: {}

  define-properties@1.2.1:
    dependencies:
      define-data-property: 1.1.4
      has-property-descriptors: 1.0.2
      object-keys: 1.1.1

  delayed-stream@1.0.0: {}

  delegates@1.0.0: {}

  depd@1.1.2: {}

  depd@2.0.0: {}

  destroy@1.2.0: {}

  detect-libc@2.1.1:
    optional: true

  diff@7.0.0: {}

  dom-serializer@2.0.0:
    dependencies:
      domelementtype: 2.3.0
      domhandler: 5.0.3
      entities: 4.5.0

  domelementtype@2.3.0: {}

  domhandler@5.0.3:
    dependencies:
      domelementtype: 2.3.0

  domutils@3.2.2:
    dependencies:
      dom-serializer: 2.0.0
      domelementtype: 2.3.0
      domhandler: 5.0.3

  dunder-proto@1.0.1:
    dependencies:
      call-bind-apply-helpers: 1.0.2
      es-errors: 1.3.0
      gopd: 1.2.0

  duplexify@3.7.1:
    dependencies:
      end-of-stream: 1.4.5
      inherits: 2.0.4
      readable-stream: 2.3.8
      stream-shift: 1.0.3

  eastasianwidth@0.2.0: {}

  ecdsa-sig-formatter@1.0.11:
    dependencies:
      safe-buffer: 5.2.1

  editions@6.22.0:
    dependencies:
      version-range: 4.15.0

  ee-first@1.1.1: {}

  electron-to-chromium@1.5.203: {}

  emoji-regex@10.5.0: {}

  emoji-regex@8.0.0: {}

  emoji-regex@9.2.2: {}

  encodeurl@2.0.0: {}

  encoding-sniffer@0.2.1:
    dependencies:
      iconv-lite: 0.6.3
      whatwg-encoding: 3.1.1

  end-of-stream@1.4.5:
    dependencies:
      once: 1.4.0

  enhanced-resolve@5.18.3:
    dependencies:
      graceful-fs: 4.2.11
      tapable: 2.2.3

  entities@4.5.0: {}

  entities@6.0.1: {}

  environment@1.1.0: {}

  error-ex@1.3.2:
    dependencies:
      is-arrayish: 0.2.1

  es-abstract@1.24.0:
    dependencies:
      array-buffer-byte-length: 1.0.2
      arraybuffer.prototype.slice: 1.0.4
      available-typed-arrays: 1.0.7
      call-bind: 1.0.8
      call-bound: 1.0.4
      data-view-buffer: 1.0.2
      data-view-byte-length: 1.0.2
      data-view-byte-offset: 1.0.1
      es-define-property: 1.0.1
      es-errors: 1.3.0
      es-object-atoms: 1.1.1
      es-set-tostringtag: 2.1.0
      es-to-primitive: 1.3.0
      function.prototype.name: 1.1.8
      get-intrinsic: 1.3.0
      get-proto: 1.0.1
      get-symbol-description: 1.1.0
      globalthis: 1.0.4
      gopd: 1.2.0
      has-property-descriptors: 1.0.2
      has-proto: 1.2.0
      has-symbols: 1.1.0
      hasown: 2.0.2
      internal-slot: 1.1.0
      is-array-buffer: 3.0.5
      is-callable: 1.2.7
      is-data-view: 1.0.2
      is-negative-zero: 2.0.3
      is-regex: 1.2.1
      is-set: 2.0.3
      is-shared-array-buffer: 1.0.4
      is-string: 1.1.1
      is-typed-array: 1.1.15
      is-weakref: 1.1.1
      math-intrinsics: 1.1.0
      object-inspect: 1.13.4
      object-keys: 1.1.1
      object.assign: 4.1.7
      own-keys: 1.0.1
      regexp.prototype.flags: 1.5.4
      safe-array-concat: 1.1.3
      safe-push-apply: 1.0.0
      safe-regex-test: 1.1.0
      set-proto: 1.0.0
      stop-iteration-iterator: 1.1.0
      string.prototype.trim: 1.2.10
      string.prototype.trimend: 1.0.9
      string.prototype.trimstart: 1.0.8
      typed-array-buffer: 1.0.3
      typed-array-byte-length: 1.0.3
      typed-array-byte-offset: 1.0.4
      typed-array-length: 1.0.7
      unbox-primitive: 1.1.0
      which-typed-array: 1.1.19

  es-define-property@1.0.1: {}

  es-errors@1.3.0: {}

  es-object-atoms@1.1.1:
    dependencies:
      es-errors: 1.3.0

  es-set-tostringtag@2.1.0:
    dependencies:
      es-errors: 1.3.0
      get-intrinsic: 1.3.0
      has-tostringtag: 1.0.2
      hasown: 2.0.2

  es-to-primitive@1.3.0:
    dependencies:
      is-callable: 1.2.7
      is-date-object: 1.1.0
      is-symbol: 1.1.1

  esbuild-plugin-polyfill-node@0.3.0(esbuild@0.25.9):
    dependencies:
      '@jspm/core': 2.1.0
      esbuild: 0.25.9
      import-meta-resolve: 3.1.1

  esbuild@0.25.9:
    optionalDependencies:
      '@esbuild/aix-ppc64': 0.25.9
      '@esbuild/android-arm': 0.25.9
      '@esbuild/android-arm64': 0.25.9
      '@esbuild/android-x64': 0.25.9
      '@esbuild/darwin-arm64': 0.25.9
      '@esbuild/darwin-x64': 0.25.9
      '@esbuild/freebsd-arm64': 0.25.9
      '@esbuild/freebsd-x64': 0.25.9
      '@esbuild/linux-arm': 0.25.9
      '@esbuild/linux-arm64': 0.25.9
      '@esbuild/linux-ia32': 0.25.9
      '@esbuild/linux-loong64': 0.25.9
      '@esbuild/linux-mips64el': 0.25.9
      '@esbuild/linux-ppc64': 0.25.9
      '@esbuild/linux-riscv64': 0.25.9
      '@esbuild/linux-s390x': 0.25.9
      '@esbuild/linux-x64': 0.25.9
      '@esbuild/netbsd-arm64': 0.25.9
      '@esbuild/netbsd-x64': 0.25.9
      '@esbuild/openbsd-arm64': 0.25.9
      '@esbuild/openbsd-x64': 0.25.9
      '@esbuild/openharmony-arm64': 0.25.9
      '@esbuild/sunos-x64': 0.25.9
      '@esbuild/win32-arm64': 0.25.9
      '@esbuild/win32-ia32': 0.25.9
      '@esbuild/win32-x64': 0.25.9

  escalade@3.2.0: {}

  escape-html@1.0.3: {}

  escape-string-regexp@1.0.5: {}

  escape-string-regexp@4.0.0: {}

  eslint-plugin-unicorn@60.0.0(eslint@9.33.0):
    dependencies:
      '@babel/helper-validator-identifier': 7.27.1
      '@eslint-community/eslint-utils': 4.7.0(eslint@9.33.0)
      '@eslint/plugin-kit': 0.3.5
      change-case: 5.4.4
      ci-info: 4.3.0
      clean-regexp: 1.0.0
      core-js-compat: 3.45.0
      eslint: 9.33.0
      esquery: 1.6.0
      find-up-simple: 1.0.1
      globals: 16.3.0
      indent-string: 5.0.0
      is-builtin-module: 5.0.0
      jsesc: 3.1.0
      pluralize: 8.0.0
      regexp-tree: 0.1.27
      regjsparser: 0.12.0
      semver: 7.7.2
      strip-indent: 4.0.0

  eslint-scope@8.4.0:
    dependencies:
      esrecurse: 4.3.0
      estraverse: 5.3.0

  eslint-visitor-keys@3.4.3: {}

  eslint-visitor-keys@4.2.1: {}

  eslint@9.33.0:
    dependencies:
      '@eslint-community/eslint-utils': 4.7.0(eslint@9.33.0)
      '@eslint-community/regexpp': 4.12.1
      '@eslint/config-array': 0.21.0
      '@eslint/config-helpers': 0.3.1
      '@eslint/core': 0.15.2
      '@eslint/eslintrc': 3.3.1
      '@eslint/js': 9.33.0
      '@eslint/plugin-kit': 0.3.5
      '@humanfs/node': 0.16.6
      '@humanwhocodes/module-importer': 1.0.1
      '@humanwhocodes/retry': 0.4.3
      '@types/estree': 1.0.8
      '@types/json-schema': 7.0.15
      ajv: 6.12.6
      chalk: 4.1.2
      cross-spawn: 7.0.6
      debug: 4.4.1(supports-color@8.1.1)
      escape-string-regexp: 4.0.0
      eslint-scope: 8.4.0
      eslint-visitor-keys: 4.2.1
      espree: 10.4.0
      esquery: 1.6.0
      esutils: 2.0.3
      fast-deep-equal: 3.1.3
      file-entry-cache: 8.0.0
      find-up: 5.0.0
      glob-parent: 6.0.2
      ignore: 5.3.2
      imurmurhash: 0.1.4
      is-glob: 4.0.3
      json-stable-stringify-without-jsonify: 1.0.1
      lodash.merge: 4.6.2
      minimatch: 3.1.2
      natural-compare: 1.4.0
      optionator: 0.9.4
    transitivePeerDependencies:
      - supports-color

  espree@10.4.0:
    dependencies:
      acorn: 8.15.0
      acorn-jsx: 5.3.2(acorn@8.15.0)
      eslint-visitor-keys: 4.2.1

  esprima@4.0.1: {}

  esquery@1.6.0:
    dependencies:
      estraverse: 5.3.0

  esrecurse@4.3.0:
    dependencies:
      estraverse: 5.3.0

  estraverse@5.3.0: {}

  esutils@2.0.3: {}

  expand-template@2.0.3:
    optional: true

  fast-deep-equal@3.1.3: {}

  fast-fifo@1.3.2: {}

  fast-glob@3.3.3:
    dependencies:
      '@nodelib/fs.stat': 2.0.5
      '@nodelib/fs.walk': 1.2.8
      glob-parent: 5.1.2
      merge2: 1.4.1
      micromatch: 4.0.8

  fast-json-stable-stringify@2.1.0: {}

  fast-levenshtein@2.0.6: {}

  fast-uri@3.1.0: {}

  fastq@1.19.1:
    dependencies:
      reusify: 1.1.0

  fd-slicer@1.1.0:
    dependencies:
      pend: 1.2.0

  fdir@6.5.0(picomatch@4.0.3):
    optionalDependencies:
      picomatch: 4.0.3

  fflate@0.8.2: {}

  file-entry-cache@8.0.0:
    dependencies:
      flat-cache: 4.0.1

  file-type@21.0.0:
    dependencies:
      '@tokenizer/inflate': 0.2.7
      strtok3: 10.3.4
      token-types: 6.1.1
      uint8array-extras: 1.5.0
    transitivePeerDependencies:
      - supports-color

  fill-range@7.1.1:
    dependencies:
      to-regex-range: 5.0.1

  find-up-simple@1.0.1: {}

  find-up@5.0.0:
    dependencies:
      locate-path: 6.0.0
      path-exists: 4.0.0

  flat-cache@4.0.1:
    dependencies:
      flatted: 3.3.3
      keyv: 4.5.4

  flat@5.0.2: {}

  flatted@3.3.3: {}

  follow-redirects@1.15.11: {}

  for-each@0.3.5:
    dependencies:
      is-callable: 1.2.7

  foreground-child@3.3.1:
    dependencies:
      cross-spawn: 7.0.6
      signal-exit: 4.1.0

  form-data@4.0.4:
    dependencies:
      asynckit: 0.4.0
      combined-stream: 1.0.8
      es-set-tostringtag: 2.1.0
      hasown: 2.0.2
      mime-types: 2.1.35

  fresh@0.5.2: {}

  fs-constants@1.0.0:
    optional: true

  fs-extra@11.3.2:
    dependencies:
      graceful-fs: 4.2.11
      jsonfile: 6.2.0
      universalify: 2.0.1

  fs.realpath@1.0.0: {}

  fsevents@2.3.2:
    optional: true

  fsevents@2.3.3:
    optional: true

  function-bind@1.1.2: {}

  function.prototype.name@1.1.8:
    dependencies:
      call-bind: 1.0.8
      call-bound: 1.0.4
      define-properties: 1.2.1
      functions-have-names: 1.2.3
      hasown: 2.0.2
      is-callable: 1.2.7

  functions-have-names@1.2.3: {}

  get-caller-file@2.0.5: {}

  get-east-asian-width@1.3.1: {}

  get-intrinsic@1.3.0:
    dependencies:
      call-bind-apply-helpers: 1.0.2
      es-define-property: 1.0.1
      es-errors: 1.3.0
      es-object-atoms: 1.1.1
      function-bind: 1.1.2
      get-proto: 1.0.1
      gopd: 1.2.0
      has-symbols: 1.1.0
      hasown: 2.0.2
      math-intrinsics: 1.1.0

  get-proto@1.0.1:
    dependencies:
      dunder-proto: 1.0.1
      es-object-atoms: 1.1.1

  get-symbol-description@1.1.0:
    dependencies:
      call-bound: 1.0.4
      es-errors: 1.3.0
      get-intrinsic: 1.3.0

  github-from-package@0.0.0:
    optional: true

  glob-parent@5.1.2:
    dependencies:
      is-glob: 4.0.3

  glob-parent@6.0.2:
    dependencies:
      is-glob: 4.0.3

  glob-to-regexp@0.4.1: {}

  glob@10.4.5:
    dependencies:
      foreground-child: 3.3.1
      jackspeak: 3.4.3
      minimatch: 9.0.5
      minipass: 7.1.2
      package-json-from-dist: 1.0.1
      path-scurry: 1.11.1

  glob@11.0.3:
    dependencies:
      foreground-child: 3.3.1
      jackspeak: 4.1.1
      minimatch: 10.0.3
      minipass: 7.1.2
      package-json-from-dist: 1.0.1
      path-scurry: 2.0.0

  glob@7.2.3:
    dependencies:
      fs.realpath: 1.0.0
      inflight: 1.0.6
      inherits: 2.0.4
      minimatch: 3.1.2
      once: 1.4.0
      path-is-absolute: 1.0.1

  globals@14.0.0: {}

  globals@16.3.0: {}

  globalthis@1.0.4:
    dependencies:
      define-properties: 1.2.1
      gopd: 1.2.0

  globby@14.1.0:
    dependencies:
      '@sindresorhus/merge-streams': 2.3.0
      fast-glob: 3.3.3
      ignore: 7.0.5
      path-type: 6.0.0
      slash: 5.1.0
      unicorn-magic: 0.3.0

  gopd@1.2.0: {}

  graceful-fs@4.2.11: {}

  graphemer@1.4.0: {}

  gunzip-maybe@1.4.2:
    dependencies:
      browserify-zlib: 0.1.4
      is-deflate: 1.0.0
      is-gzip: 1.0.0
      peek-stream: 1.1.3
      pumpify: 1.5.1
      through2: 2.0.5

  has-bigints@1.1.0: {}

  has-flag@3.0.0: {}

  has-flag@4.0.0: {}

  has-property-descriptors@1.0.2:
    dependencies:
      es-define-property: 1.0.1

  has-proto@1.2.0:
    dependencies:
      dunder-proto: 1.0.1

  has-symbols@1.1.0: {}

  has-tostringtag@1.0.2:
    dependencies:
      has-symbols: 1.1.0

  hasown@2.0.2:
    dependencies:
      function-bind: 1.1.2

  he@1.2.0: {}

  hosted-git-info@2.8.9: {}

  hosted-git-info@4.1.0:
    dependencies:
      lru-cache: 6.0.0

  hosted-git-info@7.0.2:
    dependencies:
      lru-cache: 10.4.3

  html-escaper@2.0.2: {}

  htmlparser2@10.0.0:
    dependencies:
      domelementtype: 2.3.0
      domhandler: 5.0.3
      domutils: 3.2.2
      entities: 6.0.1

  http-assert@1.5.0:
    dependencies:
      deep-equal: 1.0.1
      http-errors: 1.8.1

  http-errors@1.6.3:
    dependencies:
      depd: 1.1.2
      inherits: 2.0.3
      setprototypeof: 1.1.0
      statuses: 1.5.0

  http-errors@1.8.1:
    dependencies:
      depd: 1.1.2
      inherits: 2.0.4
      setprototypeof: 1.2.0
      statuses: 1.5.0
      toidentifier: 1.0.1

  http-errors@2.0.0:
    dependencies:
      depd: 2.0.0
      inherits: 2.0.4
      setprototypeof: 1.2.0
      statuses: 2.0.1
      toidentifier: 1.0.1

  http-proxy-agent@7.0.2:
    dependencies:
      agent-base: 7.1.4
      debug: 4.4.1(supports-color@8.1.1)
    transitivePeerDependencies:
      - supports-color

  https-proxy-agent@7.0.6:
    dependencies:
      agent-base: 7.1.4
      debug: 4.4.1(supports-color@8.1.1)
    transitivePeerDependencies:
      - supports-color

  husky@9.1.7: {}

  iconv-lite@0.6.3:
    dependencies:
      safer-buffer: 2.1.2

  ieee754@1.2.1: {}

  ignore@5.3.2: {}

  ignore@7.0.5: {}

  immediate@3.0.6: {}

  import-fresh@3.3.1:
    dependencies:
      parent-module: 1.0.1
      resolve-from: 4.0.0

  import-meta-resolve@3.1.1: {}

  imurmurhash@0.1.4: {}

  indent-string@5.0.0: {}

  index-to-position@1.2.0: {}

  inflight@1.0.6:
    dependencies:
      once: 1.4.0
      wrappy: 1.0.2

  inherits@2.0.3: {}

  inherits@2.0.4: {}

  ini@1.3.8:
    optional: true

  internal-slot@1.1.0:
    dependencies:
      es-errors: 1.3.0
      hasown: 2.0.2
      side-channel: 1.1.0

  is-array-buffer@3.0.5:
    dependencies:
      call-bind: 1.0.8
      call-bound: 1.0.4
      get-intrinsic: 1.3.0

  is-arrayish@0.2.1: {}

  is-async-function@2.1.1:
    dependencies:
      async-function: 1.0.0
      call-bound: 1.0.4
      get-proto: 1.0.1
      has-tostringtag: 1.0.2
      safe-regex-test: 1.1.0

  is-bigint@1.1.0:
    dependencies:
      has-bigints: 1.1.0

  is-binary-path@2.1.0:
    dependencies:
      binary-extensions: 2.3.0

  is-boolean-object@1.2.2:
    dependencies:
      call-bound: 1.0.4
      has-tostringtag: 1.0.2

  is-builtin-module@5.0.0:
    dependencies:
      builtin-modules: 5.0.0

  is-callable@1.2.7: {}

  is-ci@2.0.0:
    dependencies:
      ci-info: 2.0.0

  is-core-module@2.16.1:
    dependencies:
      hasown: 2.0.2

  is-data-view@1.0.2:
    dependencies:
      call-bound: 1.0.4
      get-intrinsic: 1.3.0
      is-typed-array: 1.1.15

  is-date-object@1.1.0:
    dependencies:
      call-bound: 1.0.4
      has-tostringtag: 1.0.2

  is-deflate@1.0.0: {}

  is-docker@3.0.0: {}

  is-extglob@2.1.1: {}

  is-finalizationregistry@1.1.1:
    dependencies:
      call-bound: 1.0.4

  is-fullwidth-code-point@3.0.0: {}

  is-generator-function@1.1.0:
    dependencies:
      call-bound: 1.0.4
      get-proto: 1.0.1
      has-tostringtag: 1.0.2
      safe-regex-test: 1.1.0

  is-glob@4.0.3:
    dependencies:
      is-extglob: 2.1.1

  is-gzip@1.0.0: {}

  is-inside-container@1.0.0:
    dependencies:
      is-docker: 3.0.0

  is-interactive@2.0.0: {}

  is-it-type@5.1.3:
    dependencies:
      globalthis: 1.0.4

  is-map@2.0.3: {}

  is-negative-zero@2.0.3: {}

  is-number-object@1.1.1:
    dependencies:
      call-bound: 1.0.4
      has-tostringtag: 1.0.2

  is-number@7.0.0: {}

  is-plain-obj@2.1.0: {}

  is-regex@1.2.1:
    dependencies:
      call-bound: 1.0.4
      gopd: 1.2.0
      has-tostringtag: 1.0.2
      hasown: 2.0.2

  is-set@2.0.3: {}

  is-shared-array-buffer@1.0.4:
    dependencies:
      call-bound: 1.0.4

  is-string@1.1.1:
    dependencies:
      call-bound: 1.0.4
      has-tostringtag: 1.0.2

  is-symbol@1.1.1:
    dependencies:
      call-bound: 1.0.4
      has-symbols: 1.1.0
      safe-regex-test: 1.1.0

  is-typed-array@1.1.15:
    dependencies:
      which-typed-array: 1.1.19

  is-unicode-supported@0.1.0: {}

  is-unicode-supported@1.3.0: {}

  is-unicode-supported@2.1.0: {}

  is-weakmap@2.0.2: {}

  is-weakref@1.1.1:
    dependencies:
      call-bound: 1.0.4

  is-weakset@2.0.4:
    dependencies:
      call-bound: 1.0.4
      get-intrinsic: 1.3.0

  is-wsl@3.1.0:
    dependencies:
      is-inside-container: 1.0.0

  isarray@1.0.0: {}

  isarray@2.0.5: {}

  isexe@2.0.0: {}

  istanbul-lib-coverage@3.2.2: {}

  istanbul-lib-report@3.0.1:
    dependencies:
      istanbul-lib-coverage: 3.2.2
      make-dir: 4.0.0
      supports-color: 7.2.0

  istanbul-reports@3.2.0:
    dependencies:
      html-escaper: 2.0.2
      istanbul-lib-report: 3.0.1

  istextorbinary@9.5.0:
    dependencies:
      binaryextensions: 6.11.0
      editions: 6.22.0
      textextensions: 6.11.0

  jackspeak@3.4.3:
    dependencies:
      '@isaacs/cliui': 8.0.2
    optionalDependencies:
      '@pkgjs/parseargs': 0.11.0

  jackspeak@4.1.1:
    dependencies:
      '@isaacs/cliui': 8.0.2

  js-tokens@4.0.0: {}

  js-yaml@3.14.1:
    dependencies:
      argparse: 1.0.10
      esprima: 4.0.1

  js-yaml@4.1.0:
    dependencies:
      argparse: 2.0.1

  jsesc@3.0.2: {}

  jsesc@3.1.0: {}

  json-buffer@3.0.1: {}

  json-parse-better-errors@1.0.2: {}

  json-schema-traverse@0.4.1: {}

  json-schema-traverse@1.0.0: {}

  json-stable-stringify-without-jsonify@1.0.1: {}

  json5@2.2.3: {}

  jsonc-parser@3.3.1: {}

  jsonfile@6.2.0:
    dependencies:
      universalify: 2.0.1
    optionalDependencies:
      graceful-fs: 4.2.11

  jsonschema@1.5.0: {}

  jsonwebtoken@9.0.2:
    dependencies:
      jws: 3.2.2
      lodash.includes: 4.3.0
      lodash.isboolean: 3.0.3
      lodash.isinteger: 4.0.4
      lodash.isnumber: 3.0.3
      lodash.isplainobject: 4.0.6
      lodash.isstring: 4.0.1
      lodash.once: 4.1.1
      ms: 2.1.3
      semver: 7.7.2

  jszip@3.10.1:
    dependencies:
      lie: 3.3.0
      pako: 1.0.11
      readable-stream: 2.3.8
      setimmediate: 1.0.5

  jwa@1.4.2:
    dependencies:
      buffer-equal-constant-time: 1.0.1
      ecdsa-sig-formatter: 1.0.11
      safe-buffer: 5.2.1

  jws@3.2.2:
    dependencies:
      jwa: 1.4.2
      safe-buffer: 5.2.1

  keygrip@1.1.0:
    dependencies:
      tsscmp: 1.0.6

  keytar@7.9.0:
    dependencies:
      node-addon-api: 4.3.0
      prebuild-install: 7.1.3
    optional: true

  keyv@4.5.4:
    dependencies:
      json-buffer: 3.0.1

  koa-compose@4.1.0: {}

  koa-morgan@1.0.1:
    dependencies:
      morgan: 1.10.1
    transitivePeerDependencies:
      - supports-color

  koa-mount@4.2.0:
    dependencies:
      debug: 4.4.1(supports-color@8.1.1)
      koa-compose: 4.1.0
    transitivePeerDependencies:
      - supports-color

  koa-send@5.0.1:
    dependencies:
      debug: 4.4.1(supports-color@8.1.1)
      http-errors: 1.8.1
      resolve-path: 1.4.0
    transitivePeerDependencies:
      - supports-color

  koa-static@5.0.0:
    dependencies:
      debug: 3.2.7
      koa-send: 5.0.1
    transitivePeerDependencies:
      - supports-color

  koa@3.0.1:
    dependencies:
      accepts: 1.3.8
      content-disposition: 0.5.4
      content-type: 1.0.5
      cookies: 0.9.1
      delegates: 1.0.0
      destroy: 1.2.0
      encodeurl: 2.0.0
      escape-html: 1.0.3
      fresh: 0.5.2
      http-assert: 1.5.0
      http-errors: 2.0.0
      koa-compose: 4.1.0
      mime-types: 3.0.1
      on-finished: 2.4.1
      parseurl: 1.3.3
      statuses: 2.0.2
      type-is: 2.0.1
      vary: 1.1.2

  leven@3.1.0: {}

  levn@0.4.1:
    dependencies:
      prelude-ls: 1.2.1
      type-check: 0.4.0

  lie@3.3.0:
    dependencies:
      immediate: 3.0.6

  linkify-it@5.0.0:
    dependencies:
      uc.micro: 2.1.0

  load-json-file@4.0.0:
    dependencies:
      graceful-fs: 4.2.11
      parse-json: 4.0.0
      pify: 3.0.0
      strip-bom: 3.0.0

  locate-path@6.0.0:
    dependencies:
      p-locate: 5.0.0

  lodash.includes@4.3.0: {}

  lodash.isboolean@3.0.3: {}

  lodash.isinteger@4.0.4: {}

  lodash.isnumber@3.0.3: {}

  lodash.isplainobject@4.0.6: {}

  lodash.isstring@4.0.1: {}

  lodash.merge@4.6.2: {}

  lodash.once@4.1.1: {}

  lodash.truncate@4.4.2: {}

  lodash@4.17.21: {}

  log-symbols@4.1.0:
    dependencies:
      chalk: 4.1.2
      is-unicode-supported: 0.1.0

  log-symbols@6.0.0:
    dependencies:
      chalk: 5.5.0
      is-unicode-supported: 1.3.0

  lru-cache@10.4.3: {}

  lru-cache@11.2.2: {}

  lru-cache@6.0.0:
    dependencies:
      yallist: 4.0.0

  make-dir@4.0.0:
    dependencies:
      semver: 7.7.2

  markdown-it@14.1.0:
    dependencies:
      argparse: 2.0.1
      entities: 4.5.0
      linkify-it: 5.0.0
      mdurl: 2.0.0
      punycode.js: 2.3.1
      uc.micro: 2.1.0

  math-intrinsics@1.1.0: {}

  mdurl@2.0.0: {}

  media-typer@1.1.0: {}

  memorystream@0.3.1: {}

  merge2@1.4.1: {}

  micromatch@4.0.8:
    dependencies:
      braces: 3.0.3
      picomatch: 2.3.1

  mime-db@1.52.0: {}

  mime-db@1.54.0: {}

  mime-types@2.1.35:
    dependencies:
      mime-db: 1.52.0

  mime-types@3.0.1:
    dependencies:
      mime-db: 1.54.0

  mime@1.6.0: {}

  mimic-function@5.0.1: {}

  mimic-response@3.1.0:
    optional: true

  min-indent@1.0.1: {}

  minimatch@10.0.3:
    dependencies:
      '@isaacs/brace-expansion': 5.0.0

  minimatch@3.1.2:
    dependencies:
      brace-expansion: 1.1.12

  minimatch@9.0.5:
    dependencies:
      brace-expansion: 2.0.2

  minimist@1.2.8: {}

  minipass@7.1.2: {}

  mkdirp-classic@0.5.3:
    optional: true

  mocha@11.7.2:
    dependencies:
      browser-stdout: 1.3.1
      chokidar: 4.0.3
      debug: 4.4.1(supports-color@8.1.1)
      diff: 7.0.0
      escape-string-regexp: 4.0.0
      find-up: 5.0.0
      glob: 10.4.5
      he: 1.2.0
      js-yaml: 4.1.0
      log-symbols: 4.1.0
      minimatch: 9.0.5
      ms: 2.1.3
      picocolors: 1.1.1
      serialize-javascript: 6.0.2
      strip-json-comments: 3.1.1
      supports-color: 8.1.1
      workerpool: 9.3.3
      yargs: 17.7.2
      yargs-parser: 21.1.1
      yargs-unparser: 2.0.0

  modern-isomorphic-ws@1.0.6(ws@8.18.3):
    dependencies:
      ws: 8.18.3

  morgan@1.10.1:
    dependencies:
      basic-auth: 2.0.1
      debug: 2.6.9
      depd: 2.0.0
      on-finished: 2.3.0
      on-headers: 1.1.0
    transitivePeerDependencies:
      - supports-color

  ms@2.0.0: {}

  ms@2.1.3: {}

  mute-stream@0.0.8: {}

  napi-build-utils@2.0.0:
    optional: true

  natural-compare@1.4.0: {}

  negotiator@0.6.3: {}

  neuro-game-sdk@1.0.5(ws@8.18.3):
    dependencies:
      modern-isomorphic-ws: 1.0.6(ws@8.18.3)
      tslib: 2.8.1
    transitivePeerDependencies:
      - ws

  nice-try@1.0.5: {}

  node-abi@3.77.0:
    dependencies:
      semver: 7.7.2
    optional: true

  node-addon-api@4.3.0:
    optional: true

  node-releases@2.0.19: {}

  node-sarif-builder@3.2.0:
    dependencies:
      '@types/sarif': 2.1.7
      fs-extra: 11.3.2

  normalize-package-data@2.5.0:
    dependencies:
      hosted-git-info: 2.8.9
      resolve: 1.22.10
      semver: 5.7.2
      validate-npm-package-license: 3.0.4

  normalize-package-data@6.0.2:
    dependencies:
      hosted-git-info: 7.0.2
      semver: 7.7.2
      validate-npm-package-license: 3.0.4

  normalize-path@3.0.0: {}

  npm-run-all@4.1.5:
    dependencies:
      ansi-styles: 3.2.1
      chalk: 2.4.2
      cross-spawn: 6.0.6
      memorystream: 0.3.1
      minimatch: 3.1.2
      pidtree: 0.3.1
      read-pkg: 3.0.0
      shell-quote: 1.8.3
      string.prototype.padend: 3.1.6

  nth-check@2.1.1:
    dependencies:
      boolbase: 1.0.0

  object-inspect@1.13.4: {}

  object-keys@1.1.1: {}

  object.assign@4.1.7:
    dependencies:
      call-bind: 1.0.8
      call-bound: 1.0.4
      define-properties: 1.2.1
      es-object-atoms: 1.1.1
      has-symbols: 1.1.0
      object-keys: 1.1.1

  on-finished@2.3.0:
    dependencies:
      ee-first: 1.1.1

  on-finished@2.4.1:
    dependencies:
      ee-first: 1.1.1

  on-headers@1.1.0: {}

  once@1.4.0:
    dependencies:
      wrappy: 1.0.2

  onetime@7.0.0:
    dependencies:
      mimic-function: 5.0.1

  open@10.2.0:
    dependencies:
      default-browser: 5.2.1
      define-lazy-prop: 3.0.0
      is-inside-container: 1.0.0
      wsl-utils: 0.1.0

  optionator@0.9.4:
    dependencies:
      deep-is: 0.1.4
      fast-levenshtein: 2.0.6
      levn: 0.4.1
      prelude-ls: 1.2.1
      type-check: 0.4.0
      word-wrap: 1.2.5

  ora@8.2.0:
    dependencies:
      chalk: 5.5.0
      cli-cursor: 5.0.0
      cli-spinners: 2.9.2
      is-interactive: 2.0.0
      is-unicode-supported: 2.1.0
      log-symbols: 6.0.0
      stdin-discarder: 0.2.2
      string-width: 7.2.0
      strip-ansi: 7.1.0

  ovsx@0.10.5:
    dependencies:
      '@vscode/vsce': 3.6.2
      commander: 6.2.1
      follow-redirects: 1.15.11
      is-ci: 2.0.0
      leven: 3.1.0
      semver: 7.7.2
      tmp: 0.2.5
      yauzl-promise: 4.0.0
    transitivePeerDependencies:
      - debug
      - supports-color

  own-keys@1.0.1:
    dependencies:
      get-intrinsic: 1.3.0
      object-keys: 1.1.1
      safe-push-apply: 1.0.0

  p-limit@3.1.0:
    dependencies:
      yocto-queue: 0.1.0

  p-locate@5.0.0:
    dependencies:
      p-limit: 3.1.0

  p-map@7.0.3: {}

  package-json-from-dist@1.0.1: {}

  pako@0.2.9: {}

  pako@1.0.11: {}

  parent-module@1.0.1:
    dependencies:
      callsites: 3.1.0

  parse-json@4.0.0:
    dependencies:
      error-ex: 1.3.2
      json-parse-better-errors: 1.0.2

  parse-json@8.3.0:
    dependencies:
      '@babel/code-frame': 7.27.1
      index-to-position: 1.2.0
      type-fest: 4.41.0

  parse-semver@1.1.1:
    dependencies:
      semver: 5.7.2

  parse5-htmlparser2-tree-adapter@7.1.0:
    dependencies:
      domhandler: 5.0.3
      parse5: 7.3.0

  parse5-parser-stream@7.1.2:
    dependencies:
      parse5: 7.3.0

  parse5@7.3.0:
    dependencies:
      entities: 6.0.1

  parseurl@1.3.3: {}

  path-exists@4.0.0: {}

  path-is-absolute@1.0.1: {}

  path-key@2.0.1: {}

  path-key@3.1.1: {}

  path-parse@1.0.7: {}

  path-scurry@1.11.1:
    dependencies:
      lru-cache: 10.4.3
      minipass: 7.1.2

  path-scurry@2.0.0:
    dependencies:
      lru-cache: 11.2.2
      minipass: 7.1.2

  path-to-regexp@8.3.0: {}

  path-type@3.0.0:
    dependencies:
      pify: 3.0.0

  path-type@6.0.0: {}

  peek-stream@1.1.3:
    dependencies:
      buffer-from: 1.1.2
      duplexify: 3.7.1
      through2: 2.0.5

  pend@1.2.0: {}

  picocolors@1.1.1: {}

  picomatch@2.3.1: {}

  picomatch@4.0.3: {}

  pidtree@0.3.1: {}

  pify@3.0.0: {}

  playwright-core@1.55.0: {}

  playwright@1.55.0:
    dependencies:
      playwright-core: 1.55.0
    optionalDependencies:
      fsevents: 2.3.2

  pluralize@2.0.0: {}

  pluralize@8.0.0: {}

  possible-typed-array-names@1.1.0: {}

  prebuild-install@7.1.3:
    dependencies:
      detect-libc: 2.1.1
      expand-template: 2.0.3
      github-from-package: 0.0.0
      minimist: 1.2.8
      mkdirp-classic: 0.5.3
      napi-build-utils: 2.0.0
      node-abi: 3.77.0
      pump: 3.0.3
      rc: 1.2.8
      simple-get: 4.0.1
      tar-fs: 2.1.4
      tunnel-agent: 0.6.0
    optional: true

  prelude-ls@1.2.1: {}

  process-nextick-args@2.0.1: {}

  pump@2.0.1:
    dependencies:
      end-of-stream: 1.4.5
      once: 1.4.0

  pump@3.0.3:
    dependencies:
      end-of-stream: 1.4.5
      once: 1.4.0

  pumpify@1.5.1:
    dependencies:
      duplexify: 3.7.1
      inherits: 2.0.4
      pump: 2.0.1

  punycode.js@2.3.1: {}

  punycode@2.3.1: {}

  qs@6.14.0:
    dependencies:
      side-channel: 1.1.0

  queue-microtask@1.2.3: {}

  randombytes@2.1.0:
    dependencies:
      safe-buffer: 5.2.1

  rc-config-loader@4.1.3:
    dependencies:
<<<<<<< HEAD
      debug: 4.4.1(supports-color@8.1.1)
=======
      debug: 4.4.3
>>>>>>> 3a61506a
      js-yaml: 4.1.0
      json5: 2.2.3
      require-from-string: 2.0.2
    transitivePeerDependencies:
      - supports-color

  rc@1.2.8:
    dependencies:
      deep-extend: 0.6.0
      ini: 1.3.8
      minimist: 1.2.8
      strip-json-comments: 2.0.1
    optional: true

  read-pkg@3.0.0:
    dependencies:
      load-json-file: 4.0.0
      normalize-package-data: 2.5.0
      path-type: 3.0.0

  read-pkg@9.0.1:
    dependencies:
      '@types/normalize-package-data': 2.4.4
      normalize-package-data: 6.0.2
      parse-json: 8.3.0
      type-fest: 4.41.0
      unicorn-magic: 0.1.0

  read@1.0.7:
    dependencies:
      mute-stream: 0.0.8

  readable-stream@2.3.8:
    dependencies:
      core-util-is: 1.0.3
      inherits: 2.0.4
      isarray: 1.0.0
      process-nextick-args: 2.0.1
      safe-buffer: 5.1.2
      string_decoder: 1.1.1
      util-deprecate: 1.0.2

  readable-stream@3.6.2:
    dependencies:
      inherits: 2.0.4
      string_decoder: 1.3.0
      util-deprecate: 1.0.2
    optional: true

  readdirp@3.6.0:
    dependencies:
      picomatch: 2.3.1

  readdirp@4.1.2: {}

  reflect.getprototypeof@1.0.10:
    dependencies:
      call-bind: 1.0.8
      define-properties: 1.2.1
      es-abstract: 1.24.0
      es-errors: 1.3.0
      es-object-atoms: 1.1.1
      get-intrinsic: 1.3.0
      get-proto: 1.0.1
      which-builtin-type: 1.2.1

  regexp-tree@0.1.27: {}

  regexp.prototype.flags@1.5.4:
    dependencies:
      call-bind: 1.0.8
      define-properties: 1.2.1
      es-errors: 1.3.0
      get-proto: 1.0.1
      gopd: 1.2.0
      set-function-name: 2.0.2

  regjsparser@0.12.0:
    dependencies:
      jsesc: 3.0.2

  require-directory@2.1.1: {}

  require-from-string@2.0.2: {}

  resolve-from@4.0.0: {}

  resolve-path@1.4.0:
    dependencies:
      http-errors: 1.6.3
      path-is-absolute: 1.0.1

  resolve@1.22.10:
    dependencies:
      is-core-module: 2.16.1
      path-parse: 1.0.7
      supports-preserve-symlinks-flag: 1.0.0

  restore-cursor@5.1.0:
    dependencies:
      onetime: 7.0.0
      signal-exit: 4.1.0

  reusify@1.1.0: {}

  run-applescript@7.1.0: {}

  run-parallel@1.2.0:
    dependencies:
      queue-microtask: 1.2.3

  safe-array-concat@1.1.3:
    dependencies:
      call-bind: 1.0.8
      call-bound: 1.0.4
      get-intrinsic: 1.3.0
      has-symbols: 1.1.0
      isarray: 2.0.5

  safe-buffer@5.1.2: {}

  safe-buffer@5.2.1: {}

  safe-push-apply@1.0.0:
    dependencies:
      es-errors: 1.3.0
      isarray: 2.0.5

  safe-regex-test@1.1.0:
    dependencies:
      call-bound: 1.0.4
      es-errors: 1.3.0
      is-regex: 1.2.1

  safer-buffer@2.1.2: {}

  sax@1.4.1: {}

  secretlint@10.2.2:
    dependencies:
      '@secretlint/config-creator': 10.2.2
      '@secretlint/formatter': 10.2.2
      '@secretlint/node': 10.2.2
      '@secretlint/profiler': 10.2.2
<<<<<<< HEAD
      debug: 4.4.1(supports-color@8.1.1)
=======
      debug: 4.4.3
>>>>>>> 3a61506a
      globby: 14.1.0
      read-pkg: 9.0.1
    transitivePeerDependencies:
      - supports-color

  semver@5.7.2: {}

  semver@7.7.2: {}

  serialize-javascript@6.0.2:
    dependencies:
      randombytes: 2.1.0

  set-function-length@1.2.2:
    dependencies:
      define-data-property: 1.1.4
      es-errors: 1.3.0
      function-bind: 1.1.2
      get-intrinsic: 1.3.0
      gopd: 1.2.0
      has-property-descriptors: 1.0.2

  set-function-name@2.0.2:
    dependencies:
      define-data-property: 1.1.4
      es-errors: 1.3.0
      functions-have-names: 1.2.3
      has-property-descriptors: 1.0.2

  set-proto@1.0.0:
    dependencies:
      dunder-proto: 1.0.1
      es-errors: 1.3.0
      es-object-atoms: 1.1.1

  setimmediate@1.0.5: {}

  setprototypeof@1.1.0: {}

  setprototypeof@1.2.0: {}

  shebang-command@1.2.0:
    dependencies:
      shebang-regex: 1.0.0

  shebang-command@2.0.0:
    dependencies:
      shebang-regex: 3.0.0

  shebang-regex@1.0.0: {}

  shebang-regex@3.0.0: {}

  shell-quote@1.8.3: {}

  side-channel-list@1.0.0:
    dependencies:
      es-errors: 1.3.0
      object-inspect: 1.13.4

  side-channel-map@1.0.1:
    dependencies:
      call-bound: 1.0.4
      es-errors: 1.3.0
      get-intrinsic: 1.3.0
      object-inspect: 1.13.4

  side-channel-weakmap@1.0.2:
    dependencies:
      call-bound: 1.0.4
      es-errors: 1.3.0
      get-intrinsic: 1.3.0
      object-inspect: 1.13.4
      side-channel-map: 1.0.1

  side-channel@1.1.0:
    dependencies:
      es-errors: 1.3.0
      object-inspect: 1.13.4
      side-channel-list: 1.0.0
      side-channel-map: 1.0.1
      side-channel-weakmap: 1.0.2

  signal-exit@4.1.0: {}

  simple-concat@1.0.1:
    optional: true

  simple-get@4.0.1:
    dependencies:
      decompress-response: 6.0.0
      once: 1.4.0
      simple-concat: 1.0.1
    optional: true

  simple-invariant@2.0.1: {}

  slash@5.1.0: {}

  slice-ansi@4.0.0:
    dependencies:
      ansi-styles: 4.3.0
      astral-regex: 2.0.0
      is-fullwidth-code-point: 3.0.0

  spdx-correct@3.2.0:
    dependencies:
      spdx-expression-parse: 3.0.1
      spdx-license-ids: 3.0.22

  spdx-exceptions@2.5.0: {}

  spdx-expression-parse@3.0.1:
    dependencies:
      spdx-exceptions: 2.5.0
      spdx-license-ids: 3.0.22

  spdx-license-ids@3.0.22: {}

  sprintf-js@1.0.3: {}

  statuses@1.5.0: {}

  statuses@2.0.1: {}

  statuses@2.0.2: {}

  stdin-discarder@0.2.2: {}

  stop-iteration-iterator@1.1.0:
    dependencies:
      es-errors: 1.3.0
      internal-slot: 1.1.0

  stream-shift@1.0.3: {}

  streamx@2.22.1:
    dependencies:
      fast-fifo: 1.3.2
      text-decoder: 1.2.3
    optionalDependencies:
      bare-events: 2.6.1

  string-width@4.2.3:
    dependencies:
      emoji-regex: 8.0.0
      is-fullwidth-code-point: 3.0.0
      strip-ansi: 6.0.1

  string-width@5.1.2:
    dependencies:
      eastasianwidth: 0.2.0
      emoji-regex: 9.2.2
      strip-ansi: 7.1.2

  string-width@7.2.0:
    dependencies:
      emoji-regex: 10.5.0
      get-east-asian-width: 1.3.1
      strip-ansi: 7.1.0

  string.prototype.padend@3.1.6:
    dependencies:
      call-bind: 1.0.8
      define-properties: 1.2.1
      es-abstract: 1.24.0
      es-object-atoms: 1.1.1

  string.prototype.trim@1.2.10:
    dependencies:
      call-bind: 1.0.8
      call-bound: 1.0.4
      define-data-property: 1.1.4
      define-properties: 1.2.1
      es-abstract: 1.24.0
      es-object-atoms: 1.1.1
      has-property-descriptors: 1.0.2

  string.prototype.trimend@1.0.9:
    dependencies:
      call-bind: 1.0.8
      call-bound: 1.0.4
      define-properties: 1.2.1
      es-object-atoms: 1.1.1

  string.prototype.trimstart@1.0.8:
    dependencies:
      call-bind: 1.0.8
      define-properties: 1.2.1
      es-object-atoms: 1.1.1

  string_decoder@1.1.1:
    dependencies:
      safe-buffer: 5.1.2

  string_decoder@1.3.0:
    dependencies:
      safe-buffer: 5.2.1
    optional: true

  strip-ansi@6.0.1:
    dependencies:
      ansi-regex: 5.0.1

  strip-ansi@7.1.2:
    dependencies:
      ansi-regex: 6.2.2

  strip-bom@3.0.0: {}

  strip-indent@4.0.0:
    dependencies:
      min-indent: 1.0.1

  strip-json-comments@2.0.1:
    optional: true

  strip-json-comments@3.1.1: {}

  strtok3@10.3.4:
    dependencies:
      '@tokenizer/token': 0.3.0

  structured-source@4.0.0:
    dependencies:
      boundary: 2.0.0

  supports-color@5.5.0:
    dependencies:
      has-flag: 3.0.0

  supports-color@7.2.0:
    dependencies:
      has-flag: 4.0.0

  supports-color@8.1.1:
    dependencies:
      has-flag: 4.0.0

  supports-color@9.4.0: {}

  supports-hyperlinks@3.2.0:
    dependencies:
      has-flag: 4.0.0
      supports-color: 7.2.0

  supports-preserve-symlinks-flag@1.0.0: {}

  table@6.9.0:
    dependencies:
      ajv: 8.17.1
      lodash.truncate: 4.4.2
      slice-ansi: 4.0.0
      string-width: 4.2.3
      strip-ansi: 6.0.1

<<<<<<< HEAD
  tapable@2.2.3: {}

  tar-fs@2.1.3:
=======
  tar-fs@2.1.4:
>>>>>>> 3a61506a
    dependencies:
      chownr: 1.1.4
      mkdirp-classic: 0.5.3
      pump: 3.0.3
      tar-stream: 2.2.0
    optional: true

  tar-fs@3.1.0:
    dependencies:
      pump: 3.0.3
      tar-stream: 3.1.7
    optionalDependencies:
      bare-fs: 4.3.1
      bare-path: 3.0.0
    transitivePeerDependencies:
      - bare-buffer
      - bare-url

  tar-stream@2.2.0:
    dependencies:
      bl: 4.1.0
      end-of-stream: 1.4.5
      fs-constants: 1.0.0
      inherits: 2.0.4
      readable-stream: 3.6.2
    optional: true

  tar-stream@3.1.7:
    dependencies:
      b4a: 1.6.7
      fast-fifo: 1.3.2
      streamx: 2.22.1

  terminal-link@4.0.0:
    dependencies:
      ansi-escapes: 7.1.1
      supports-hyperlinks: 3.2.0

  test-exclude@6.0.0:
    dependencies:
      '@istanbuljs/schema': 0.1.3
      glob: 7.2.3
      minimatch: 3.1.2

  text-decoder@1.2.3:
    dependencies:
      b4a: 1.6.7

  text-table@0.2.0: {}

  textextensions@6.11.0:
    dependencies:
      editions: 6.22.0

  through2@2.0.5:
    dependencies:
      readable-stream: 2.3.8
      xtend: 4.0.2

  tinyglobby@0.2.14:
    dependencies:
      fdir: 6.5.0(picomatch@4.0.3)
      picomatch: 4.0.3

  tmp@0.2.5: {}

  to-regex-range@5.0.1:
    dependencies:
      is-number: 7.0.0

  toidentifier@1.0.1: {}

  token-types@6.1.1:
    dependencies:
      '@borewit/text-codec': 0.1.1
      '@tokenizer/token': 0.3.0
      ieee754: 1.2.1

  ts-api-utils@2.1.0(typescript@5.9.2):
    dependencies:
      typescript: 5.9.2

  ts-mockito@2.6.1:
    dependencies:
      lodash: 4.17.21

  tslib@2.8.1: {}

  tsscmp@1.0.6: {}

  tunnel-agent@0.6.0:
    dependencies:
      safe-buffer: 5.2.1
    optional: true

  tunnel@0.0.6: {}

  type-check@0.4.0:
    dependencies:
      prelude-ls: 1.2.1

  type-fest@4.41.0: {}

  type-is@2.0.1:
    dependencies:
      content-type: 1.0.5
      media-typer: 1.1.0
      mime-types: 3.0.1

  typed-array-buffer@1.0.3:
    dependencies:
      call-bound: 1.0.4
      es-errors: 1.3.0
      is-typed-array: 1.1.15

  typed-array-byte-length@1.0.3:
    dependencies:
      call-bind: 1.0.8
      for-each: 0.3.5
      gopd: 1.2.0
      has-proto: 1.2.0
      is-typed-array: 1.1.15

  typed-array-byte-offset@1.0.4:
    dependencies:
      available-typed-arrays: 1.0.7
      call-bind: 1.0.8
      for-each: 0.3.5
      gopd: 1.2.0
      has-proto: 1.2.0
      is-typed-array: 1.1.15
      reflect.getprototypeof: 1.0.10

  typed-array-length@1.0.7:
    dependencies:
      call-bind: 1.0.8
      for-each: 0.3.5
      gopd: 1.2.0
      is-typed-array: 1.1.15
      possible-typed-array-names: 1.1.0
      reflect.getprototypeof: 1.0.10

  typed-rest-client@1.8.11:
    dependencies:
      qs: 6.14.0
      tunnel: 0.0.6
      underscore: 1.13.7

  typescript-eslint@8.39.1(eslint@9.33.0)(typescript@5.9.2):
    dependencies:
      '@typescript-eslint/eslint-plugin': 8.39.1(@typescript-eslint/parser@8.39.1(eslint@9.33.0)(typescript@5.9.2))(eslint@9.33.0)(typescript@5.9.2)
      '@typescript-eslint/parser': 8.39.1(eslint@9.33.0)(typescript@5.9.2)
      '@typescript-eslint/typescript-estree': 8.39.1(typescript@5.9.2)
      '@typescript-eslint/utils': 8.39.1(eslint@9.33.0)(typescript@5.9.2)
      eslint: 9.33.0
      typescript: 5.9.2
    transitivePeerDependencies:
      - supports-color

  typescript@5.9.2: {}

  uc.micro@2.1.0: {}

  uint8array-extras@1.5.0: {}

  unbox-primitive@1.1.0:
    dependencies:
      call-bound: 1.0.4
      has-bigints: 1.1.0
      has-symbols: 1.1.0
      which-boxed-primitive: 1.1.1

  underscore@1.13.7: {}

  undici-types@6.21.0: {}

  undici@7.16.0: {}

  unicorn-magic@0.1.0: {}

  unicorn-magic@0.3.0: {}

  universalify@2.0.1: {}

  update-browserslist-db@1.1.3(browserslist@4.25.2):
    dependencies:
      browserslist: 4.25.2
      escalade: 3.2.0
      picocolors: 1.1.1

  uri-js@4.4.1:
    dependencies:
      punycode: 2.3.1

  url-join@4.0.1: {}

  util-deprecate@1.0.2: {}

  uuid@8.3.2: {}

  v8-to-istanbul@9.3.0:
    dependencies:
      '@jridgewell/trace-mapping': 0.3.30
      '@types/istanbul-lib-coverage': 2.0.6
      convert-source-map: 2.0.0

  validate-npm-package-license@3.0.4:
    dependencies:
      spdx-correct: 3.2.0
      spdx-expression-parse: 3.0.1

  vary@1.1.2: {}

  version-range@4.15.0: {}

  vscode-uri@3.1.0: {}

  whatwg-encoding@3.1.1:
    dependencies:
      iconv-lite: 0.6.3

  whatwg-mimetype@4.0.0: {}

  which-boxed-primitive@1.1.1:
    dependencies:
      is-bigint: 1.1.0
      is-boolean-object: 1.2.2
      is-number-object: 1.1.1
      is-string: 1.1.1
      is-symbol: 1.1.1

  which-builtin-type@1.2.1:
    dependencies:
      call-bound: 1.0.4
      function.prototype.name: 1.1.8
      has-tostringtag: 1.0.2
      is-async-function: 2.1.1
      is-date-object: 1.1.0
      is-finalizationregistry: 1.1.1
      is-generator-function: 1.1.0
      is-regex: 1.2.1
      is-weakref: 1.1.1
      isarray: 2.0.5
      which-boxed-primitive: 1.1.1
      which-collection: 1.0.2
      which-typed-array: 1.1.19

  which-collection@1.0.2:
    dependencies:
      is-map: 2.0.3
      is-set: 2.0.3
      is-weakmap: 2.0.2
      is-weakset: 2.0.4

  which-typed-array@1.1.19:
    dependencies:
      available-typed-arrays: 1.0.7
      call-bind: 1.0.8
      call-bound: 1.0.4
      for-each: 0.3.5
      get-proto: 1.0.1
      gopd: 1.2.0
      has-tostringtag: 1.0.2

  which@1.3.1:
    dependencies:
      isexe: 2.0.0

  which@2.0.2:
    dependencies:
      isexe: 2.0.0

  word-wrap@1.2.5: {}

  workerpool@9.3.3: {}

  wrap-ansi@7.0.0:
    dependencies:
      ansi-styles: 4.3.0
      string-width: 4.2.3
      strip-ansi: 6.0.1

  wrap-ansi@8.1.0:
    dependencies:
      ansi-styles: 6.2.3
      string-width: 5.1.2
      strip-ansi: 7.1.2

  wrappy@1.0.2: {}

  ws@8.18.3: {}

  wsl-utils@0.1.0:
    dependencies:
      is-wsl: 3.1.0

  xml2js@0.5.0:
    dependencies:
      sax: 1.4.1
      xmlbuilder: 11.0.1

  xmlbuilder@11.0.1: {}

  xtend@4.0.2: {}

  y18n@5.0.8: {}

  yallist@4.0.0: {}

  yargs-parser@21.1.1: {}

  yargs-unparser@2.0.0:
    dependencies:
      camelcase: 6.3.0
      decamelize: 4.0.0
      flat: 5.0.2
      is-plain-obj: 2.1.0

  yargs@17.7.2:
    dependencies:
      cliui: 8.0.1
      escalade: 3.2.0
      get-caller-file: 2.0.5
      require-directory: 2.1.1
      string-width: 4.2.3
      y18n: 5.0.8
      yargs-parser: 21.1.1

  yauzl-promise@4.0.0:
    dependencies:
      '@node-rs/crc32': 1.10.6
      is-it-type: 5.1.3
      simple-invariant: 2.0.1

  yauzl@2.10.0:
    dependencies:
      buffer-crc32: 0.2.13
      fd-slicer: 1.1.0

  yazl@2.5.1:
    dependencies:
      buffer-crc32: 0.2.13

  yocto-queue@0.1.0: {}<|MERGE_RESOLUTION|>--- conflicted
+++ resolved
@@ -33,15 +33,12 @@
       '@types/glob-to-regexp':
         specifier: ^0.4.4
         version: 0.4.4
-<<<<<<< HEAD
+      '@types/json-schema':
+        specifier: ^7.0.15
+        version: 7.0.15
       '@types/mocha':
         specifier: ^10.0.10
         version: 10.0.10
-=======
-      '@types/json-schema':
-        specifier: ^7.0.15
-        version: 7.0.15
->>>>>>> 3a61506a
       '@types/node':
         specifier: ^20
         version: 20.19.11
@@ -1173,11 +1170,6 @@
       supports-color:
         optional: true
 
-<<<<<<< HEAD
-  decamelize@4.0.0:
-    resolution: {integrity: sha512-9iE1PgSik9HeIIw2JO94IidnE3eBoQrFJ3w7sFuzSX4DpmZ3v5sZpUiV5Swcf6mQEF+Y0ru8Neo+p+nyh2J+hQ==}
-    engines: {node: '>=10'}
-=======
   debug@4.4.3:
     resolution: {integrity: sha512-RGwwWnwQvkVfavKVt22FGLw+xYSdzARwm0ru6DhTVA3umU5hZc28V3kO4stgYryrTlLpuvgI9GiijltAjNbcqA==}
     engines: {node: '>=6.0'}
@@ -1186,7 +1178,10 @@
     peerDependenciesMeta:
       supports-color:
         optional: true
->>>>>>> 3a61506a
+
+  decamelize@4.0.0:
+    resolution: {integrity: sha512-9iE1PgSik9HeIIw2JO94IidnE3eBoQrFJ3w7sFuzSX4DpmZ3v5sZpUiV5Swcf6mQEF+Y0ru8Neo+p+nyh2J+hQ==}
+    engines: {node: '>=10'}
 
   decompress-response@6.0.0:
     resolution: {integrity: sha512-aW35yZM6Bb/4oJlZncMH2LCoZtJXTRxES17vE3hoRiowU2kWHaJKFkSBDnDR+cm9J+9QhXmREyIfv0pji9ejCQ==}
@@ -2848,17 +2843,12 @@
     resolution: {integrity: sha512-9kY+CygyYM6j02t5YFHbNz2FN5QmYGv9zAjVp4lCDjlCw7amdckXlEt/bjMhUIfj4ThGRE4gCUH5+yGnNuPo5A==}
     engines: {node: '>=10.0.0'}
 
-<<<<<<< HEAD
   tapable@2.2.3:
     resolution: {integrity: sha512-ZL6DDuAlRlLGghwcfmSn9sK3Hr6ArtyudlSAiCqQ6IfE+b+HHbydbYDIG15IfS5do+7XQQBdBiubF/cV2dnDzg==}
     engines: {node: '>=6'}
 
-  tar-fs@2.1.3:
-    resolution: {integrity: sha512-090nwYJDmlhwFwEW3QQl+vaNnxsO2yVsd45eTKRBzSzu+hlb1w2K9inVq5b0ngXuLVqQ4ApvsUHHnu/zQNkWAg==}
-=======
   tar-fs@2.1.4:
     resolution: {integrity: sha512-mDAjwmZdh7LTT6pNleZ05Yt65HC3E+NiQzl672vQG38jIrehtJk/J3mNwIg+vShQPcLF/LV7CMnDW6vjj6sfYQ==}
->>>>>>> 3a61506a
 
   tar-fs@3.1.0:
     resolution: {integrity: sha512-5Mty5y/sOF1YWj1J6GiBodjlDc05CUR8PKXrsnFAiSG0xA+GHeWLovaZPYUDXkH/1iKRf2+M5+OrRgzC7O9b7w==}
@@ -3551,11 +3541,7 @@
       '@secretlint/resolver': 10.2.2
       '@secretlint/types': 10.2.2
       ajv: 8.17.1
-<<<<<<< HEAD
-      debug: 4.4.1(supports-color@8.1.1)
-=======
       debug: 4.4.3
->>>>>>> 3a61506a
       rc-config-loader: 4.1.3
     transitivePeerDependencies:
       - supports-color
@@ -3564,11 +3550,7 @@
     dependencies:
       '@secretlint/profiler': 10.2.2
       '@secretlint/types': 10.2.2
-<<<<<<< HEAD
-      debug: 4.4.1(supports-color@8.1.1)
-=======
       debug: 4.4.3
->>>>>>> 3a61506a
       structured-source: 4.0.0
     transitivePeerDependencies:
       - supports-color
@@ -3581,11 +3563,7 @@
       '@textlint/module-interop': 15.2.2
       '@textlint/types': 15.2.2
       chalk: 5.5.0
-<<<<<<< HEAD
-      debug: 4.4.1(supports-color@8.1.1)
-=======
       debug: 4.4.3
->>>>>>> 3a61506a
       pluralize: 8.0.0
       strip-ansi: 7.1.2
       table: 6.9.0
@@ -3601,11 +3579,7 @@
       '@secretlint/profiler': 10.2.2
       '@secretlint/source-creator': 10.2.2
       '@secretlint/types': 10.2.2
-<<<<<<< HEAD
-      debug: 4.4.1(supports-color@8.1.1)
-=======
       debug: 4.4.3
->>>>>>> 3a61506a
       p-map: 7.0.3
     transitivePeerDependencies:
       - supports-color
@@ -3655,11 +3629,7 @@
       '@textlint/resolver': 15.2.2
       '@textlint/types': 15.2.2
       chalk: 4.1.2
-<<<<<<< HEAD
-      debug: 4.4.1(supports-color@8.1.1)
-=======
       debug: 4.4.3
->>>>>>> 3a61506a
       js-yaml: 3.14.1
       lodash: 4.17.21
       pluralize: 2.0.0
@@ -4346,11 +4316,11 @@
     optionalDependencies:
       supports-color: 8.1.1
 
+  debug@4.4.3:
+    dependencies:
+      ms: 2.1.3
+
   decamelize@4.0.0: {}
-
-  debug@4.4.3:
-    dependencies:
-      ms: 2.1.3
 
   decompress-response@6.0.0:
     dependencies:
@@ -5654,7 +5624,7 @@
       log-symbols: 6.0.0
       stdin-discarder: 0.2.2
       string-width: 7.2.0
-      strip-ansi: 7.1.0
+      strip-ansi: 7.1.2
 
   ovsx@0.10.5:
     dependencies:
@@ -5838,11 +5808,7 @@
 
   rc-config-loader@4.1.3:
     dependencies:
-<<<<<<< HEAD
-      debug: 4.4.1(supports-color@8.1.1)
-=======
       debug: 4.4.3
->>>>>>> 3a61506a
       js-yaml: 4.1.0
       json5: 2.2.3
       require-from-string: 2.0.2
@@ -5987,11 +5953,7 @@
       '@secretlint/formatter': 10.2.2
       '@secretlint/node': 10.2.2
       '@secretlint/profiler': 10.2.2
-<<<<<<< HEAD
-      debug: 4.4.1(supports-color@8.1.1)
-=======
       debug: 4.4.3
->>>>>>> 3a61506a
       globby: 14.1.0
       read-pkg: 9.0.1
     transitivePeerDependencies:
@@ -6151,7 +6113,7 @@
     dependencies:
       emoji-regex: 10.5.0
       get-east-asian-width: 1.3.1
-      strip-ansi: 7.1.0
+      strip-ansi: 7.1.2
 
   string.prototype.padend@3.1.6:
     dependencies:
@@ -6248,13 +6210,9 @@
       string-width: 4.2.3
       strip-ansi: 6.0.1
 
-<<<<<<< HEAD
   tapable@2.2.3: {}
 
-  tar-fs@2.1.3:
-=======
   tar-fs@2.1.4:
->>>>>>> 3a61506a
     dependencies:
       chownr: 1.1.4
       mkdirp-classic: 0.5.3
