--- conflicted
+++ resolved
@@ -4,24 +4,16 @@
 import { DiffRangeType, escapeRegExp, getDiffRanges, getFence, getPositionContext, getProperty, getVirtualCursor, showDiffRanges, isPathNeuroSafe, logOutput, NeuroPositionContext, setVirtualCursor, simpleFileName, substituteMatch, clearDecorations } from '@/utils';
 import { ActionData, actionValidationAccept, actionValidationFailure, ActionValidationResult, RCEAction, contextFailure, stripToActions, actionValidationRetry, contextNoAccess } from '@/neuro_client_helper';
 import { PERMISSIONS, getPermissionLevel, CONFIG, isActionEnabled } from '@/config';
-<<<<<<< HEAD
 import { createCursorPositionChangedEvent } from '@events/cursor';
 import { RCECancelEvent } from '@events/utils';
-=======
 import { JSONSchema7 } from 'json-schema';
->>>>>>> 9d6ae30d
 
 const CONTEXT_NO_ACCESS = 'You do not have permission to access this file.';
 const CONTEXT_NO_ACTIVE_DOCUMENT = 'No active document to edit.';
 
 type MatchOptions = 'firstInFile' | 'lastInFile' | 'firstAfterCursor' | 'lastBeforeCursor' | 'allInFile';
-<<<<<<< HEAD
 const MATCH_OPTIONS: MatchOptions[] = ['firstInFile', 'lastInFile', 'firstAfterCursor', 'lastBeforeCursor', 'allInFile'] as const;
-const POSITION_SCHEMA = {
-=======
-const MATCH_OPTIONS: string[] = ['firstInFile', 'lastInFile', 'firstAfterCursor', 'lastBeforeCursor', 'allInFile'] as const;
 const POSITION_SCHEMA: JSONSchema7 = {
->>>>>>> 9d6ae30d
     type: 'object',
     properties: {
         line: { type: 'integer' },
