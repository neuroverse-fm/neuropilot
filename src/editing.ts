import * as vscode from 'vscode';

import { NEURO } from '@/constants';
import { DiffRangeType, escapeRegExp, getDiffRanges, getFence, getPositionContext, getProperty, getVirtualCursor, showDiffRanges, isPathNeuroSafe, logOutput, NeuroPositionContext, setVirtualCursor, simpleFileName, substituteMatch, clearDecorations } from '@/utils';
import { ActionData, actionValidationAccept, actionValidationFailure, ActionValidationResult, RCEAction, contextFailure, stripToActions, actionValidationRetry, contextNoAccess } from '@/neuro_client_helper';
import { PERMISSIONS, getPermissionLevel, CONFIG, isActionEnabled } from '@/config';
import { onDidMoveCursor } from './events/cursor';

const CONTEXT_NO_ACCESS = 'You do not have permission to access this file.';
const CONTEXT_NO_ACTIVE_DOCUMENT = 'No active document to edit.';

type MatchOptions = 'firstInFile' | 'lastInFile' | 'firstAfterCursor' | 'lastBeforeCursor' | 'allInFile';
const MATCH_OPTIONS: MatchOptions[] = ['firstInFile', 'lastInFile', 'firstAfterCursor', 'lastBeforeCursor', 'allInFile'] as const;
const POSITION_SCHEMA = {
    type: 'object',
    properties: {
        line: { type: 'integer' },
        column: { type: 'integer' },
        type: {
            type: 'string',
            enum: ['relative', 'absolute'],
        },
    },
    additionalProperties: false,
    required: ['line', 'column', 'type'],
};
interface Position {
    line: number;
    column: number;
    type: 'relative' | 'absolute';
}
const LINE_RANGE_SCHEMA = {
    type: 'object',
    properties: {
        startLine: { type: 'integer', minimum: 1 },
        endLine: { type: 'integer', minimum: 1 },
    },
    additionalProperties: false,
    required: ['startLine', 'endLine'],
};
interface LineRange {
    startLine: number;
    endLine: number;
}

/**
 * Create a generic string validator that checks type and character limits.
 * @param paramPaths Array of parameter paths to validate (e.g., ['text', 'content'])
 * @param maxLength Maximum character length (default: 100,000)
 * @returns A function that validates the specified string parameters
 */
function createStringValidator(paramPaths: string[], maxLength = 100000) {
    return (actionData: ActionData): ActionValidationResult => {
        for (const path of paramPaths) {
            const value = getProperty(actionData.params, path);

            // Check if parameter exists and is a string
            if (value !== undefined && typeof value !== 'string') {
                return actionValidationRetry(`${path} must be a string.`);
            }

            // Check character limit if parameter exists
            if (value !== undefined && value.length > maxLength) {
                return actionValidationRetry(`${path} is too large, send less than ${maxLength.toLocaleString()} characters.`);
            }
        }

        return actionValidationAccept();
    };
}

/**
 * Create a position validator for the specified path.
 * The validator checks if the position is within the bounds of the document.
 * @param path The path to the position object. For the root pass an empty string.
 * @returns A function that validates the position in the action data.
 */
function createPositionValidator(path = '') {
    return (actionData: ActionData): ActionValidationResult => {
        const position = getProperty(actionData.params, path) as Position | undefined;

        // If position is undefined, it is not required by the schema (otherwise the schema check would fail first)
        if (position === undefined)
            return actionValidationAccept();

        const document = vscode.window.activeTextEditor?.document;
        if (document === undefined)
            return actionValidationFailure(CONTEXT_NO_ACTIVE_DOCUMENT);
        if (!isPathNeuroSafe(document.fileName))
            return actionValidationFailure(CONTEXT_NO_ACCESS);

        let { line, column } = position;
        const type = position.type;

        let basedLine: number; // The one-based line number

        if (type === 'relative') {
            const cursor = getVirtualCursor()!;
            line += cursor.line;
            column += cursor.character;

            basedLine = line + 1;
        } else { // type === 'absolute'
            basedLine = line;
            line -= 1;
            column -= 1;
        }

        // Additional checks for better feedback
        if (type === 'absolute' && (position.line === 0 || position.column === 0))
            return actionValidationRetry('Line and column numbers are one-based, so the first line and column are 1, not 0.');

        // Check if the line and column are in-bounds
        if (line >= document.lineCount || line < 0)
            return actionValidationRetry(`Line ${basedLine} is out of bounds, the last line of the document is ${document.lineCount}.`);
        if (column > document.lineAt(line).text.length || column < 0)
            return actionValidationRetry(`Column ${column + 1} is out of bounds, the last column of line ${basedLine} is ${document.lineAt(line).text.length + 1}.`);

        return actionValidationAccept();
    };
}

function checkCurrentFile(_actionData: ActionData): ActionValidationResult {
    const document = vscode.window.activeTextEditor?.document;
    if (document === undefined)
        return actionValidationFailure(CONTEXT_NO_ACTIVE_DOCUMENT);
    if (!isPathNeuroSafe(document.fileName))
        return actionValidationFailure(CONTEXT_NO_ACCESS);

    return actionValidationAccept();
}

/**
 * Creates a line range validator for the specified path.
 * The validator checks that the `startLine` and `endLine` properties are valid and in-bounds.
 * @param path The path to the line range object. For the root pass an empty string.
 * @returns A function that validates the line range in the action data.
 */
function createLineRangeValidator(path = '') {
    return (actionData: ActionData) => {
        const range = getProperty(actionData.params, path) as LineRange | undefined;

        // If it's undefined it's not required
        if (!range) return actionValidationAccept();

        const { startLine, endLine } = range;
        const document = vscode.window.activeTextEditor?.document;

        // Recheck if there is an active document, because it is later needed to check if the line range is out of bounds. This in case this validator is used on its own.
        if (!document) return actionValidationFailure(CONTEXT_NO_ACTIVE_DOCUMENT);

        // Check line number validity
        if (startLine <= 0 || endLine <= 0) {
            return actionValidationRetry('Line numbers must be positive integers (1-based).');
        }

        if (startLine > endLine) {
            return actionValidationRetry(`Start line (${startLine}) cannot be greater than end line (${endLine}).`);
        }

        if (startLine > document.lineCount || endLine > document.lineCount) {
            return actionValidationRetry(`Line range ${startLine}-${endLine} is out of bounds. File has ${document.lineCount} lines.`);
        }

        return actionValidationAccept();
    };
}

export const editingActions = {
    place_cursor: {
        name: 'place_cursor',
        description: 'Place the cursor in the current file at the specified position. Line and column numbers are one-based for "absolute" and zero-based for "relative".',
        schema: POSITION_SCHEMA,
        permissions: [PERMISSIONS.editActiveDocument],
        handler: handlePlaceCursor,
        validators: [checkCurrentFile, createPositionValidator()],
        promptGenerator: (actionData: ActionData) => `${actionData.params.type === 'absolute' ? 'place the cursor at' : 'move the cursor by'} (${actionData.params.line}:${actionData.params.column}).`,
    },
    get_cursor: {
        name: 'get_cursor',
        description: 'Get the current cursor position and the text surrounding it.',
        permissions: [PERMISSIONS.editActiveDocument],
        handler: handleGetCursor,
        validators: [checkCurrentFile],
        cancelEvents: [vscode.workspace.onDidChangeTextDocument, vscode.workspace.onDidChangeWorkspaceFolders, onDidMoveCursor],
        promptGenerator: 'get the current cursor position and the text surrounding it.',
    },
    get_content: {
        name: 'get_content',
        description: 'Get the contents of the current file.',
        permissions: [PERMISSIONS.editActiveDocument],
        handler: handleGetContent,
        promptGenerator: 'get the current file\'s contents.',
        validators: [checkCurrentFile],
    },
    insert_text: {
        name: 'insert_text',
        description: 'Insert code at the specified position.'
            + ' Line and column numbers are one-based for "absolute" and zero-based for "relative".'
            + ' If no position is specified, your cursor\'s current position will be used.'
            + ' After inserting, your cursor will be placed at the end of the inserted text.'
            + ' Also make sure you use new lines and indentation appropriately.',
        schema: {
            type: 'object',
            properties: {
                text: { type: 'string' },
                position: POSITION_SCHEMA,
            },
            required: ['text'],
            additionalProperties: false,
        },
        permissions: [PERMISSIONS.editActiveDocument],
        handler: handleInsertText,
        validators: [checkCurrentFile, createPositionValidator('position'), createStringValidator(['text'])],
        promptGenerator: (actionData: ActionData) => {
            const lineCount = actionData.params.text.trim().split('\n').length;
            return `insert ${lineCount} line${lineCount === 1 ? '' : 's'} of code.`;
        },
    },
    insert_lines: {
        name: 'insert_lines',
        description: 'Insert code below a certain line.'
            + ' Defaults to your current cursor\'s location'
            + ' Your cursor will be moved to the end of the inserted line.', // TODO: Clarify cursor stuff again
        schema: {
            type: 'object',
            properties: {
                text: {
                    type: 'string',
                },
                insertUnder: {
                    type: 'integer',
                    minimum: 1,
                },
            },
            additionalProperties: false,
            required: ['text'],
        },
        permissions: [PERMISSIONS.editActiveDocument],
        handler: handleInsertLines,
        validators: [checkCurrentFile, createStringValidator(['lines'])],
        promptGenerator: (actionData: ActionData) => {
            const lines = actionData.params.text.trim().split('\n').length;
            const insertUnder = actionData.params.insertUnder;
            return `insert ${lines} line${lines !== 1 ? 's' : ''} of code below ${insertUnder ? `line ${insertUnder}` : 'her cursor'}.`;
        },
    },
    replace_text: {
        name: 'replace_text',
        description: 'Replace text in the active document.'
            + ' If you set "useRegex" to true, you can use a Regex in the "find" parameter and a substitution pattern in the "replaceWith" parameter.'
            + ' This will place your cursor at the end of the replaced text, unless you replaced multiple instances.',
        schema: {
            type: 'object',
            properties: {
                find: { type: 'string' },
                replaceWith: { type: 'string' },
                useRegex: { type: 'boolean' },
                match: { type: 'string', enum: MATCH_OPTIONS },
                lineRange: LINE_RANGE_SCHEMA,
            },
            required: ['find', 'replaceWith', 'match'],
            additionalProperties: false,
        },
        permissions: [PERMISSIONS.editActiveDocument],
        handler: handleReplaceText,
        validators: [checkCurrentFile, createStringValidator(['find', 'replaceWith']), createLineRangeValidator('lineRange')],
        promptGenerator: (actionData: ActionData) => `replace "${actionData.params.useRegex ? escapeRegExp(actionData.params.find) : actionData.params.find}" with "${actionData.params.replaceWith}".`,
    },
    delete_text: {
        name: 'delete_text',
        description: 'Delete text in the active document.'
            + ' If you set "useRegex" to true, you can use a Regex in the "find" parameter.'
            + ' This will place your cursor where the deleted text was, unless you deleted multiple instances.'
            + ' Line numbers are one-based.',
        schema: {
            type: 'object',
            properties: {
                find: { type: 'string' },
                useRegex: { type: 'boolean' },
                match: { type: 'string', enum: MATCH_OPTIONS },
                lineRange: LINE_RANGE_SCHEMA,
            },
            required: ['find', 'match'],
            additionalProperties: false,
        },
        permissions: [PERMISSIONS.editActiveDocument],
        handler: handleDeleteText,
        validators: [checkCurrentFile, createStringValidator(['find']), createLineRangeValidator('lineRange')],
        promptGenerator: (actionData: ActionData) => `delete "${actionData.params.useRegex ? escapeRegExp(actionData.params.find) : actionData.params.find}".`,
    },
    find_text: {
        name: 'find_text',
        description: 'Find text in the active document.'
            + ' If you set "useRegex" to true, you can use a Regex in the "find" parameter.'
            + ' This will place your cursor directly before or after the found text (depending on "moveCursor"), unless you searched for multiple instances.'
            + ' Set "highlight" to true to highlight the found text, if you want to draw Vedal\'s or Chat\'s attention to it.'
            + ' If you search for multiple matches, the numbers at the start of each line are the one-based line numbers and not part of the code.',
        schema: {
            type: 'object',
            properties: {
                find: { type: 'string' },
                useRegex: { type: 'boolean' },
                match: { type: 'string', enum: MATCH_OPTIONS },
                lineRange: LINE_RANGE_SCHEMA,
                moveCursor: { type: 'string', enum: ['start', 'end'] },
                highlight: { type: 'boolean' },
            },
            required: ['find', 'match'],
            additionalProperties: false,
        },
        permissions: [PERMISSIONS.editActiveDocument],
        handler: handleFindText,
<<<<<<< HEAD
        validators: [checkCurrentFile, createStringValidator(['find'])],
=======
        validator: [checkCurrentFile, createStringValidator(['find']), createLineRangeValidator('lineRange')],
>>>>>>> 9f2583ae
        promptGenerator: (actionData: ActionData) => `find "${actionData.params.useRegex ? escapeRegExp(actionData.params.find) : actionData.params.find}".`,
    },
    undo: {
        name: 'undo',
        description: 'Undo the last change made to the active document.'
            + ' Where your cursor will be moved cannot be determined.' // It will move to the real cursor but thats kinda useless for her to know
            + ' If this doesn\'t work, tell Vedal to focus your VS Code window.',
        permissions: [PERMISSIONS.editActiveDocument],
        handler: handleUndo,
        validators: [checkCurrentFile],
        promptGenerator: 'undo the last action.',
    },
    save: {
        name: 'save',
        description: 'Manually save the currently open document.',
        permissions: [PERMISSIONS.editActiveDocument],
        handler: handleSave,
        validators: [checkCurrentFile],
        promptGenerator: 'save.',
    },
    rewrite_all: {
        name: 'rewrite_all',
        description: 'Rewrite the entire contents of the file. Your cursor will be moved to the start of the file.',
        schema: {
            type: 'object',
            properties: {
                content: { type: 'string' },
            },
            required: ['content'],
            additionalProperties: false,
        },
        permissions: [PERMISSIONS.editActiveDocument],
        handler: handleRewriteAll,
        validators: [checkCurrentFile, createStringValidator(['content'])],
        promptGenerator: (actionData: ActionData) => {
            const lineCount = actionData.params.content.trim().split('\n').length;
            return `rewrite the entire file with ${lineCount} line${lineCount === 1 ? '' : 's'} of content.`;
        },
    },
    rewrite_lines: {
        name: 'rewrite_lines',
        description: 'Rewrite everything in the specified line range.'
            + ' After rewriting, your cursor will be placed at the end of the last inserted line.'
            + ' Line numbers are one-based.',
        schema: {
            type: 'object',
            properties: {
                ...LINE_RANGE_SCHEMA.properties,
                content: { type: 'string' },
            },
            required: [...LINE_RANGE_SCHEMA.required, 'content'],
            additionalProperties: false,
        },
        permissions: [PERMISSIONS.editActiveDocument],
        handler: handleRewriteLines,
        validators: [checkCurrentFile, createLineRangeValidator(), createStringValidator(['content'])],
        promptGenerator: (actionData: ActionData) => {
            const lineCount = actionData.params.content.trim().split('\n').length;
            return `rewrite lines ${actionData.params.startLine}-${actionData.params.endLine} with ${lineCount} line${lineCount === 1 ? '' : 's'} of content.`;
        },
    },
    delete_lines: {
        name: 'delete_lines',
        description: 'Delete everything in the specified line range.'
            + ' After deleting, your cursor will be placed at the end of the line before the deleted lines, if possible.'
            + ' Line numbers are one-based.',
        schema: LINE_RANGE_SCHEMA,
        permissions: [PERMISSIONS.editActiveDocument],
        handler: handleDeleteLines,
        validators: [checkCurrentFile, createLineRangeValidator()],
        promptGenerator: (actionData: ActionData) => {
            return `delete lines ${actionData.params.startLine}-${actionData.params.endLine}.`;
        },
    },
    highlight_lines: {
        name: 'highlight_lines',
        description: 'Highlight the specified lines.'
            + ' Can be used to draw Vedal\'s or Chat\'s attention towards something.'
            + ' This will not move your cursor.'
            + ' Line numbers are one-based.',
        schema: LINE_RANGE_SCHEMA,
        permissions: [PERMISSIONS.editActiveDocument],
        handler: handleHighlightLines,
        validators: [checkCurrentFile, createLineRangeValidator()],
        promptGenerator: (actionData: ActionData) => `highlight lines ${actionData.params.startLine}-${actionData.params.endLine}.`,
    },
} satisfies Record<string, RCEAction>;

export function registerEditingActions() {
    if (getPermissionLevel(PERMISSIONS.editActiveDocument)) {
        NEURO.client?.registerActions(stripToActions([
            editingActions.place_cursor,
            editingActions.get_cursor,
            editingActions.get_content,
            editingActions.insert_text,
            editingActions.insert_lines,
            editingActions.replace_text,
            editingActions.delete_text,
            editingActions.find_text,
            editingActions.undo,
            editingActions.rewrite_all,
            editingActions.rewrite_lines,
            editingActions.delete_lines,
            editingActions.highlight_lines,
        ]).filter(isActionEnabled));
        if (vscode.workspace.getConfiguration('files').get<string>('autoSave') !== 'afterDelay') {
            NEURO.client?.registerActions(stripToActions([
                editingActions.save,
            ]).filter(isActionEnabled));
        };
    }
}

export function toggleSaveAction(): void {
    const autoSave = vscode.workspace.getConfiguration('files').get<string>('autoSave');
    if (autoSave === 'afterDelay') {
        NEURO.client?.unregisterActions(['save']);
    } else {
        NEURO.client?.registerActions(stripToActions([editingActions.save]));
    }
}

export function handlePlaceCursor(actionData: ActionData): string | undefined {
    // One-based line and column (depending on config)
    let line = actionData.params.line;
    let column = actionData.params.column;
    const type = actionData.params.type;

    const document = vscode.window.activeTextEditor?.document;
    if (document === undefined)
        return contextFailure(CONTEXT_NO_ACTIVE_DOCUMENT);
    if (!isPathNeuroSafe(document.fileName))
        return contextFailure(CONTEXT_NO_ACCESS);

    let basedLine: number, basedColumn: number;

    if (type === 'relative') {
        const cursor = getVirtualCursor()!;
        line += cursor.line;
        column += cursor.character;

        basedLine = line + 1;
        basedColumn = column + 1;
    }
    else {
        basedLine = line;
        basedColumn = column;

        line -= 1;
        column -= 1;
    }

    const cursorPosition = new vscode.Position(line, column);
    setVirtualCursor(cursorPosition);
    const cursorContext = getPositionContext(document, cursorPosition);
    logOutput('INFO', `Placed ${NEURO.currentController}'s virtual cursor at (${basedLine}:${basedColumn}).`);

    return `Cursor placed at (${basedLine}:${basedColumn})\n\n${formatContext(cursorContext)}`;
}

export function handleGetCursor(_actionData: ActionData): string | undefined {
    const document = vscode.window.activeTextEditor?.document;
    if (document === undefined)
        return contextFailure(CONTEXT_NO_ACTIVE_DOCUMENT);
    if (!isPathNeuroSafe(document.fileName))
        return contextFailure(CONTEXT_NO_ACCESS);

    const cursorPosition = getVirtualCursor()!;
    const cursorContext = getPositionContext(document, cursorPosition);
    const relativePath = vscode.workspace.asRelativePath(document.uri);
    logOutput('INFO', `Sending cursor position to ${NEURO.currentController}`);

    return `In file ${relativePath}\n\nCursor is at (${cursorPosition.line + 1}:${cursorPosition.character + 1})\n\n${formatContext(cursorContext)}`;
}

export function handleGetContent(): string {
    const editor = vscode.window.activeTextEditor;
    if (!editor) {
        return contextFailure('No active text editor.');
    }

    const document = editor.document;
    const fileName = simpleFileName(document.fileName);
    const cursor = getVirtualCursor()!;

    if (!isPathNeuroSafe(document.fileName)) {
        return contextNoAccess(fileName);
    }

    // Manually construct context to include entire file
    const positionContext: NeuroPositionContext = {
        contextBefore: document.getText(new vscode.Range(new vscode.Position(0, 0), cursor)),
        contextAfter: document.getText(new vscode.Range(cursor, document.lineAt(document.lineCount - 1).rangeIncludingLineBreak.end)),
        contextBetween: '',
        startLine: 0,
        endLine: document.lineCount - 1,
        totalLines: document.lineCount,
    };

    return `Contents of the file ${fileName}:\n\n${formatContext(positionContext)}`;
}

export function handleInsertText(actionData: ActionData): string | undefined {
    const text: string = actionData.params.text;
    const cursor = getVirtualCursor()!;
    let position = actionData.params.position;

    let line: number;
    let column: number;

    if (!position) position = {
        line: cursor.line + 1,
        column: cursor.character + 1,
        type: 'absolute',
    };

    const document = vscode.window.activeTextEditor?.document;
    if (document === undefined)
        return contextFailure(CONTEXT_NO_ACTIVE_DOCUMENT);
    if (!isPathNeuroSafe(document.fileName))
        return contextFailure(CONTEXT_NO_ACCESS);

    if (position.type === 'relative') {
        line = cursor.line + position.line;
        column = cursor.character + position.column;
    } else { // position.type === 'absolute'
        line = position.line - 1;
        column = position.column - 1;
    }

    const insertStart = new vscode.Position(line, column);

    const edit = new vscode.WorkspaceEdit();
    edit.insert(document.uri, insertStart, text);

    setVirtualCursor(insertStart);

    vscode.workspace.applyEdit(edit).then(success => {
        if (success) {
            logOutput('INFO', 'Inserting text into document');
            const document = vscode.window.activeTextEditor!.document;
            const insertEnd = getVirtualCursor()!;
            showDiffRanges(vscode.window.activeTextEditor!, {
                range: new vscode.Range(insertStart, insertEnd),
                type: DiffRangeType.Added,
            });
            const cursorContext = getPositionContext(document, insertStart, insertEnd);
            NEURO.client?.sendContext(`Inserted text into document and moved cursor\n\n${formatContext(cursorContext)}`);
        }
        else {
            NEURO.client?.sendContext(contextFailure('Failed to insert text'));
        }
    });

    return undefined;
}

export function handleInsertLines(actionData: ActionData): string | undefined {
    /**
     * The current implementation is a lazy one of just appending a newline and pasting the text in
     * We want to allow specification of the line to insert under, with the default set to the current cursor location
     */
    const cursor = getVirtualCursor()!;
    let text: string = '\n' + actionData.params.text;
    let insertLocation: number = actionData.params.insertUnder !== undefined ? actionData.params.insertUnder - 1 : cursor.line;

    const document = vscode.window.activeTextEditor?.document;
    if (document === undefined)
        return contextFailure(CONTEXT_NO_ACTIVE_DOCUMENT);
    if (!isPathNeuroSafe(document.fileName))
        return contextFailure(CONTEXT_NO_ACCESS);

    // Add newlines for positions past the end of the file
    const EOFL = document.lineCount;
    if (insertLocation >= EOFL) {
        text = '\n'.repeat(insertLocation - EOFL + 1) + text;
        insertLocation = EOFL - 1;
    }

    const edit = new vscode.WorkspaceEdit();
    const insertStart = new vscode.Position(insertLocation, document.lineAt(insertLocation).text.length);
    // Virtual cursor will move with the inserted text
    setVirtualCursor(insertStart);
    edit.insert(document.uri, insertStart, text);

    vscode.workspace.applyEdit(edit).then(success => {
        if (success) {
            logOutput('INFO', 'Inserting text lines into document');
            const document = vscode.window.activeTextEditor!.document;
            const insertEnd = getVirtualCursor()!;
            showDiffRanges(vscode.window.activeTextEditor!, {
                range: new vscode.Range(insertStart, insertEnd),
                type: DiffRangeType.Added,
            });
            const cursorContext = getPositionContext(document, cursor, insertEnd);
            NEURO.client?.sendContext(`Inserted text lines into document\n\n${formatContext(cursorContext)}`);
        }
        else {
            NEURO.client?.sendContext(contextFailure('Failed to insert text lines'));
        }
    });

    return;
}

export function handleReplaceText(actionData: ActionData): string | undefined {
    const find: string = actionData.params.find;
    const replaceWith: string = actionData.params.replaceWith;
    const match: string = actionData.params.match;
    const useRegex: boolean = actionData.params.useRegex ?? false;
    const lineRange: LineRange | undefined = actionData.params.lineRange;

    const document = vscode.window.activeTextEditor?.document;
    if (document === undefined)
        return contextFailure(CONTEXT_NO_ACTIVE_DOCUMENT);
    if (!isPathNeuroSafe(document.fileName))
        return contextFailure(CONTEXT_NO_ACCESS);

    const originalText = document.getText();
    const regex = new RegExp(useRegex ? find : escapeRegExp(find), 'g');
    const cursorOffset = document.offsetAt(getVirtualCursor()!);

    const matches = findAndFilter(regex, document, cursorOffset, match, lineRange);
    if (matches.length === 0)
        return 'No matches found for the given parameters.';

    const edit = new vscode.WorkspaceEdit();
    for (const m of matches) {
        try {
            const replacement = useRegex ? substituteMatch(m, replaceWith) : replaceWith;
            edit.replace(document.uri, new vscode.Range(document.positionAt(m.index), document.positionAt(m.index + m[0].length)), replacement);
        } catch (erm) {
            logOutput('ERROR', `Error while substituting match: ${erm}`);
            return contextFailure(erm instanceof Error ? erm.message : 'Unknown error while substituting match');
        }
    }
    vscode.workspace.applyEdit(edit).then(success => {
        if (success) {
            logOutput('INFO', 'Replacing text in document');
            if (matches.length === 1) {
                // Single match
                const document = vscode.window.activeTextEditor!.document;
                const startPosition = document.positionAt(matches[0].index);
                const endPosition = document.positionAt(matches[0].index + substituteMatch(matches[0], replaceWith).length);
                setVirtualCursor(endPosition);
                const diffRanges = getDiffRanges(document, startPosition, matches[0][0], document.getText(new vscode.Range(startPosition, endPosition)));
                showDiffRanges(vscode.window.activeTextEditor!, ...diffRanges);
                const cursorContext = getPositionContext(document, startPosition, endPosition);
                NEURO.client?.sendContext(`Replaced text in document\n\n${formatContext(cursorContext)}`);
            }
            else {
                // Multiple matches
                const document = vscode.window.activeTextEditor!.document;
                const diffRanges = getDiffRanges(document, new vscode.Position(0, 0), originalText, document.getText());
                showDiffRanges(vscode.window.activeTextEditor!, ...diffRanges);
                const fence = getFence(document.getText());
                NEURO.client?.sendContext(`Deleted ${matches.length} occurrences from the document\n\nUpdated content:\n\n${fence}\n${document.getText()}\n${fence}`);
            }
        }
        else {
            NEURO.client?.sendContext(contextFailure('Failed to replace text'));
        }
    });
}

export function handleDeleteText(actionData: ActionData): string | undefined {
    const find: string = actionData.params.find;
    const match: string = actionData.params.match;
    const useRegex: boolean = actionData.params.useRegex ?? false;
    const lineRange: LineRange | undefined = actionData.params.lineRange;

    const document = vscode.window.activeTextEditor?.document;
    if (document === undefined)
        return contextFailure(CONTEXT_NO_ACTIVE_DOCUMENT);
    if (!isPathNeuroSafe(document.fileName))
        return contextFailure(CONTEXT_NO_ACCESS);

    const originalText = document.getText();

    const regex = new RegExp(useRegex ? find : escapeRegExp(find), 'g');
    const cursorOffset = document.offsetAt(getVirtualCursor()!);

    const matches = findAndFilter(regex, document, cursorOffset, match, lineRange);
    if (matches.length === 0)
        return 'No matches found for the given parameters.';

    const edit = new vscode.WorkspaceEdit();
    for (const m of matches) {
        edit.delete(document.uri, new vscode.Range(document.positionAt(m.index), document.positionAt(m.index + m[0].length)));
    }
    vscode.workspace.applyEdit(edit).then(success => {
        if (success) {
            logOutput('INFO', 'Deleting text from document');
            if (matches.length === 1) {
                // Single match
                const document = vscode.window.activeTextEditor!.document;
                const position = document.positionAt(matches[0].index);
                setVirtualCursor(position);
                showDiffRanges(vscode.window.activeTextEditor!, {
                    range: new vscode.Range(position, position),
                    type: DiffRangeType.Removed,
                    removedText: matches[0][0],
                });
                const cursorContext = getPositionContext(document, position);
                NEURO.client?.sendContext(`Deleted text from document\n\n${formatContext(cursorContext)}`);
            }
            else {
                // Multiple matches
                const document = vscode.window.activeTextEditor!.document;
                const diffRanges = getDiffRanges(document, new vscode.Position(0, 0), originalText, document.getText());
                showDiffRanges(vscode.window.activeTextEditor!, ...diffRanges);
                const fence = getFence(document.getText());
                NEURO.client?.sendContext(`Deleted ${matches.length} occurrences from the document\n\nUpdated content:\n\n${fence}\n${document.getText()}\n${fence}`);
            }
        }
        else {
            NEURO.client?.sendContext(contextFailure('Failed to delete text'));
        }
    });
}

export function handleFindText(actionData: ActionData): string | undefined {
    const find: string = actionData.params.find;
    const match: MatchOptions = actionData.params.match;
    const useRegex: boolean = actionData.params.useRegex ?? false;
    const lineRange: LineRange | undefined = actionData.params.lineRange;
    const moveCursor: 'before' | 'after' = actionData.params.moveCursor ?? 'after';
    const highlight: boolean = actionData.params.highlight ?? false;

    const document = vscode.window.activeTextEditor?.document;
    if (document === undefined)
        return contextFailure(CONTEXT_NO_ACTIVE_DOCUMENT);
    if (!isPathNeuroSafe(document.fileName))
        return contextFailure(CONTEXT_NO_ACCESS);

    const regex = new RegExp(useRegex ? find : escapeRegExp(find), 'g');
    const cursorOffset = document.offsetAt(getVirtualCursor()!);

    const matches = findAndFilter(regex, document, cursorOffset, match, lineRange);
    if (matches.length === 0)
        return 'No matches found for the given parameters.';

    if (matches.length === 1) {
        // Single match
        const startPosition = document.positionAt(matches[0].index);
        const endPosition = document.positionAt(matches[0].index + matches[0][0].length);
        setVirtualCursor(moveCursor === 'before' ? startPosition : endPosition);
        if (highlight) {
            vscode.window.activeTextEditor!.setDecorations(NEURO.highlightDecorationType!, [new vscode.Range(startPosition, endPosition)]);
            vscode.window.activeTextEditor!.revealRange(new vscode.Range(startPosition, endPosition), vscode.TextEditorRevealType.InCenterIfOutsideViewport);
        }
        const cursorContext = getPositionContext(document, startPosition);
        logOutput('INFO', `Placed cursor at (${startPosition.line + 1}:${startPosition.character + 1})`);
        return `Found match and placed cursor at (${startPosition.line + 1}:${startPosition.character + 1})\n\n${formatContext(cursorContext)}`;
    }
    else {
        // Multiple matches
        const positions = matches.map(m => document.positionAt(m.index));
        const lines = positions.map(p => document.lineAt(p.line).text);
        // max(1, ...) because log10(0) is -Infinity
        // const padding = Math.max(1, Math.log10(positions[positions.length - 1].line + 1) + 1); // Space for the line number
        logOutput('INFO', `Found ${positions.length} matches`);
        // const text = lines.map((line, i) => `L. ${(positions[i].line + 1).toString().padStart(padding)}: ${line}`).join('\n');
        if (highlight) {
            vscode.window.activeTextEditor!.setDecorations(NEURO.highlightDecorationType!, matches.map((match, i) => new vscode.Range(positions[i], document.positionAt(match.index + match[0].length))));
        }
        const lineNumberContextFormat = CONFIG.lineNumberContextFormat || '{n}|';
        const text = lines.map((line, i) => lineNumberContextFormat.replace('{n}', (positions[i].line + 1).toString()) + line).join('\n');
        const fence = getFence(text);
        return `Found ${positions.length} matches:\n\n${fence}\n${text}\n${fence}`;
    }
}

export function handleUndo(_actionData: ActionData): string | undefined {
    const document = vscode.window.activeTextEditor?.document;
    if (document === undefined)
        return contextFailure(CONTEXT_NO_ACTIVE_DOCUMENT);
    if (!isPathNeuroSafe(document.fileName))
        return contextFailure(CONTEXT_NO_ACCESS);

    clearDecorations(vscode.window.activeTextEditor!);

    vscode.commands.executeCommand('undo').then(
        () => {
            logOutput('INFO', 'Undoing last action in document');
            // We don't keep track of the cursor position in the undo stack, so we reset it to the real cursor position
            const cursorContext = getPositionContext(document, vscode.window.activeTextEditor!.selection.active);
            setVirtualCursor(vscode.window.activeTextEditor!.selection.active);
            NEURO.client?.sendContext(`Undid last action in document\n\n${formatContext(cursorContext)}`);
        },
        (erm) => {
            logOutput('ERROR', `Failed to undo last action: ${erm}`);
            NEURO.client?.sendContext(contextFailure('Failed to undo last action'));
        },
    );

    return undefined;
}

export function handleSave(_actionData: ActionData): string | undefined {
    const document = vscode.window.activeTextEditor?.document;
    if (document === undefined)
        return contextFailure(CONTEXT_NO_ACTIVE_DOCUMENT);
    if (!isPathNeuroSafe(document.fileName))
        return contextFailure(CONTEXT_NO_ACCESS);

    NEURO.saving = true;
    logOutput('INFO', `${NEURO.currentController} is saving the current document.`);

    document.save().then(
        (saved) => {
            if (saved) {
                logOutput('INFO', 'Document saved successfully.');
                NEURO.client?.sendContext('Document saved successfully.', true);
            } else {
                logOutput('WARN', 'Document save returned false.');
                NEURO.client?.sendContext('Document did not save.', false);
            }
            NEURO.saving = false;
        },
        (erm: string) => {
            logOutput('ERROR', `Failed to save document: ${erm}`);
            NEURO.client?.sendContext(contextFailure('Failed to save document.'), false);
            NEURO.saving = false;
        },
    );

    return undefined;
}

export function handleRewriteAll(actionData: ActionData): string | undefined {
    const content: string = actionData.params.content;

    const document = vscode.window.activeTextEditor?.document;
    if (document === undefined)
        return contextFailure(CONTEXT_NO_ACTIVE_DOCUMENT);
    if (!isPathNeuroSafe(document.fileName))
        return contextFailure(CONTEXT_NO_ACCESS);

    const originalText = document.getText();

    const edit = new vscode.WorkspaceEdit();
    const fullRange = new vscode.Range(
        document.positionAt(0),
        document.positionAt(document.getText().length),
    );
    edit.replace(document.uri, fullRange, content);

    vscode.workspace.applyEdit(edit).then(success => {
        if (success) {
            logOutput('INFO', 'Rewrote entire document content');
            const document = vscode.window.activeTextEditor!.document;
            const relativePath = vscode.workspace.asRelativePath(document.uri);
            const lineCount = content.trim().split('\n').length;

            // Set cursor to beginning of file
            const startPosition = new vscode.Position(0, 0);
            setVirtualCursor(startPosition);

            const diffRanges = getDiffRanges(document, new vscode.Position(0, 0), originalText, document.getText());
            showDiffRanges(vscode.window.activeTextEditor!, ...diffRanges);

            const fence = getFence(content);
            NEURO.client?.sendContext(`Rewrote entire file ${relativePath} with ${lineCount} line${lineCount === 1 ? '' : 's'} of content\n\nUpdated content:\n\n${fence}\n${content}\n${fence}`);
        } else {
            NEURO.client?.sendContext(contextFailure('Failed to rewrite document content'));
        }
    });

    return undefined;
}

export function handleDeleteLines(actionData: ActionData): string | undefined {
    const startLine = actionData.params.startLine;
    const endLine = actionData.params.endLine;

    const document = vscode.window.activeTextEditor?.document;
    if (document === undefined)
        return contextFailure(CONTEXT_NO_ACTIVE_DOCUMENT);
    if (!isPathNeuroSafe(document.fileName))
        return contextFailure(CONTEXT_NO_ACCESS);

    const edit = new vscode.WorkspaceEdit();
    const startPosition = new vscode.Position(startLine - 1, 0);
    const endLineZero = endLine - 1;
    // Include the trailing newline by ending at the start of the line after endLine when possible
    const endPosition = endLineZero + 1 < document.lineCount
        ? new vscode.Position(endLineZero + 1, 0)
        : new vscode.Position(endLineZero, document.lineAt(endLineZero).text.length);
    const originalText = document.getText(new vscode.Range(startPosition, endPosition));
    edit.delete(document.uri, new vscode.Range(startPosition, endPosition));

    vscode.workspace.applyEdit(edit).then(success => {
        if (success) {
            const relativePath = vscode.workspace.asRelativePath(vscode.window.activeTextEditor!.document.uri);
            // Defer cursor update until edits have fully settled
            setTimeout(() => {
                const documentPost = vscode.window.activeTextEditor!.document;
                if (startLine <= 1) {
                    // If deleting from the first line, place cursor at start of new first line
                    const cursorPosition = new vscode.Position(0, 0);
                    setVirtualCursor(cursorPosition);
                    const cursorContext = getPositionContext(documentPost, cursorPosition);
                    logOutput('INFO', `Deleted lines ${startLine}-${endLine} and moved cursor to start of line 1`);
                    NEURO.client?.sendContext(`Deleted lines ${startLine}-${endLine} in file ${relativePath}\n\n${formatContext(cursorContext)}`);
                } else {
                    // Move cursor to end of line before the deleted lines
                    const targetLineZero = Math.max(0, startLine - 2); // 0-based line before deleted block
                    if (targetLineZero < documentPost.lineCount) {
                        const cursorPosition = new vscode.Position(targetLineZero, documentPost.lineAt(targetLineZero).text.length);
                        setVirtualCursor(cursorPosition);
                        const cursorContext = getPositionContext(documentPost, cursorPosition);
                        logOutput('INFO', `Deleted lines ${startLine}-${endLine} and moved cursor to end of line ${targetLineZero + 1}`);
                        NEURO.client?.sendContext(`Deleted lines ${startLine}-${endLine} in file ${relativePath}\n\n${formatContext(cursorContext)}`);
                    } else if (documentPost.lineCount > 0) {
                        // Fallback: place cursor at the end of the document
                        const cursorPosition = new vscode.Position(documentPost.lineCount - 1, documentPost.lineAt(documentPost.lineCount - 1).text.length);
                        setVirtualCursor(cursorPosition);
                        const cursorContext = getPositionContext(documentPost, cursorPosition);
                        logOutput('INFO', `Deleted lines ${startLine}-${endLine} and moved cursor to end of document`);
                        NEURO.client?.sendContext(`Deleted lines ${startLine}-${endLine} in file ${relativePath}\n\n${formatContext(cursorContext)}`);
                    } else {
                        // Empty document edge case
                        const cursorPosition = new vscode.Position(0, 0);
                        setVirtualCursor(cursorPosition);
                        const cursorContext = getPositionContext(documentPost, cursorPosition);
                        logOutput('INFO', `Deleted lines ${startLine}-${endLine} and moved cursor to start of document`);
                        NEURO.client?.sendContext(`Deleted lines ${startLine}-${endLine} in file ${relativePath}\n\n${formatContext(cursorContext)}`);
                    }
                }

                showDiffRanges(vscode.window.activeTextEditor!, {
                    range: new vscode.Range(startPosition, startPosition),
                    type: DiffRangeType.Removed,
                    removedText: originalText,
                });
            }, 0);
        } else {
            NEURO.client?.sendContext(contextFailure('Failed to delete lines'));
        }
    });

    return undefined;
}

export function handleRewriteLines(actionData: ActionData): string | undefined {
    const startLine = actionData.params.startLine;
    const endLine = actionData.params.endLine;
    const content = actionData.params.content;

    const document = vscode.window.activeTextEditor?.document;
    if (document === undefined)
        return contextFailure(CONTEXT_NO_ACTIVE_DOCUMENT);
    if (!isPathNeuroSafe(document.fileName))
        return contextFailure(CONTEXT_NO_ACCESS);

    const edit = new vscode.WorkspaceEdit();
    const startPosition = new vscode.Position(startLine - 1, 0);
    const endLineZero = endLine - 1;
    // Preserve the following line's newline by ending at the end of endLine
    const endPosition = new vscode.Position(endLineZero, document.lineAt(endLineZero).text.length);
    const originalText = document.getText(new vscode.Range(startPosition, endPosition));
    edit.replace(document.uri, new vscode.Range(startPosition, endPosition), content);

    vscode.workspace.applyEdit(edit).then(success => {
        if (success) {
            const relativePath = vscode.workspace.asRelativePath(vscode.window.activeTextEditor!.document.uri);
            // Defer cursor update until edits have fully settled
            setTimeout(() => {
                const documentPost = vscode.window.activeTextEditor!.document;
                // Move cursor to end of the last inserted line
                const hasTrailingNewline = content.endsWith('\n');
                const contentLines = content.split('\n');
                const logicalLines = hasTrailingNewline ? contentLines.length - 1 : contentLines.length;
                const lastInsertedLineZero = Math.min(
                    documentPost.lineCount - 1,
                    Math.max(0, startLine - 1 + (logicalLines - 1)),
                );
                const cursorPosition = new vscode.Position(lastInsertedLineZero, documentPost.lineAt(lastInsertedLineZero).text.length);
                setVirtualCursor(cursorPosition);
                const diffRanges = getDiffRanges(document, startPosition, originalText, document.getText(new vscode.Range(startPosition, cursorPosition)));
                showDiffRanges(vscode.window.activeTextEditor!, ...diffRanges);
                const cursorContext = getPositionContext(documentPost, cursorPosition);
                logOutput('INFO', `Rewrote lines ${startLine}-${endLine} with ${logicalLines} line${logicalLines === 1 ? '' : 's'} of content and moved cursor to end of line ${lastInsertedLineZero + 1}`);
                NEURO.client?.sendContext(`Rewrote lines ${startLine}-${endLine} in file ${relativePath}\n\n${formatContext(cursorContext)}`);
            }, 0);
        } else {
            NEURO.client?.sendContext(contextFailure('Failed to rewrite lines'));
        }
    });

    return undefined;
}

export function handleHighlightLines(actionData: ActionData): string | undefined {
    const startLine: number = actionData.params.startLine;
    const endLine: number = actionData.params.endLine;

    const editor = vscode.window.activeTextEditor;
    const document = editor?.document;
    if (document === undefined)
        return contextFailure(CONTEXT_NO_ACTIVE_DOCUMENT);
    if (!isPathNeuroSafe(document.fileName))
        return contextFailure(CONTEXT_NO_ACCESS);

    const startPosition = new vscode.Position(startLine - 1, 0);
    const endPosition = new vscode.Position(endLine - 1, document.lineAt(endLine - 1).text.length);

    editor!.setDecorations(NEURO.highlightDecorationType!, [{
        range: new vscode.Range(startPosition, endPosition),
        hoverMessage: `Highlighted by ${CONFIG.currentlyAsNeuroAPI}`,
    }]);
    editor!.revealRange(new vscode.Range(startPosition, endPosition), vscode.TextEditorRevealType.InCenterIfOutsideViewport);

    return `Highlighted lines ${startLine}-${endLine}.`;
}

export function fileSaveListener(e: vscode.TextDocument) {
    /**
     * In order from left to right, this function immediately returns if:
     * - NeuroPilot > Send Save Notifications is set to false
     * - the file that was saved isn't Neuro safe
     * - Neuro manually saved the file.
     */
    if (!CONFIG.sendSaveNotifications || !isPathNeuroSafe(e.fileName) || NEURO.saving === true) {
        return;
    }
    const relativePath = vscode.workspace.asRelativePath(e.uri);
    NEURO.client?.sendContext(`File ${relativePath} has been saved.`, true);
}

/**
 * Find matches in the document and filter based on the match option.
 * @param regex The regular expression to search for.
 * @param document The document to search in.
 * @param cursorOffset The current cursor offset in the text.
 * @param match The match option from the {@link MATCH_OPTIONS} array.
 * @param lineRange The line range to limit results to. If not specified, defaults to the entire file.
 * @returns The matches found in the text based on the match option.
 */
function findAndFilter(regex: RegExp, document: vscode.TextDocument, cursorOffset: number, match: string, lineRange: LineRange | undefined = undefined): RegExpExecArray[] {
    const matchIterator = document.getText().matchAll(regex);
    let matches: RegExpStringIterator<RegExpExecArray> | RegExpExecArray[];

    if (lineRange) {
        const minOffset = document.offsetAt(document.lineAt(lineRange.startLine - 1).range.start);
        const maxOffset = document.offsetAt(document.lineAt(lineRange.endLine - 1).range.end);
        matches = [];
        for (const m of matchIterator)
            matches.push(m);
        matches = matches.filter(m => m.index >= minOffset && m.index <= maxOffset);
    }
    else {
        matches = matchIterator;
    }

    let result: RegExpExecArray[] = [];

    switch (match) {
        case 'firstInFile':
            for (const m of matches)
                return [m];
            return [];

        case 'lastInFile':
            for (const m of matches)
                result = [m];
            return result;

        case 'firstAfterCursor':
            for (const m of matches)
                if (m.index >= cursorOffset)
                    return [m];
            return [];

        case 'lastBeforeCursor':
            for (const m of matches)
                if (m.index < cursorOffset)
                    result = [m];
                else break;
            return result;

        case 'allInFile':
            for (const m of matches)
                result.push(m);
            return result;

        default:
            throw new Error(`Invalid match option: ${match}`);
    }
}

function formatContext(context: NeuroPositionContext): string {
    const fence = getFence(context.contextBefore + context.contextBetween + context.contextAfter);
    const rawContextBefore = context.contextBefore + context.contextBetween;
    const rawContextAfter = context.contextAfter;
    const lineNumberContextFormat = CONFIG.lineNumberContextFormat;
    const lineNumberNote = lineNumberContextFormat.includes('{n}') ? 'Note that line numbers are not part of the source code. ' : '';

    let n = 1;
    let contextArray = [];
    for (const line of rawContextBefore.split('\n')) {
        contextArray.push(lineNumberContextFormat.replace('{n}', n.toString()) + line);
        n++;
    }
    const contextBefore = contextArray.join('\n');
    contextArray = [];

    let first = true;
    for (const line of rawContextAfter.split('\n')) {
        if (first) {
            contextArray.push(line);
            first = false;
            continue;
        }
        contextArray.push(lineNumberContextFormat.replace('{n}', n.toString()) + line);
        n++;
    }
    const contextAfter = contextArray.join('\n');

    const cursor = getVirtualCursor()!;
    const showCursor = ['inline', 'both'].includes(CONFIG.cursorPositionContextStyle) ? '<<<|>>>' : '';
    const cursorNote =
        CONFIG.cursorPositionContextStyle === 'inline' ? 'Cursor position denoted by `<<<|>>>`. '
        : CONFIG.cursorPositionContextStyle === 'lineAndColumn' ? `Cursor is at ${cursor.line + 1}:${cursor.character + 1}. `
        : CONFIG.cursorPositionContextStyle === 'both' ? `Cursor is at ${cursor.line + 1}:${cursor.character + 1}, denoted by \`<<<|>>>\`. `
        : '';

    return `File context for lines ${context.startLine + 1}-${context.endLine + 1} of ${context.totalLines}. ${cursorNote}${lineNumberNote}Content:\n\n${fence}\n${contextBefore}${showCursor}${contextAfter}\n${fence}`;
}

let editorChangeHandlerTimeout: NodeJS.Timeout | undefined;
/**
 * Sets and displays the virtual cursor position when the active text editor changes.
 * @param editor The active text editor.
 */
export function editorChangeHandler(editor: vscode.TextEditor | undefined) {
    if (editorChangeHandlerTimeout)
        clearTimeout(editorChangeHandlerTimeout);

    if (editor) {
        // Set cursor
        const uri = editor.document.uri;
        if (!NEURO.cursorOffsets.has(uri)) {
            if (isPathNeuroSafe(uri.fsPath))
                setVirtualCursor(editor.selection.active);
            else
                setVirtualCursor(null);
        }
        else {
            setVirtualCursor();
        }

        // Tell Neuro that the editor changed
        if (isPathNeuroSafe(uri.fsPath)) {
            const file = simpleFileName(editor.document.fileName);
            const cursor = getVirtualCursor()!;
            const context = getPositionContext(editor.document, cursor);
            let text = `Switched to file ${file}.`;
            if (CONFIG.sendContentsOnFileChange)
                text += `\n\n${formatContext(context)}`;
            NEURO.client?.sendContext(text);
        }
        else {
            NEURO.client?.sendContext('Switched to a file you\'re not allowed to edit.');
        }
    }
    else {
        // Switching editors first triggers this event with an undefined editor and then with the new editor
        // Delay sending the context to wait for a second event
        editorChangeHandlerTimeout = setTimeout(() => {
            NEURO.client?.sendContext('Switched to a non-editable file.');
            editorChangeHandlerTimeout = undefined;
        }, 200);
    }
}

/**
 * Moves the virtual cursor when the text document changes.
 * @param event The editing event.
 * @returns 
 */
export function workspaceEditHandler(event: vscode.TextDocumentChangeEvent) {
    if (event.contentChanges.length === 0) return;
    if (event.document !== vscode.window.activeTextEditor?.document) return;
    if (!getPermissionLevel(PERMISSIONS.editActiveDocument)) return;

    // Diffs
    clearDecorations(vscode.window.activeTextEditor);

    // Cursor stuff
    const initialCursorOffset = NEURO.cursorOffsets.get(event.document.uri);
    if (initialCursorOffset === undefined || initialCursorOffset === null) return;

    for (const change of event.contentChanges) {
        logOutput('DEBUG', `Change detected in document ${event.document.fileName}: ${JSON.stringify(change)}`);

        const cursorOffset = NEURO.cursorOffsets.get(event.document.uri)!;
        const startOffset = event.document.offsetAt(change.range.start);

        if (startOffset > cursorOffset)
            // Change is after the cursor, no need to update it
            continue;

        const endOffset = change.rangeOffset + change.rangeLength;

        if (endOffset > cursorOffset) {
            // Change includes the cursor, place it at the end of the change
            setVirtualCursor(event.document.positionAt(change.rangeOffset + change.text.length));
        }
        else {
            // Change is before the cursor, move it by the change length
            const delta = change.text.length - change.rangeLength;
            setVirtualCursor(event.document.positionAt(cursorOffset + delta));
        }
    }
}

export function moveNeuroCursorHere() {
    const editor = vscode.window.activeTextEditor;
    if (!editor) {
        vscode.window.showErrorMessage('No active text editor');
        return;
    }
    if (!isPathNeuroSafe(editor.document.fileName)) {
        vscode.window.showErrorMessage(NEURO.currentController + ' does not have permission to access this file');
        return;
    }
    setVirtualCursor(editor.selection.active);

    const cursorContext = getPositionContext(editor.document, editor.selection.active);

    NEURO.client?.sendContext(`Vedal moved your cursor.\n\n${formatContext(cursorContext)}`);
}<|MERGE_RESOLUTION|>--- conflicted
+++ resolved
@@ -311,11 +311,7 @@
         },
         permissions: [PERMISSIONS.editActiveDocument],
         handler: handleFindText,
-<<<<<<< HEAD
-        validators: [checkCurrentFile, createStringValidator(['find'])],
-=======
-        validator: [checkCurrentFile, createStringValidator(['find']), createLineRangeValidator('lineRange')],
->>>>>>> 9f2583ae
+        validators: [checkCurrentFile, createStringValidator(['find']), createLineRangeValidator('lineRange')],
         promptGenerator: (actionData: ActionData) => `find "${actionData.params.useRegex ? escapeRegExp(actionData.params.find) : actionData.params.find}".`,
     },
     undo: {
