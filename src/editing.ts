--- conflicted
+++ resolved
@@ -276,13 +276,9 @@
         name: 'insert_lines',
         description: 'Insert code below a certain line.'
             + ' Defaults to your current cursor\'s location'
-<<<<<<< HEAD
-            + ' Your cursor will be moved to the end of the inserted line.'
-            + ' The insertUnder parameter is one-based, not zero-based.',
-=======
+            + ' The insertUnder parameter is one-based, not zero-based.'
             + ' Remember to add indents after newlines where appropriate.'
             + ' Your cursor will be moved to the end of the inserted line.', // TODO: Clarify cursor stuff again
->>>>>>> b88f9770
         schema: {
             type: 'object',
             properties: {
