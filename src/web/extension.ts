import * as vscode from 'vscode';
import { isPathNeuroSafe, setVirtualCursor } from '@/utils';
import { NEURO } from '@/constants';
import {
    initializeCommonState,
    setupCommonProviders,
    registerCommonCommands,
    setupCommonEventHandlers,
    setupClientConnectedHandlers,
    createStatusBarItem,
    deactivate as commonDeactivate,
    getCursorDecorationRenderOptions,
    getDiffRemovedDecorationRenderOptions,
    getDiffModifiedDecorationRenderOptions,
    getDiffAddedDecorationRenderOptions,
    reloadPermissions,
    getHighlightDecorationRenderOptions,
<<<<<<< HEAD
    showUpdateReminder,
=======
    startupCreateClient,
>>>>>>> f4cae475
} from '@shared/extension';
import { registerUnsupervisedActions, registerUnsupervisedHandlers } from './unsupervised';
import { registerSendSelectionToNeuro } from '@/editing';

export function activate(context: vscode.ExtensionContext) {
    // Show update reminder if version changed
    showUpdateReminder(context);

    // Initialize common state
    initializeCommonState(context);

    vscode.commands.registerCommand('neuropilot.reloadPermissions', reloadWebPermissions);

    // Setup providers
    NEURO.context!.subscriptions.push(...setupCommonProviders());

    // Register commands
    NEURO.context!.subscriptions.push(...registerCommonCommands());

    // Setup event handlers
    NEURO.context!.subscriptions.push(...setupCommonEventHandlers());

    // Setup client connected handlers
    setupClientConnectedHandlers(registerUnsupervisedActions, registerUnsupervisedHandlers);

    // Create status bar item
    createStatusBarItem();

    // The "Send selection to Neuro" feature requires both a command and a code action provider.
    // To keep related logic together and allow easy registration in both desktop and web, it is encapsulated
    // in registerSendSelectionToNeuro instead of being registered inline like most single commands.
    registerSendSelectionToNeuro(context);

    // We don't obtain extension state here automatically

    // Create client
    startupCreateClient();

    // Create cursor decoration (web-specific)
    NEURO.cursorDecorationType = vscode.window.createTextEditorDecorationType(getCursorDecorationRenderOptions());
    NEURO.diffAddedDecorationType = vscode.window.createTextEditorDecorationType(getDiffAddedDecorationRenderOptions());
    NEURO.diffRemovedDecorationType = vscode.window.createTextEditorDecorationType(getDiffRemovedDecorationRenderOptions());
    NEURO.diffModifiedDecorationType = vscode.window.createTextEditorDecorationType(getDiffModifiedDecorationRenderOptions());
    NEURO.highlightDecorationType = vscode.window.createTextEditorDecorationType(getHighlightDecorationRenderOptions());

    // Set initial virtual cursor
    if (vscode.window.activeTextEditor && isPathNeuroSafe(vscode.window.activeTextEditor.document.fileName)) {
        setVirtualCursor(vscode.window.activeTextEditor.selection.active);
    }
}

export function deactivate() {
    commonDeactivate();
}

function reloadWebPermissions() {
    reloadPermissions(registerUnsupervisedActions);
}<|MERGE_RESOLUTION|>--- conflicted
+++ resolved
@@ -15,11 +15,8 @@
     getDiffAddedDecorationRenderOptions,
     reloadPermissions,
     getHighlightDecorationRenderOptions,
-<<<<<<< HEAD
     showUpdateReminder,
-=======
     startupCreateClient,
->>>>>>> f4cae475
 } from '@shared/extension';
 import { registerUnsupervisedActions, registerUnsupervisedHandlers } from './unsupervised';
 import { registerSendSelectionToNeuro } from '@/editing';
