import * as vscode from 'vscode';
import { isPathNeuroSafe, setVirtualCursor, normalizePath, getWorkspacePath } from '@/utils';
import { NEURO } from '@/constants';
import {
    initializeCommonState,
    setupCommonProviders,
    registerCommonCommands,
    setupCommonEventHandlers,
    setupClientConnectedHandlers,
    createStatusBarItem,
    deactivate as commonDeactivate,
    getCursorDecorationRenderOptions,
    getDiffRemovedDecorationRenderOptions,
    getDiffModifiedDecorationRenderOptions,
    getDiffAddedDecorationRenderOptions,
    reloadPermissions,
    getHighlightDecorationRenderOptions,
    showUpdateReminder,
    startupCreateClient,
} from '@shared/extension';
import { addUnsupervisedActions, registerUnsupervisedHandlers } from './unsupervised';
import { registerSendSelectionToNeuro } from '@/editing';
<<<<<<< HEAD
import { reregisterAllActions } from '../rce';
=======
import { loadIgnoreFiles } from '@/ignore_files_utils';
>>>>>>> d94fe4aa

export function activate(context: vscode.ExtensionContext) {
    loadIgnoreFiles(
        normalizePath(
            getWorkspacePath() || '',
        ) || '',
    );

    // Show update reminder if version changed
    showUpdateReminder(context);

    // Initialize common state
    initializeCommonState(context);

    vscode.commands.registerCommand('neuropilot.reloadPermissions', reloadWebPermissions);

    // Add actions to the registry
    addUnsupervisedActions();

    // Setup providers
    NEURO.context!.subscriptions.push(...setupCommonProviders());

    // Register commands
    NEURO.context!.subscriptions.push(...registerCommonCommands());

    // Setup event handlers
    NEURO.context!.subscriptions.push(...setupCommonEventHandlers());

    // Setup client connected handlers
    setupClientConnectedHandlers(reregisterAllActions, registerUnsupervisedHandlers);

    // Create status bar item
    createStatusBarItem();

    // The "Send selection to Neuro" feature requires both a command and a code action provider.
    // To keep related logic together and allow easy registration in both desktop and web, it is encapsulated
    // in registerSendSelectionToNeuro instead of being registered inline like most single commands.
    registerSendSelectionToNeuro(context);

    // We don't obtain extension state here automatically

    // Create client
    startupCreateClient();

    // Create cursor decoration (web-specific)
    NEURO.cursorDecorationType = vscode.window.createTextEditorDecorationType(getCursorDecorationRenderOptions());
    NEURO.diffAddedDecorationType = vscode.window.createTextEditorDecorationType(getDiffAddedDecorationRenderOptions());
    NEURO.diffRemovedDecorationType = vscode.window.createTextEditorDecorationType(getDiffRemovedDecorationRenderOptions());
    NEURO.diffModifiedDecorationType = vscode.window.createTextEditorDecorationType(getDiffModifiedDecorationRenderOptions());
    NEURO.highlightDecorationType = vscode.window.createTextEditorDecorationType(getHighlightDecorationRenderOptions());

    // Set initial virtual cursor
    if (vscode.window.activeTextEditor && isPathNeuroSafe(vscode.window.activeTextEditor.document.fileName)) {
        setVirtualCursor(vscode.window.activeTextEditor.selection.active);
    }
}

export function deactivate() {
    commonDeactivate();
}

function reloadWebPermissions() {
    reloadPermissions(reregisterAllActions);
}<|MERGE_RESOLUTION|>--- conflicted
+++ resolved
@@ -20,11 +20,8 @@
 } from '@shared/extension';
 import { addUnsupervisedActions, registerUnsupervisedHandlers } from './unsupervised';
 import { registerSendSelectionToNeuro } from '@/editing';
-<<<<<<< HEAD
+import { loadIgnoreFiles } from '@/ignore_files_utils';
 import { reregisterAllActions } from '../rce';
-=======
-import { loadIgnoreFiles } from '@/ignore_files_utils';
->>>>>>> d94fe4aa
 
 export function activate(context: vscode.ExtensionContext) {
     loadIgnoreFiles(
