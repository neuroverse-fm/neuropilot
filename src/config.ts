import * as vscode from 'vscode';
import { Action } from 'neuro-game-sdk';
import { NEURO } from './constants';
import { logOutput } from './utils';

interface DeprecatedSetting {
    old: string;
    new: string | ((target: vscode.ConfigurationTarget) => Promise<void>);
}

/** Array of deprecated settings */
const DEPRECATED_SETTINGS: DeprecatedSetting[] = [
    {
        old: 'websocketUrl',
        new: 'connection.websocketUrl',
    },
    {
        old: 'gameName',
        new: 'connection.gameName',
    },
    {
        old: 'initialContext',
        new: 'connection.initialContext',
    },
    {
        old: 'includePattern',
        async new(target: vscode.ConfigurationTarget) {
            const cfg = vscode.workspace.getConfiguration('neuropilot');
            const config = getTargetConfig<string>(cfg, 'includePattern', target)!;
            const newConfig = config.split('\n');
            await cfg.update('access.includePattern', newConfig, target);
        },
    },
    {
        old: 'excludePattern',
        async new(target: vscode.ConfigurationTarget) {
            const cfg = vscode.workspace.getConfiguration('neuropilot');
            const config = getTargetConfig<string>(cfg, 'excludePattern', target)!;
            const newConfig = config.split('\n');
            await cfg.update('access.excludePattern', newConfig, target);
        },
    },
    {
        old: 'allowUnsafePaths',
        async new(target: vscode.ConfigurationTarget) {
            const cfg = vscode.workspace.getConfiguration('neuropilot');
            const config = getTargetConfig<boolean>(cfg, 'allowUnsafePaths', target)!;
            await cfg.update('access.dotFiles', config, target);
            await cfg.update('access.externalFiles', config, target);
            await cfg.update('access.environmentVariables', config, target);
        },
    },
];

function getTargetConfig<T>(config: vscode.WorkspaceConfiguration, key: string, target: vscode.ConfigurationTarget) {
    switch (target) {
        case vscode.ConfigurationTarget.Global:
            return config.inspect(key)?.globalValue as T | undefined;
        case vscode.ConfigurationTarget.Workspace:
            return config.inspect(key)?.workspaceValue as T | undefined;
        case vscode.ConfigurationTarget.WorkspaceFolder:
            return config.inspect(key)?.workspaceFolderValue as T | undefined;
        default:
            return undefined;
    }
}

/** Function to check deprecated settings */
export async function checkDeprecatedSettings() {
    if (NEURO.context?.globalState.get('no-migration')) return;
    const cfg = vscode.workspace.getConfiguration('neuropilot');
    const deprecatedSettings: Record<string, Map<vscode.ConfigurationTarget, unknown>> = {};

    for (const setting of DEPRECATED_SETTINGS) {
        const inspection = cfg.inspect(setting.old);
        const targetValueMap = new Map<vscode.ConfigurationTarget, unknown>();

        // Check all possible configuration targets
        if (inspection?.globalValue !== undefined) {
            targetValueMap.set(vscode.ConfigurationTarget.Global, inspection.globalValue);
        }
        if (inspection?.workspaceValue !== undefined) {
            targetValueMap.set(vscode.ConfigurationTarget.Workspace, inspection.workspaceValue);
        }
        if (inspection?.workspaceFolderValue !== undefined) {
            targetValueMap.set(vscode.ConfigurationTarget.WorkspaceFolder, inspection.workspaceFolderValue);
        }

        if (targetValueMap.size > 0) {
            deprecatedSettings[setting.old] = targetValueMap;
        }
    }

    const keys = Object.keys(deprecatedSettings);
    if (keys.length > 0) {
        // Count total configurations across all targets
        const totalConfigs = keys.reduce((sum, key) => sum + deprecatedSettings[key].size, 0);

        // Collect all unique configuration targets that have deprecated settings
        const targetsSet = new Set<vscode.ConfigurationTarget>();
        for (const key of keys) {
            for (const target of deprecatedSettings[key].keys()) {
                targetsSet.add(target);
            }
        }

        // Convert configuration targets to readable names
        const targetNames: string[] = [];
        if (targetsSet.has(vscode.ConfigurationTarget.Global)) {
            targetNames.push('User');
        }
        if (targetsSet.has(vscode.ConfigurationTarget.Workspace)) {
            targetNames.push('Workspace');
        }
        if (targetsSet.has(vscode.ConfigurationTarget.WorkspaceFolder)) {
            targetNames.push('Workspace Folder');
        }

        const targetList = targetNames.length === 1
            ? targetNames[0]
            : targetNames.slice(0, -1).join(', ') + ', and ' + targetNames[targetNames.length - 1];

        const notif = await vscode.window.showInformationMessage(
            `You have ${totalConfigs} deprecated configuration${totalConfigs === 1 ? '' : 's'} in your ${targetList} setting${targetNames.length === 1 ? '' : 's'}. Would you like to migrate them?`,
            'Yes', 'No', 'Don\'t show again',
        );

        if (notif) {
            switch (notif) {
                case 'Yes':
                    for (const key of keys) {
                        const updateObject = DEPRECATED_SETTINGS.find(o => o.old === key);
                        const targetValueMap = deprecatedSettings[key];

                        if (updateObject && targetValueMap) {
                            // Process each configuration target for this setting
                            for (const [target, value] of targetValueMap.entries()) {
                                if (typeof updateObject.new === 'string') {
                                    // Update with the specific configuration target
                                    await cfg.update(updateObject.new, value, target);
                                    // Remove the old setting from this target
                                    await cfg.update(updateObject.old, undefined, target);
                                } else {
                                    // For custom migration functions, pass the target and value
                                    await updateObject.new(target);
                                    // Remove the old setting from this target
                                    await cfg.update(updateObject.old, undefined, target);
                                }
                            }
                        }
                    }
                    vscode.window.showInformationMessage('Configuration migration completed successfully.');
                    break;
                case 'No':
                    break;
                case 'Don\'t show again':
                    if (NEURO.context) {
                        NEURO.context.globalState.update('no-migration', true);
                    } else {
                        logOutput('ERROR', 'Couldn\'t save no-migration preference to memento because of a missing extension context.');
                    }
                    break;
            }
        }
    }
}

//#region Types

export type CursorPositionContextStyle = 'off' | 'inline' | 'lineAndColumn' | 'both';

//#endregion

/** Permission level enums */
export const enum PermissionLevel {
    OFF = 0,
    COPILOT = 1,
    AUTOPILOT = 2,
}

/**
 * Gets the value of the config
 * @param key The config key to get
 * @returns The value of the config, or `undefined` if it doesn't exist
 */
export function getConfig<T>(key: string): T | undefined {
    return vscode.workspace.getConfiguration('neuropilot').get<T>(key);
}

export function getAccess<T>(key: string): T | undefined {
    return vscode.workspace.getConfiguration('neuropilot').get<T>('access.' + key);
}

export function getConnection<T>(key: string): T | undefined {
    return vscode.workspace.getConfiguration('neuropilot').get<T>('connection.' + key);
}

export function isActionEnabled(action: string | Action): boolean {
    if (typeof action === 'string')
        return !CONFIG.disabledActions.includes(action);
    return !CONFIG.disabledActions.includes(action.name);
}

/**
 * Checks the configured permission level for each provided permission and returns 
 * the lowest (most restrictive) level.
 *
 * @param permissions The permission(s) to query.
 * @returns The lowest permission level in the list of permissions.
 * If no permissions are specified, this function assumes Copilot
 */
export function getPermissionLevel(...permissions: Permission[]): PermissionLevel {
    if (NEURO.killSwitch) {
        return PermissionLevel.OFF;
    }
    if (permissions.length === 0) {
        return PermissionLevel.COPILOT;
    }
    return permissions
        .map(permission => {
            let setting = vscode.workspace.getConfiguration('neuropilot')
                .get<string>('permission.' + permission.id, 'off');
            setting = setting.toLowerCase();
            switch (setting) {
                case 'autopilot':
                    return PermissionLevel.AUTOPILOT;
                case 'copilot':
                    return PermissionLevel.COPILOT;
                default:
                    return PermissionLevel.OFF;
            }
        })
        .reduce((lowest, level) => level < lowest ? level : lowest, PermissionLevel.AUTOPILOT);
}

export interface Permission {
    /** The ID of the permission in package.json, without the `neuropilot.permission.` prefix. */
    id: string;
    /** The infinitive of the permission to construct sentences (should fit the scheme "permission to {something}"). */
    infinitive: string;
}

/** Collection of strings for use in {@link actionResultNoPermission}. */
class Permissions {
    get openFiles() { return { id: 'openFiles', infinitive: 'open files' }; }
    get editActiveDocument() { return { id: 'editActiveDocument', infinitive: 'edit or view documents' }; }
    get create() { return { id: 'create', infinitive: 'create files or folders' }; }
    get rename() { return { id: 'rename', infinitive: 'rename files or folders' }; }
    get delete() { return { id: 'delete', infinitive: 'delete files or folders' }; }
    get runTasks() { return { id: 'runTasks', infinitive: 'run or terminate tasks' }; }
    get requestCookies() { return { id: 'requestCookies', infinitive: 'request cookies' }; }
    get gitOperations() { return { id: 'gitOperations', infinitive: 'use Git' }; }
    get gitTags() { return { id: 'gitTags', infinitive: 'tag commits' }; }
    get gitRemotes() { return { id: 'gitRemotes', infinitive: 'interact with Git remotes' }; }
    get editRemoteData() { return { id: 'editRemoteData', infinitive: 'edit remote data' }; }
    get gitConfigs() { return { id: 'gitConfigs', infinitive: 'edit the Git configuration' }; }
    get terminalAccess() { return { id: 'terminalAccess', infinitive: 'access the terminal' }; }
    get accessLintingAnalysis() { return { id: 'accessLintingAnalysis', infinitive: 'view linting problems' }; }
    get getUserSelection() { return { id: 'getUserSelection', infinitive: 'get Vedal\'s cursor' }; }
}

export const PERMISSIONS = new Permissions();

class Config {
<<<<<<< HEAD
    get websocketUrl(): string { return get('websocketUrl')!; }
    get gameName(): string { return get('gameName')!; }
    get beforeContext(): number { return get('beforeContext')!; }
    get afterContext(): number { return get('afterContext')!; }
    get maxCompletions(): number { return get('maxCompletions')!; }
    get completionTrigger(): string { return get('completionTrigger')!; }
    get initialContext(): string { return get('initialContext')!; }
    get timeout(): number { return get('timeout')!; }
    get showTimeOnTerminalStart(): boolean { return get('showTimeOnTerminalStart')!; }
    get terminalContextDelay(): number { return get('terminalContextDelay')!; }
    get allowRunningAllTasks(): boolean { return get('allowRunningAllTasks')!; }
    get sendNewLintingProblemsOn(): string { return get('sendNewLintingProblemsOn')!; }
    get sendSaveNotifications(): boolean { return get('sendSaveNotifications')!; }
    get requestExpiryTimeout(): number { return get('requestExpiryTimeout')!; }
    get hideCopilotRequests(): boolean { return get('hideCopilotRequests')!; }
    get cursorFollowsNeuro(): boolean { return get('cursorFollowsNeuro')!; }
    get currentlyAsNeuroAPI(): string { return get('currentlyAsNeuroAPI')!; }
    get docsURL(): string { return get('docsURL')!; }
    get defaultOpenDocsWindow(): string { return get('defaultOpenDocsWindow')!; }
    get disabledActions(): string[] { return get('disabledActions')!; }
    get sendContentsOnFileChange(): boolean { return get('sendContentsOnFileChange')!; }
    get cursorPositionContextStyle(): CursorPositionContextStyle { return get('cursorPositionContextStyle')!; }
    get lineNumberContextFormat(): string { return get('lineNumberContextFormat')!; }

    get terminals(): { name: string; path: string; args?: string[]; }[] { return get('terminals')!; }
=======
    get beforeContext(): number { return getConfig('beforeContext')!; }
    get afterContext(): number { return getConfig('afterContext')!; }
    get maxCompletions(): number { return getConfig('maxCompletions')!; }
    get completionTrigger(): string { return getConfig('completionTrigger')!; }
    get timeout(): number { return getConfig('timeout')!; }
    get showTimeOnTerminalStart(): boolean { return getConfig('showTimeOnTerminalStart')!; }
    get terminalContextDelay(): number { return getConfig('terminalContextDelay')!; }
    get allowRunningAllTasks(): boolean { return getConfig('allowRunningAllTasks')!; }
    get sendNewLintingProblemsOn(): string { return getConfig('sendNewLintingProblemsOn')!; }
    get sendSaveNotifications(): boolean { return getConfig('sendSaveNotifications')!; }
    get requestExpiryTimeout(): number { return getConfig('requestExpiryTimeout')!; }
    get hideCopilotRequests(): boolean { return getConfig('hideCopilotRequests')!; }
    get cursorFollowsNeuro(): boolean { return getConfig('cursorFollowsNeuro')!; }
    get currentlyAsNeuroAPI(): string { return getConfig('currentlyAsNeuroAPI')!; }
    get docsURL(): string { return getConfig('docsURL')!; }
    get defaultOpenDocsWindow(): string { return getConfig('defaultOpenDocsWindow')!; }
    get disabledActions(): string[] { return getConfig('disabledActions')!; }
    get sendContentsOnFileChange(): boolean { return getConfig('sendContentsOnFileChange')!; }
    get cursorPositionContextStyle(): string { return getConfig('cursorPositionContextStyle')!; }
    get lineNumberContextFormat(): string { return getConfig('lineNumberContextFormat')!; }
    get enableCancelEvents(): boolean { return getConfig('enableCancelEvents')!; }

    get terminals(): { name: string; path: string; args?: string[]; }[] { return getConfig('terminals')!; }
>>>>>>> d5807e20
}

export const CONFIG = new Config();

class Access {
    get includePattern(): string[] { return getAccess<string[]>('includePattern')!; }
    get excludePattern(): string[] { return getAccess<string[]>('excludePattern')!; }
    get dotFiles(): boolean { return getAccess<boolean>('dotFiles')!; }
    get externalFiles(): boolean { return getAccess<boolean>('externalFiles')!; }
    get environmentVariables(): boolean { return getAccess<boolean>('environmentVariables')!; }
}

export const ACCESS = new Access();

class Connection {
    get websocketUrl(): string { return getConnection<string>('websocketUrl')!; }
    get gameName(): string { return getConnection<string>('gameName')!; }
    get initialContext(): string { return getConnection<string>('initialContext')!; }
    get autoConnect(): boolean { return getConnection<boolean>('autoConnect')!; }
    get retryInterval(): number { return getConnection<number>('retryInterval')!; }
    get retryAmount(): number { return getConnection<number>('retryAmount')!; }
}

export const CONNECTION = new Connection();<|MERGE_RESOLUTION|>--- conflicted
+++ resolved
@@ -262,33 +262,6 @@
 export const PERMISSIONS = new Permissions();
 
 class Config {
-<<<<<<< HEAD
-    get websocketUrl(): string { return get('websocketUrl')!; }
-    get gameName(): string { return get('gameName')!; }
-    get beforeContext(): number { return get('beforeContext')!; }
-    get afterContext(): number { return get('afterContext')!; }
-    get maxCompletions(): number { return get('maxCompletions')!; }
-    get completionTrigger(): string { return get('completionTrigger')!; }
-    get initialContext(): string { return get('initialContext')!; }
-    get timeout(): number { return get('timeout')!; }
-    get showTimeOnTerminalStart(): boolean { return get('showTimeOnTerminalStart')!; }
-    get terminalContextDelay(): number { return get('terminalContextDelay')!; }
-    get allowRunningAllTasks(): boolean { return get('allowRunningAllTasks')!; }
-    get sendNewLintingProblemsOn(): string { return get('sendNewLintingProblemsOn')!; }
-    get sendSaveNotifications(): boolean { return get('sendSaveNotifications')!; }
-    get requestExpiryTimeout(): number { return get('requestExpiryTimeout')!; }
-    get hideCopilotRequests(): boolean { return get('hideCopilotRequests')!; }
-    get cursorFollowsNeuro(): boolean { return get('cursorFollowsNeuro')!; }
-    get currentlyAsNeuroAPI(): string { return get('currentlyAsNeuroAPI')!; }
-    get docsURL(): string { return get('docsURL')!; }
-    get defaultOpenDocsWindow(): string { return get('defaultOpenDocsWindow')!; }
-    get disabledActions(): string[] { return get('disabledActions')!; }
-    get sendContentsOnFileChange(): boolean { return get('sendContentsOnFileChange')!; }
-    get cursorPositionContextStyle(): CursorPositionContextStyle { return get('cursorPositionContextStyle')!; }
-    get lineNumberContextFormat(): string { return get('lineNumberContextFormat')!; }
-
-    get terminals(): { name: string; path: string; args?: string[]; }[] { return get('terminals')!; }
-=======
     get beforeContext(): number { return getConfig('beforeContext')!; }
     get afterContext(): number { return getConfig('afterContext')!; }
     get maxCompletions(): number { return getConfig('maxCompletions')!; }
@@ -307,12 +280,11 @@
     get defaultOpenDocsWindow(): string { return getConfig('defaultOpenDocsWindow')!; }
     get disabledActions(): string[] { return getConfig('disabledActions')!; }
     get sendContentsOnFileChange(): boolean { return getConfig('sendContentsOnFileChange')!; }
-    get cursorPositionContextStyle(): string { return getConfig('cursorPositionContextStyle')!; }
+    get cursorPositionContextStyle(): CursorPositionContextStyle { return getConfig('cursorPositionContextStyle')!; }
     get lineNumberContextFormat(): string { return getConfig('lineNumberContextFormat')!; }
     get enableCancelEvents(): boolean { return getConfig('enableCancelEvents')!; }
 
     get terminals(): { name: string; path: string; args?: string[]; }[] { return getConfig('terminals')!; }
->>>>>>> d5807e20
 }
 
 export const CONFIG = new Config();
