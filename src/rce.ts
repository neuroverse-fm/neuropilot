--- conflicted
+++ resolved
@@ -342,21 +342,10 @@
                 }
             }
 
-<<<<<<< HEAD
             if (effectivePermission === PermissionLevel.AUTOPILOT) {
+                for (const d of eventArray) d.dispose();
                 const result = action.handler(actionData);
                 NEURO.client?.sendActionResult(actionData.id, true, result);
-=======
-        if (effectivePermission === PermissionLevel.AUTOPILOT) {
-            for (const d of eventArray) d.dispose();
-            const result = action.handler(actionData);
-            NEURO.client?.sendActionResult(actionData.id, true, result);
-        }
-        else { // permissionLevel === PermissionLevel.COPILOT
-            if (NEURO.rceRequest) {
-                NEURO.client?.sendActionResult(actionData.id, true, 'Action failed: Already waiting for permission to run another action.');
-                return;
->>>>>>> 00e1a375
             }
             else { // permissionLevel === PermissionLevel.COPILOT
                 if (NEURO.rceRequest) {
