import * as vscode from 'vscode';
import { NEURO, EXTENSIONS } from '@/constants';
import { logOutput, createClient, onClientConnected, setVirtualCursor, showAPIMessage, disconnectClient, reconnectClient } from '@/utils';
import { completionsProvider, registerCompletionResultHandler } from '@/completions';
import { giveCookie, registerRequestCookieAction, registerRequestCookieHandler, sendCurrentFile } from '@/context';
import { registerChatResponseHandler } from '@/chat';
import { ACCESS, ACTIONS, checkDeprecatedSettings, CONFIG, CONNECTION } from '@/config';
import { explainWithNeuro, fixWithNeuro, NeuroCodeActionsProvider, sendDiagnosticsDiff } from '@/lint_problems';
import { editorChangeHandler, fileSaveListener, moveNeuroCursorHere, toggleSaveAction, workspaceEditHandler } from '@/editing';
import { emergencyDenyRequests, acceptRceRequest, denyRceRequest, revealRceNotification, clearRceRequest } from '@/rce';
import type { GitExtension } from '@typing/git';
import { getGitExtension } from '@/git';
import { openDocsOnTarget, registerDocsCommands, registerDocsLink } from './docs';
import { moveCursorEmitterDiposable } from '@events/cursor';

// Shared commands
export function registerCommonCommands() {
    return [
        vscode.commands.registerCommand('neuropilot.reconnect', reconnect),
        vscode.commands.registerCommand('neuropilot.disconnect', disconnect),
        vscode.commands.registerCommand('neuropilot.moveNeuroCursorHere', moveNeuroCursorHere),
        vscode.commands.registerCommand('neuropilot.sendCurrentFile', sendCurrentFile),
        vscode.commands.registerCommand('neuropilot.giveCookie', giveCookie),
        vscode.commands.registerCommand('neuropilot.disableAllPermissions', disableAllPermissions),
        vscode.commands.registerCommand('neuropilot.acceptRceRequest', acceptRceRequest),
        vscode.commands.registerCommand('neuropilot.denyRceRequest', denyRceRequest),
        vscode.commands.registerCommand('neuropilot.revealRceNotification', revealRceNotification),
        vscode.commands.registerCommand('neuropilot.fixWithNeuro', fixWithNeuro),
        vscode.commands.registerCommand('neuropilot.explainWithNeuro', explainWithNeuro),
        vscode.commands.registerCommand('neuropilot.switchNeuroAPIUser', switchCurrentNeuroAPIUser),
        vscode.commands.registerCommand('neuropilot.refreshExtensionDependencyState', obtainExtensionState),
        vscode.commands.registerCommand('neuropilot.resetTemporarilyDisabledActions', () => NEURO.tempDisabledActions = []),
        ...registerDocsCommands(),
    ];
}

export function setupCommonEventHandlers() {
    const handlers = [
        vscode.languages.onDidChangeDiagnostics(sendDiagnosticsDiff),
        vscode.workspace.onDidSaveTextDocument(fileSaveListener),
        vscode.window.onDidChangeActiveTextEditor(editorChangeHandler),
        vscode.workspace.onDidChangeTextDocument(workspaceEditHandler),
        vscode.workspace.onDidChangeConfiguration(event => {
            if (event.affectsConfiguration('files.autoSave')) {
                NEURO.client?.sendContext('The Auto-Save setting has been modified.');
                toggleSaveAction();
            }
            if (event.affectsConfiguration('neuropilot.docsURL')) {
                logOutput('INFO', 'NeuroPilot Docs URL changed.');
                registerDocsLink('NeuroPilot', CONFIG.docsURL);
            }
            if (event.affectsConfiguration('neuropilot.connection.nameOfAPI')) {
                NEURO.currentController = CONNECTION.nameOfAPI;
                logOutput('DEBUG', `Changed current controller name to ${NEURO.currentController}.`);
            }
            if (event.affectsConfiguration('neuropilot.actions.hideCopilotRequests')) {
                if (ACTIONS.hideCopilotRequests) {
                    NEURO.statusBarItem?.show();
                } else {
                    NEURO.statusBarItem?.hide();
                }
            }
            if (
                event.affectsConfiguration('neuropilot.access.dotFiles')
                || event.affectsConfiguration('neuropilot.access.externalFiles')
                || event.affectsConfiguration('neuropilot.access.includePattern')
                || event.affectsConfiguration('neuropilot.access.excludePattern')
                || event.affectsConfiguration('neuropilot.permission.editActiveDocument')
            ) {
                setVirtualCursor();
            }
            if (event.affectsConfiguration('neuropilot.permission') || event.affectsConfiguration('neuropilot.actions.disabledActions')) {
                vscode.commands.executeCommand('neuropilot.reloadPermissions');
            }
        }),
        vscode.extensions.onDidChange(obtainExtensionState),
        moveCursorEmitterDiposable,
    ];

    return handlers;
}

export function initializeCommonState(context: vscode.ExtensionContext) {
    NEURO.context = context;
    NEURO.url = CONNECTION.websocketUrl;
    NEURO.gameName = CONNECTION.gameName;
    NEURO.connected = false;
    NEURO.waiting = false;
    NEURO.cancelled = false;
    NEURO.outputChannel = vscode.window.createOutputChannel('NeuroPilot');
<<<<<<< HEAD
    NEURO.currentController = CONNECTION.nameOfAPI;
=======
    NEURO.context.subscriptions.push(NEURO.outputChannel);
    NEURO.currentController = CONFIG.currentlyAsNeuroAPI;
>>>>>>> 512e1b1a
    checkDeprecatedSettings();
}

export function setupCommonProviders() {
    const providers = [
        vscode.languages.registerInlineCompletionItemProvider({ pattern: '**' }, completionsProvider),
        vscode.languages.registerCodeActionsProvider(
            { scheme: 'file' },
            new NeuroCodeActionsProvider(),
            { providedCodeActionKinds: NeuroCodeActionsProvider.providedCodeActionKinds },
        ),
    ];

    return providers;
}

export function setupClientConnectedHandlers(...extraHandlers: (() => void)[]) {
    onClientConnected(registerPreActionHandler);
    onClientConnected(registerCompletionResultHandler);
    onClientConnected(registerChatResponseHandler);
    for (const handlers of extraHandlers) {
        onClientConnected(handlers);
    }
    onClientConnected(registerRequestCookieAction);
    onClientConnected(registerRequestCookieHandler);
    onClientConnected(registerPostActionHandler);
}

export function createStatusBarItem() {
    NEURO.statusBarItem = vscode.window.createStatusBarItem(vscode.StatusBarAlignment.Right, 100);
    NEURO.context!.subscriptions.push(NEURO.statusBarItem);
    NEURO.statusBarItem.name = 'NeuroPilot';
    NEURO.statusBarItem.command = 'neuropilot.revealRceNotification';
    NEURO.statusBarItem.text = '$(neuropilot-heart)';
    NEURO.statusBarItem.tooltip = new vscode.MarkdownString('No active request');
    NEURO.statusBarItem.color = new vscode.ThemeColor('statusBarItem.foreground');
    NEURO.statusBarItem.backgroundColor = new vscode.ThemeColor('statusBarItem.background');

    if (ACTIONS.hideCopilotRequests) {
        NEURO.statusBarItem.show();
    }
}

export function startupCreateClient() {
    if (CONNECTION.autoConnect) {
        createClient();
    } else {
        showAPIMessage('disabled');
    }
}

// Shared utility functions
function reconnect() {
    logOutput('INFO', 'Attempting to reconnect to Neuro API');
    reconnectClient();
}

function disconnect() {
    if (!NEURO.client) {
        vscode.window.showErrorMessage('Not connected to Neuro API.');
        return;
    }
    logOutput('INFO', 'Manually disconnecting from Neuro API');
    disconnectClient();
}

export function reloadPermissions(...extraFunctions: (() => void)[]) {
    registerRequestCookieAction();
    for (const reloads of extraFunctions) {
        reloads();
    }
}

function registerPreActionHandler() {
    NEURO.client?.onAction((_actionData) => {
        NEURO.actionHandled = false;
    });
}

function registerPostActionHandler() {
    NEURO.client?.onAction((actionData) => {
        if (NEURO.actionHandled) return;
        NEURO.client?.sendActionResult(actionData.id, true, 'Unknown action');
    });
}

function disableAllPermissions() {
    NEURO.killSwitch = true;
    const config = vscode.workspace.getConfiguration('neuropilot');
    const permissionKeys = config.get<Record<string, string>>('permission');
    const promises: Thenable<void>[] = [];

    if (permissionKeys) {
        // Yes this will spam Neuro but if Vedal has to use it she probably deserves it
        for (const key of Object.keys(permissionKeys)) {
            promises.push(config.update(`permission.${key}`, 'Off', vscode.ConfigurationTarget.Workspace));
        }
    }

    if (ACCESS.dotFiles === true) {
        promises.push(config.update('access.dotFiles', false, vscode.ConfigurationTarget.Workspace));
    }

    if (ACCESS.externalFiles) {
        promises.push(config.update('access.externalFiles', false, vscode.ConfigurationTarget.Workspace));
    }

    if (ACCESS.environmentVariables) {
        promises.push(config.update('access.environmentVariables', false, vscode.ConfigurationTarget.Workspace));
    }

    if (CONFIG.sendNewLintingProblemsOn !== 'off') {
        promises.push(config.update('sendNewLintingProblemsOn', 'off', vscode.ConfigurationTarget.Workspace));
    }

    const exe = NEURO.currentTaskExecution;
    if (exe) {
        exe.terminate();
        NEURO.currentTaskExecution = null;
    }
    emergencyDenyRequests();

    Promise.all(promises).then(() => {
        vscode.commands.executeCommand('neuropilot.reloadPermissions'); // Reload permissions to unregister all actions
        NEURO.client?.sendContext(`${CONNECTION.userName} has turned off all permissions.`);
        vscode.window.showInformationMessage('All permissions, all unsafe path rules and linting auto-context have been turned off, all actions have been unregistered and any terminal shells have been killed.');
        NEURO.killSwitch = false;
    });
}

function switchCurrentNeuroAPIUser() {
    const quickPick = vscode.window.createQuickPick();
    quickPick.items = [
        { label: 'Neuro' },
        { label: 'Evil' },
        { label: 'Randy' },
        { label: 'Jippity' },
        { label: 'Tony' },
        { label: 'Gary' },
    ];
    quickPick.placeholder = 'Switch to who?';
    quickPick.activeItems = quickPick.items.filter(item => item.label === NEURO.currentController);
    quickPick.onDidAccept(() => {
        const selected = quickPick.activeItems[0].label ?? quickPick.value;
        if (!selected) {
            logOutput('ERROR', 'No selection was made.');
            quickPick.hide();
            return;
        }
        vscode.workspace.getConfiguration('neuropilot').update('connection.nameOfAPI', selected, vscode.ConfigurationTarget.Global);
        quickPick.hide();
    });
    quickPick.show();
}

export function obtainExtensionState(): void {
    const copilotChat = vscode.extensions.getExtension('github.copilot-chat')?.isActive;
    EXTENSIONS.copilotChat = copilotChat === true;

    const git = vscode.extensions.getExtension<GitExtension>('vscode.git');
    if (git?.isActive !== undefined) {
        EXTENSIONS.git = git.isActive === true ? git.exports : null;
    } else {
        EXTENSIONS.git = null;
    }
    if (vscode.env.uiKind === vscode.UIKind.Desktop) {
        getGitExtension();
    }
}

export function deactivate() {
    NEURO.client?.sendContext(`NeuroPilot is being deactivated, or ${CONNECTION.gameName} is closing. See you next time, ${NEURO.currentController}!`);
    clearRceRequest();
}

export function getCursorDecorationRenderOptions(): vscode.DecorationRenderOptions {
    return {
        backgroundColor: 'rgba(0, 0, 0, 0)',
        border: '1px solid rgba(0, 0, 0, 0)',
        borderRadius: '1px',
        overviewRulerColor: 'rgba(255, 85, 229, 0.5)',
        overviewRulerLane: vscode.OverviewRulerLane.Right,
        gutterIconPath: vscode.Uri.joinPath(NEURO.context!.extensionUri, 'assets/heart.png'),
        gutterIconSize: 'contain',
        rangeBehavior: vscode.DecorationRangeBehavior.ClosedClosed,
        before: {
            contentText: 'ᛙ',
            margin: '0 0 0 -0.25ch',
            textDecoration: 'none; position: absolute; display: inline-block; top: 0; font-size: 200%; font-weight: bold, z-index: 1',
            color: 'rgba(255, 85, 229)',
        },
    };
}

export function getDiffAddedDecorationRenderOptions(): vscode.DecorationRenderOptions {
    return {
        backgroundColor: 'rgba(0, 255, 0, 0.25)',
        border: '1px solid rgba(255, 85, 229, 0.5)',
        borderRadius: '0px',
        overviewRulerColor: 'rgba(0, 255, 0, 0.5)',
        overviewRulerLane: vscode.OverviewRulerLane.Left,
        rangeBehavior: vscode.DecorationRangeBehavior.ClosedClosed,
    };
}

export function getDiffRemovedDecorationRenderOptions(): vscode.DecorationRenderOptions {
    return {
        backgroundColor: 'rgba(0, 0, 0, 0)',
        border: '1px solid rgba(255, 0, 0, 0.5)',
        borderRadius: '0px',
        overviewRulerColor: 'rgba(255, 0, 0, 0.5)',
        overviewRulerLane: vscode.OverviewRulerLane.Left,
        rangeBehavior: vscode.DecorationRangeBehavior.ClosedClosed,
        before: {
            contentText: '▲',
            margin: '0 0 0 -0.4ch',
            textDecoration: 'none; position: absolute; display: inline-block; top: 1.25ch; font-size: 75%, z-index: 1; -webkit-text-stroke: 1px rgba(255, 85, 229, 0.5)',
            color: 'rgba(255, 0, 0, 0.5)',
        },
    };
}

export function getDiffModifiedDecorationRenderOptions(): vscode.DecorationRenderOptions {
    return {
        backgroundColor: 'rgba(255, 255, 0, 0.25)',
        border: '1px solid rgba(255, 85, 229, 0.5)',
        borderRadius: '0px',
        overviewRulerColor: 'rgba(255, 255, 0, 0.5)',
        overviewRulerLane: vscode.OverviewRulerLane.Left,
        rangeBehavior: vscode.DecorationRangeBehavior.ClosedClosed,
    };
}

export function getHighlightDecorationRenderOptions(): vscode.DecorationRenderOptions {
    return {
        backgroundColor: 'rgba(202, 22, 175, 1)',
        border: '2px solid rgba(255, 85, 229, 1)',
        borderRadius: '0px',
        overviewRulerColor: 'rgba(255, 85, 229, 1)',
        overviewRulerLane: vscode.OverviewRulerLane.Center,
        rangeBehavior: vscode.DecorationRangeBehavior.ClosedClosed,
    };
}

/**
 * Shows a popup reminding the user to check the changelog and docs if the extension version has changed.
 * Only shows once per version update, using memento storage.
 * Does NOT show on brand new installs (sets memento to current version instead).
 */
export function showUpdateReminder(context: vscode.ExtensionContext) {
    const mementoKey = 'lastVersionReminder';
    const lastVersion = context.globalState.get<string>(mementoKey);
    const docsUrl = 'https://vsc-neuropilot.github.io/docs';
    const manifest = context.extension.packageJSON;
    const version = manifest.version as string;
    const id = context.extension.id;
    let showPopup = () => { }; // Exists so that showPopup isn't nullable, do not modify since if either of the if-else conditions are satisfied then this function will be called.
    if (!lastVersion) {
        showPopup = () => {
            vscode.window.showInformationMessage(
                `Welcome to NeuroPilot! You have just installed version ${version}.`,
                'View Docs',
                'Configure NeuroPilot',
            ).then(async selection => {
                if (selection === 'View Docs') {
                    await openDocsOnTarget('NeuroPilot', docsUrl);
                    // Re-show popup to allow visiting both links
                    showPopup();
                } else if (selection === 'Configure NeuroPilot') {
                    await vscode.commands.executeCommand('workbench.action.openSettings', `@ext:${id}`);
                    // Re-show popup to allow visiting both links
                    showPopup();
                }
                // If dismissed, do nothing
            });
        };
    } else if (lastVersion !== version) {
        // Helper to show the popup and allow both links to be visited
        showPopup = () => {
            vscode.window.showInformationMessage(
                'NeuroPilot updated! Please check the changelog and docs for important changes.',
                'View Changelog',
                'View Docs',
            ).then(async selection => {
                if (selection === 'View Changelog') {
                    // Open local CHANGELOG.md in markdown preview
                    const changelogUri = vscode.Uri.joinPath(context.extensionUri, 'CHANGELOG.md');
                    await vscode.commands.executeCommand('markdown.showPreview', changelogUri);
                    // Re-show popup to allow visiting both links
                    showPopup();
                } else if (selection === 'View Docs') {
                    await openDocsOnTarget('NeuroPilot', docsUrl);
                    // Re-show popup to allow visiting both links
                    showPopup();
                }
                // If dismissed, do nothing
            });
        };
    }
    showPopup();
    context.globalState.update(mementoKey, version);
}<|MERGE_RESOLUTION|>--- conflicted
+++ resolved
@@ -88,12 +88,8 @@
     NEURO.waiting = false;
     NEURO.cancelled = false;
     NEURO.outputChannel = vscode.window.createOutputChannel('NeuroPilot');
-<<<<<<< HEAD
     NEURO.currentController = CONNECTION.nameOfAPI;
-=======
     NEURO.context.subscriptions.push(NEURO.outputChannel);
-    NEURO.currentController = CONFIG.currentlyAsNeuroAPI;
->>>>>>> 512e1b1a
     checkDeprecatedSettings();
 }
 
