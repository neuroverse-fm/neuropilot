import * as vscode from 'vscode';
import { NEURO, EXTENSIONS } from '@/constants';
import { logOutput, createClient, onClientConnected, setVirtualCursor, showAPIMessage, disconnectClient, reconnectClient } from '@/utils';
import { completionsProvider, registerCompletionResultHandler } from '@/completions';
import { giveCookie, registerRequestCookieAction, registerRequestCookieHandler, sendCurrentFile } from '@/context';
import { registerChatResponseHandler } from '@/chat';
import { ACCESS, checkDeprecatedSettings, CONFIG, CONNECTION } from '@/config';
import { explainWithNeuro, fixWithNeuro, NeuroCodeActionsProvider, sendDiagnosticsDiff } from '@/lint_problems';
import { editorChangeHandler, fileSaveListener, moveNeuroCursorHere, toggleSaveAction, workspaceEditHandler } from '@/editing';
import { emergencyDenyRequests, acceptRceRequest, denyRceRequest, revealRceNotification, clearRceRequest } from '@/rce';
import type { GitExtension } from '@typing/git';
import { getGitExtension } from '@/git';
<<<<<<< HEAD
import { registerDocsCommands, registerDocsLink } from './docs';
import { moveCursorEmitterDiposable } from '@events/cursor';
=======
import { openDocsOnTarget, registerDocsCommands, registerDocsLink } from './docs';
>>>>>>> 4cdb8e72

// Shared commands
export function registerCommonCommands() {
    return [
        vscode.commands.registerCommand('neuropilot.reconnect', reconnect),
        vscode.commands.registerCommand('neuropilot.disconnect', disconnect),
        vscode.commands.registerCommand('neuropilot.moveNeuroCursorHere', moveNeuroCursorHere),
        vscode.commands.registerCommand('neuropilot.sendCurrentFile', sendCurrentFile),
        vscode.commands.registerCommand('neuropilot.giveCookie', giveCookie),
        vscode.commands.registerCommand('neuropilot.disableAllPermissions', disableAllPermissions),
        vscode.commands.registerCommand('neuropilot.acceptRceRequest', acceptRceRequest),
        vscode.commands.registerCommand('neuropilot.denyRceRequest', denyRceRequest),
        vscode.commands.registerCommand('neuropilot.revealRceNotification', revealRceNotification),
        vscode.commands.registerCommand('neuropilot.fixWithNeuro', fixWithNeuro),
        vscode.commands.registerCommand('neuropilot.explainWithNeuro', explainWithNeuro),
        vscode.commands.registerCommand('neuropilot.switchNeuroAPIUser', switchCurrentNeuroAPIUser),
        vscode.commands.registerCommand('neuropilot.refreshExtensionDependencyState', obtainExtensionState),
        ...registerDocsCommands(),
    ];
}

export function setupCommonEventHandlers() {
    const handlers = [
        vscode.languages.onDidChangeDiagnostics(sendDiagnosticsDiff),
        vscode.workspace.onDidSaveTextDocument(fileSaveListener),
        vscode.workspace.onDidChangeConfiguration(event => {
            if (event.affectsConfiguration('files.autoSave')) {
                NEURO.client?.sendContext('The Auto-Save setting has been modified.');
                toggleSaveAction();
            }
            if (event.affectsConfiguration('neuropilot.docsURL')) {
                logOutput('INFO', 'NeuroPilot Docs URL changed.');
                registerDocsLink('NeuroPilot', CONFIG.docsURL);
            }
        }),
        vscode.workspace.onDidChangeConfiguration(event => {
            if (event.affectsConfiguration('neuropilot.currentlyAsNeuroAPI')) {
                NEURO.currentController = CONFIG.currentlyAsNeuroAPI;
                logOutput('DEBUG', `Changed current controller name to ${NEURO.currentController}.`);
            }
        }),
        vscode.window.onDidChangeActiveTextEditor(editorChangeHandler),
        vscode.workspace.onDidChangeTextDocument(workspaceEditHandler),
        vscode.workspace.onDidChangeConfiguration(event => {
            if (event.affectsConfiguration('neuropilot.hideCopilotRequests')) {
                if (CONFIG.hideCopilotRequests) {
                    NEURO.statusBarItem?.show();
                } else {
                    NEURO.statusBarItem?.hide();
                }
            }
            if (
                event.affectsConfiguration('neuropilot.access.dotFiles')
                || event.affectsConfiguration('neuropilot.access.externalFiles')
                || event.affectsConfiguration('neuropilot.access.includePattern')
                || event.affectsConfiguration('neuropilot.access.excludePattern')
                || event.affectsConfiguration('neuropilot.permission.editActiveDocument')
            ) {
                setVirtualCursor();
            }
            if (event.affectsConfiguration('neuropilot.permission') || event.affectsConfiguration('neuropilot.disabledActions')) {
                vscode.commands.executeCommand('neuropilot.reloadPermissions');
            }
        }),
        vscode.extensions.onDidChange(obtainExtensionState),
        moveCursorEmitterDiposable,
    ];

    return handlers;
}

export function initializeCommonState(context: vscode.ExtensionContext) {
    NEURO.context = context;
    NEURO.url = CONNECTION.websocketUrl;
    NEURO.gameName = CONNECTION.gameName;
    NEURO.connected = false;
    NEURO.waiting = false;
    NEURO.cancelled = false;
    NEURO.outputChannel = vscode.window.createOutputChannel('NeuroPilot');
    NEURO.currentController = CONFIG.currentlyAsNeuroAPI;
    checkDeprecatedSettings();
}

export function setupCommonProviders() {
    const providers = [
        vscode.languages.registerInlineCompletionItemProvider({ pattern: '**' }, completionsProvider),
        vscode.languages.registerCodeActionsProvider(
            { scheme: 'file' },
            new NeuroCodeActionsProvider(),
            { providedCodeActionKinds: NeuroCodeActionsProvider.providedCodeActionKinds },
        ),
    ];

    return providers;
}

export function setupClientConnectedHandlers(...extraHandlers: (() => void)[]) {
    onClientConnected(registerPreActionHandler);
    onClientConnected(registerCompletionResultHandler);
    onClientConnected(registerChatResponseHandler);
    for (const handlers of extraHandlers) {
        onClientConnected(handlers);
    }
    onClientConnected(registerRequestCookieAction);
    onClientConnected(registerRequestCookieHandler);
    onClientConnected(registerPostActionHandler);
}

export function createStatusBarItem() {
    NEURO.statusBarItem = vscode.window.createStatusBarItem(vscode.StatusBarAlignment.Right, 100);
    NEURO.context!.subscriptions.push(NEURO.statusBarItem);
    NEURO.statusBarItem.name = 'NeuroPilot';
    NEURO.statusBarItem.command = 'neuropilot.revealRceNotification';
    NEURO.statusBarItem.text = '$(neuropilot-heart)';
    NEURO.statusBarItem.tooltip = new vscode.MarkdownString('No active request');
    NEURO.statusBarItem.color = new vscode.ThemeColor('statusBarItem.foreground');
    NEURO.statusBarItem.backgroundColor = new vscode.ThemeColor('statusBarItem.background');

    if (CONFIG.hideCopilotRequests) {
        NEURO.statusBarItem.show();
    }
}

export function startupCreateClient() {
    if (CONNECTION.autoConnect) {
        createClient();
    } else {
        showAPIMessage('disabled');
    }
}

// Shared utility functions
function reconnect() {
    logOutput('INFO', 'Attempting to reconnect to Neuro API');
    reconnectClient();
}

function disconnect() {
    if (!NEURO.client) {
        vscode.window.showErrorMessage('Not connected to Neuro API.');
        return;
    }
    logOutput('INFO', 'Manually disconnecting from Neuro API');
    disconnectClient();
}

export function reloadPermissions(...extraFunctions: (() => void)[]) {
    registerRequestCookieAction();
    for (const reloads of extraFunctions) {
        reloads();
    }
}

function registerPreActionHandler() {
    NEURO.client?.onAction((_actionData) => {
        NEURO.actionHandled = false;
    });
}

function registerPostActionHandler() {
    NEURO.client?.onAction((actionData) => {
        if (NEURO.actionHandled) return;
        NEURO.client?.sendActionResult(actionData.id, true, 'Unknown action');
    });
}

function disableAllPermissions() {
    NEURO.killSwitch = true;
    const config = vscode.workspace.getConfiguration('neuropilot');
    const permissionKeys = config.get<Record<string, string>>('permission');
    const promises: Thenable<void>[] = [];

    if (permissionKeys) {
        // Yes this will spam Neuro but if Vedal has to use it she probably deserves it
        for (const key of Object.keys(permissionKeys)) {
            promises.push(config.update(`permission.${key}`, 'Off', vscode.ConfigurationTarget.Workspace));
        }
    }

    if (ACCESS.dotFiles === true) {
        promises.push(config.update('access.dotFiles', false, vscode.ConfigurationTarget.Workspace));
    }

    if (ACCESS.externalFiles) {
        promises.push(config.update('access.externalFiles', false, vscode.ConfigurationTarget.Workspace));
    }

    if (ACCESS.environmentVariables) {
        promises.push(config.update('access.environmentVariables', false, vscode.ConfigurationTarget.Workspace));
    }

    if (CONFIG.sendNewLintingProblemsOn !== 'off') {
        promises.push(config.update('sendNewLintingProblemsOn', 'off', vscode.ConfigurationTarget.Workspace));
    }

    const exe = NEURO.currentTaskExecution;
    if (exe) {
        exe.terminate();
        NEURO.currentTaskExecution = null;
    }
    emergencyDenyRequests();

    Promise.all(promises).then(() => {
        vscode.commands.executeCommand('neuropilot.reloadPermissions'); // Reload permissions to unregister all actions
        NEURO.client?.sendContext('Vedal has turned off all permissions.');
        vscode.window.showInformationMessage('All permissions, all unsafe path rules and linting auto-context have been turned off, all actions have been unregistered and any terminal shells have been killed.');
        NEURO.killSwitch = false;
    });
}

function switchCurrentNeuroAPIUser() {
    const quickPick = vscode.window.createQuickPick();
    quickPick.items = [
        { label: 'Neuro' },
        { label: 'Evil' },
        { label: 'Randy' },
        { label: 'Jippity' },
        { label: 'Tony' },
        { label: 'Gary' },
    ];
    quickPick.placeholder = 'Switch to who?';
    quickPick.activeItems = quickPick.items.filter(item => item.label === NEURO.currentController);
    quickPick.onDidAccept(() => {
        const selected = quickPick.activeItems[0].label ?? quickPick.value;
        if (!selected) {
            logOutput('ERROR', 'No selection was made.');
            quickPick.hide();
            return;
        }
        vscode.workspace.getConfiguration('neuropilot').update('currentlyAsNeuroAPI', selected, vscode.ConfigurationTarget.Global);
        quickPick.hide();
    });
    quickPick.show();
}

export function obtainExtensionState(): void {
    const copilotChat = vscode.extensions.getExtension('github.copilot-chat')?.isActive;
    EXTENSIONS.copilotChat = copilotChat === true;

    const git = vscode.extensions.getExtension<GitExtension>('vscode.git');
    if (git?.isActive !== undefined) {
        EXTENSIONS.git = git.isActive === true ? git.exports : null;
    } else {
        EXTENSIONS.git = null;
    }
    if (vscode.env.uiKind === vscode.UIKind.Desktop) {
        getGitExtension();
    }
}

export function deactivate() {
    NEURO.client?.sendContext(`NeuroPilot is being deactivated, or ${CONNECTION.gameName} is closing. See you next time, ${NEURO.currentController}!`);
    clearRceRequest();
}

export function getCursorDecorationRenderOptions(): vscode.DecorationRenderOptions {
    return {
        backgroundColor: 'rgba(0, 0, 0, 0)',
        border: '1px solid rgba(0, 0, 0, 0)',
        borderRadius: '1px',
        overviewRulerColor: 'rgba(255, 85, 229, 0.5)',
        overviewRulerLane: vscode.OverviewRulerLane.Right,
        gutterIconPath: vscode.Uri.joinPath(NEURO.context!.extensionUri, 'assets/heart.png'),
        gutterIconSize: 'contain',
        rangeBehavior: vscode.DecorationRangeBehavior.ClosedClosed,
        before: {
            contentText: 'ᛙ',
            margin: '0 0 0 -0.25ch',
            textDecoration: 'none; position: absolute; display: inline-block; top: 0; font-size: 200%; font-weight: bold, z-index: 1',
            color: 'rgba(255, 85, 229)',
        },
    };
}

export function getDiffAddedDecorationRenderOptions(): vscode.DecorationRenderOptions {
    return {
        backgroundColor: 'rgba(0, 255, 0, 0.25)',
        border: '1px solid rgba(255, 85, 229, 0.5)',
        borderRadius: '0px',
        overviewRulerColor: 'rgba(0, 255, 0, 0.5)',
        overviewRulerLane: vscode.OverviewRulerLane.Left,
        rangeBehavior: vscode.DecorationRangeBehavior.ClosedClosed,
    };
}

export function getDiffRemovedDecorationRenderOptions(): vscode.DecorationRenderOptions {
    return {
        backgroundColor: 'rgba(0, 0, 0, 0)',
        border: '1px solid rgba(255, 0, 0, 0.5)',
        borderRadius: '0px',
        overviewRulerColor: 'rgba(255, 0, 0, 0.5)',
        overviewRulerLane: vscode.OverviewRulerLane.Left,
        rangeBehavior: vscode.DecorationRangeBehavior.ClosedClosed,
        before: {
            contentText: '▲',
            margin: '0 0 0 -0.4ch',
            textDecoration: 'none; position: absolute; display: inline-block; top: 1.25ch; font-size: 75%, z-index: 1; -webkit-text-stroke: 1px rgba(255, 85, 229, 0.5)',
            color: 'rgba(255, 0, 0, 0.5)',
        },
    };
}

export function getDiffModifiedDecorationRenderOptions(): vscode.DecorationRenderOptions {
    return {
        backgroundColor: 'rgba(255, 255, 0, 0.25)',
        border: '1px solid rgba(255, 85, 229, 0.5)',
        borderRadius: '0px',
        overviewRulerColor: 'rgba(255, 255, 0, 0.5)',
        overviewRulerLane: vscode.OverviewRulerLane.Left,
        rangeBehavior: vscode.DecorationRangeBehavior.ClosedClosed,
    };
}

export function getHighlightDecorationRenderOptions(): vscode.DecorationRenderOptions {
    return {
        backgroundColor: 'rgba(202, 22, 175, 1)',
        border: '2px solid rgba(255, 85, 229, 1)',
        borderRadius: '0px',
        overviewRulerColor: 'rgba(255, 85, 229, 1)',
        overviewRulerLane: vscode.OverviewRulerLane.Center,
        rangeBehavior: vscode.DecorationRangeBehavior.ClosedClosed,
    };
}

/**
 * Shows a popup reminding the user to check the changelog and docs if the extension version has changed.
 * Only shows once per version update, using memento storage.
 * Does NOT show on brand new installs (sets memento to current version instead).
 */
export function showUpdateReminder(context: vscode.ExtensionContext) {
    const mementoKey = 'lastVersionReminder';
    const lastVersion = context.globalState.get<string>(mementoKey);
    const docsUrl = 'https://vsc-neuropilot.github.io/docs';
    const manifest = context.extension.packageJSON;
    const version = manifest.version as string;
    const id = context.extension.id;
    let showPopup = () => { }; // Exists so that showPopup isn't nullable, do not modify since if either of the if-else conditions are satisfied then this function will be called.
    if (!lastVersion) {
        showPopup = () => {
            vscode.window.showInformationMessage(
                `Welcome to NeuroPilot! You have just installed version ${version}.`,
                'View Docs',
                'Configure NeuroPilot',
            ).then(async selection => {
                if (selection === 'View Docs') {
                    await openDocsOnTarget('NeuroPilot', docsUrl);
                    // Re-show popup to allow visiting both links
                    showPopup();
                } else if (selection === 'Configure NeuroPilot') {
                    await vscode.commands.executeCommand('workbench.action.openSettings', `@ext:${id}`);
                    // Re-show popup to allow visiting both links
                    showPopup();
                }
                // If dismissed, do nothing
            });
        };
    } else if (lastVersion !== version) {
        // Helper to show the popup and allow both links to be visited
        showPopup = () => {
            vscode.window.showInformationMessage(
                'NeuroPilot updated! Please check the changelog and docs for important changes.',
                'View Changelog',
                'View Docs',
            ).then(async selection => {
                if (selection === 'View Changelog') {
                    // Open local CHANGELOG.md in markdown preview
                    const changelogUri = vscode.Uri.joinPath(context.extensionUri, 'CHANGELOG.md');
                    await vscode.commands.executeCommand('markdown.showPreview', changelogUri);
                    // Re-show popup to allow visiting both links
                    showPopup();
                } else if (selection === 'View Docs') {
                    await openDocsOnTarget('NeuroPilot', docsUrl);
                    // Re-show popup to allow visiting both links
                    showPopup();
                }
                // If dismissed, do nothing
            });
        };
    }
    showPopup();
    context.globalState.update(mementoKey, version);
}<|MERGE_RESOLUTION|>--- conflicted
+++ resolved
@@ -10,12 +10,8 @@
 import { emergencyDenyRequests, acceptRceRequest, denyRceRequest, revealRceNotification, clearRceRequest } from '@/rce';
 import type { GitExtension } from '@typing/git';
 import { getGitExtension } from '@/git';
-<<<<<<< HEAD
-import { registerDocsCommands, registerDocsLink } from './docs';
+import { openDocsOnTarget, registerDocsCommands, registerDocsLink } from './docs';
 import { moveCursorEmitterDiposable } from '@events/cursor';
-=======
-import { openDocsOnTarget, registerDocsCommands, registerDocsLink } from './docs';
->>>>>>> 4cdb8e72
 
 // Shared commands
 export function registerCommonCommands() {
