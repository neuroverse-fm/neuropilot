--- conflicted
+++ resolved
@@ -6,11 +6,8 @@
 import { Permission, PermissionLevel } from '@/config';
 import { logOutput } from '@/utils';
 import { PromptGenerator } from '@/rce';
-<<<<<<< HEAD
 import { RCECancelEvent } from '@events/utils';
-=======
 import { JSONSchema7 } from 'json-schema';
->>>>>>> 9d6ae30d
 
 /** Data used by an action handler. */
 export interface ActionData {
