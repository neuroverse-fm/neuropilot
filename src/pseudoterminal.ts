--- conflicted
+++ resolved
@@ -6,19 +6,11 @@
 
 import * as vscode from 'vscode';
 import { spawn, ChildProcessWithoutNullStreams } from 'node:child_process';
-<<<<<<< HEAD
 import { NEURO } from '@/constants';
-import { checkWorkspaceTrust } from '@/utils';
+import { checkWorkspaceTrust, checkVirtualWorkspace } from '@/utils';
 import { logOutput, delayAsync, getFence } from '@/utils';
 import { ActionData, actionValidationAccept, actionValidationFailure, ActionValidationResult, RCEAction, contextFailure, stripToActions } from '@/neuro_client_helper';
 import { CONFIG, PERMISSIONS, getPermissionLevel } from '@/config';
-=======
-import { NEURO } from '~/constants';
-import { checkWorkspaceTrust, checkVirtualWorkspace } from '~/utils';
-import { logOutput, delayAsync, getFence } from '~/utils';
-import { ActionData, actionValidationAccept, actionValidationFailure, ActionValidationResult, RCEAction, contextFailure, stripToActions } from '~/neuro_client_helper';
-import { CONFIG, PERMISSIONS, getPermissionLevel } from '~/config';
->>>>>>> 40fb47e6
 
 /*
  * Extended interface for terminal sessions.
