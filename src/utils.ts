import * as vscode from 'vscode';
import * as path from 'path';
import { NeuroClient } from "neuro-game-sdk";
var globToRegExp = require('glob-to-regexp');

import { ChildProcessWithoutNullStreams } from 'child_process';

import { NEURO } from './constants';
import { Range } from 'vscode';
import { CONFIG, Permission } from './config';

export const REGEXP_ALWAYS = /^/;
export const REGEXP_NEVER = /^\b$/;

export function assert(obj: unknown): asserts obj {
    if(!obj) throw new Error('Assertion failed');
}

export function logOutput(tag: string, message: string) {
    if(!NEURO.outputChannel) {
        console.error('Output channel not initialized');
        return;
    }
    const ms = Date.now() % 1000;
    const time = new Date().toLocaleTimeString('en-US', { hour12: false, hour: '2-digit', minute: '2-digit', second: '2-digit'}) + '.' + ms.toString().padStart(3, '0');
    const prefix = `${time} [${tag}] `;
    for(const line of message.split('\n')) {
        NEURO.outputChannel.appendLine(prefix + line);
    }
}

export function createClient() {
    logOutput('INFO', 'Creating Neuro API client');
    if(NEURO.client)
        NEURO.client.disconnect();

    NEURO.connected = false;
    NEURO.waiting = false;
    NEURO.cancelled = false;
    NEURO.waitingForCookie = false;

    // TODO: Check if this is a memory leak
    NEURO.client = new NeuroClient(NEURO.url, NEURO.gameName, () => {
        assert(NEURO.client instanceof NeuroClient);

        logOutput('INFO', 'Connected to Neuro API');
        NEURO.connected = true;

        vscode.window.showInformationMessage('Successfully connected to Neuro API.');

        NEURO.client.sendContext(
            vscode.workspace.getConfiguration('neuropilot').get('initialContext', 'Something went wrong, blame whoever made this extension.'),
        );

        NEURO.client.onClose = () => {
            NEURO.connected = false;
            logOutput('INFO', 'Disconnected from Neuro API');
            vscode.window.showInformationMessage('Disconnected from Neuro API.');
        };

        NEURO.client.onError = (error) => {
            logOutput('ERROR', `Neuro client error: ${error}`);
            vscode.window.showErrorMessage(`Neuro client error: ${error}`);
        };

        for(const handler of clientConnectedHandlers) {
            handler();
        }
    });

    NEURO.client.onError = () => {
        logOutput('ERROR', 'Could not connect to Neuro API');
        vscode.window.showErrorMessage('Could not connect to Neuro API.');
    };
}

const clientConnectedHandlers: (() => void)[] = [];

export function onClientConnected(handler: () => void) {
    clientConnectedHandlers.push(handler);
}

export function simpleFileName(fileName: string): string {
    const rootFolder = vscode.workspace.workspaceFolders?.[0].uri.fsPath.replace(/\\/, '/');
    let result = fileName.replace(/\\/g, '/');
    if(rootFolder && result.startsWith(rootFolder))
        return result.substring(rootFolder.length);
    else
        return result.substring(result.lastIndexOf('/') + 1);
}

export function filterFileContents(contents: string): string {
    return contents.replace(/\r\n/g, '\n');
}

interface NeuroPositionContext {
    contextBefore: string;
    contextAfter: string;
    startLine: number;
    endLine: number;
}

/**
 * Gets the context around a specified range in a document.
 * @param document The document to get the context from.
 * @param position The start of the range around which to get the context.
 * @param position2 The end of the range around which to get the context. If not provided, defaults to {@link position}.
 * @returns The context around the specified range. The amount of lines before and after the range is configurable in the settings.
 */
export function getPositionContext(document: vscode.TextDocument, position: vscode.Position, position2?: vscode.Position): NeuroPositionContext {
    const beforeContextLength = vscode.workspace.getConfiguration('neuropilot').get('beforeContext', 10);
    const afterContextLength = vscode.workspace.getConfiguration('neuropilot').get('afterContext', 10);

    if(position2 === undefined) {
        position2 = position;
    }
    if(position2.isBefore(position)) {
        // Swap the positions if position2 is before position
        const temp = position;
        position = position2;
        position2 = temp;
    }
    
    const startLine = Math.max(0, position.line - beforeContextLength);
    const contextBefore = filterFileContents(document.getText(new Range(new vscode.Position(startLine, 0), position)));
    const endLine = Math.min(document.lineCount - 1, position2.line + afterContextLength);
    const contextAfter = document.getText(new Range(position2, new vscode.Position(endLine, document.lineAt(endLine).text.length))).replace(/\r\n/g, '\n');

    return {
        contextBefore: filterFileContents(contextBefore),
        contextAfter: filterFileContents(contextAfter),
        startLine: startLine,
        endLine: endLine,
    };
}

export function formatActionID(name: string): string {
    // Action IDs must be snake_case
    return name
        .replace(/[^a-zA-Z0-9_]+/g, '_')
        .toLowerCase();
}

export function normalizePath(path: string): string {
    return path.replace(/\\/g, '/');
}

/**
 * Gets the path to the first workspace folder.
 * The path is normalized to use forward slashes.
 * @returns The path to the workspace folder, or undefined if the workspace is not open.
 */
export function getWorkspacePath(): string | undefined {
    const path = vscode.workspace.workspaceFolders?.[0].uri.fsPath;
    return path ? normalizePath(path) : undefined;
}

export function combineGlobLines(lines: string): string {
    const result = lines.split('\n')
        .map(line => line.trim())
        .filter(line => line.length > 0)
        .join(',');
    return `{${result}}`;
}

export function combineGlobLinesToRegExp(lines: string): RegExp {
    const result = lines.split('\n')
        .map(line => line.trim())
        .filter(line => line.length > 0)
        .map(line => globToRegExp(line, { extended: true, globstar: true }).source)
        .join('|');
    return new RegExp(result);
}

/**
 * Check if a path is safe for Neuro to access.
 * Neuro may not access paths outside the workspace, or files and folders starting with a dot.
 * This is a security measure to prevent Neuro from modifying her own permissions or adding arbitrary tasks.
 * @param path The path to check.
 * @param checkPatterns Whether to check against include and exclude patterns.
 * @returns True if Neuro may safely access the path.
 */
export function isPathNeuroSafe(path: string, checkPatterns: boolean = true): boolean {
    const rootFolder = getWorkspacePath();
    const normalizedPath = normalizePath(path);
    const includePattern = CONFIG.includePattern || "**/*";
    const excludePattern = CONFIG.excludePattern;
    const includeRegExp: RegExp = checkPatterns ? combineGlobLinesToRegExp(includePattern) : REGEXP_ALWAYS;
    const excludeRegExp: RegExp = (checkPatterns && excludePattern) ? combineGlobLinesToRegExp(excludePattern) : REGEXP_NEVER;

    if (CONFIG.allowUnsafePaths === true) {
        return includeRegExp.test(normalizedPath)       // Check against include pattern
            && !excludeRegExp.test(normalizedPath);     // Check against exclude pattern
    }

    return rootFolder !== undefined
        && normalizedPath !== rootFolder            // Prevent access to the workspace folder itself
        && normalizedPath.startsWith(rootFolder)    // Prevent access to paths outside the workspace
        && !normalizedPath.includes('/.')           // Prevent access to special files and folders (e.g. .vscode)
        && !normalizedPath.includes('..')           // Prevent access to parent folders
        && !normalizedPath.includes('~')            // Prevent access to home directory
        && !normalizedPath.includes('$')            // Prevent access to environment variables
        && includeRegExp.test(normalizedPath)       // Check against include pattern
        && !excludeRegExp.test(normalizedPath);     // Check against exclude pattern
}

// Helper function to normalize repository paths
export function getNormalizedRepoPathForGit(repoPath: string): string {
  // Remove trailing backslashes
  let normalized = repoPath.replace(/\\+$/, '');
  // Normalize the path to remove redundant separators etc.
  normalized = path.normalize(normalized);
  // Convert backslashes to forward slashes if needed by your Git library
  normalized = normalized.replace(/\\/g, '/');
  return normalized;
}

/**
 * Checks whether the specified permission is enabled.
 * @param permissions The permissions to query.
 * @returns `true` if all the permission are enabled, otherwise `false`.
 */
export function hasPermissions(...permissions: Permission[]): boolean {
    return permissions.every(permission => vscode.workspace.getConfiguration('neuropilot').get('permission.' + permission.id, false));
}

/*
 * Extended interface for terminal sessions.
 * We now explicitly store the event emitter along with the pseudoterminal.
 */
export interface TerminalSession {
    terminal: vscode.Terminal;
    pty: vscode.Pseudoterminal;
    emitter: vscode.EventEmitter<string>;
    outputStdout?: string;
    outputStderr?: string;
    processStarted: boolean;
    shellProcess?: ChildProcessWithoutNullStreams;
    shellType: string;
}

<<<<<<< HEAD
export const delayAsync = (ms: number) => new Promise(resolve => setTimeout(resolve, ms));

export function escapeRegExp(string: string): string {
    return string.replace(/[/\-\\^$*+?.()|[\]{}]/g, '\\$&');
}

/**
 * Returns the string that would be inserted by the {@link String.replace} method.
 * @param match The match object returned by a regular expression.
 * @param replacement The replacement string, which can contain substitutions.
 * The substitutions ` $` `, $' and $_ are not supported.
 * @returns The substituted string.
 * @throws Error if the substitution is invalid or if the capture group does not exist.
 */
export function substituteMatch(match: RegExpExecArray, replacement: string): string {
    const rx = /\$<.+?>|\${.+?}|\$\d+|\$./g;
    const substitutions = Array.from(replacement.matchAll(rx));
    const literals = replacement.split(rx);
    let result = '';
    for(let i = 0; i < substitutions.length; i++) {
        // Append literal
        result += literals[i];
        // Append substitution
        if(substitutions[i][0] === '$&') {
            // Full match
            result += match[0];
        }
        else if(substitutions[i][0] === '$`' || substitutions[i][0] === '$\'' || substitutions[i][0] === '$_') {
            // Text before or after the match
            throw new Error('Substitution with text outside the match is not supported.');
        }
        else if(substitutions[i][0] === '$+') {
            // Last capture group
            if(match.length === 0)
                throw new Error('No capture groups in the match');
            result += match[match.length - 1];
        }
        else if(substitutions[i][0] === '$$') {
            // Escaped dollar sign
            result += '$';
        }
        else if(substitutions[i][0].startsWith('$<') || substitutions[i][0].startsWith('${')) {
            const name = substitutions[i][0].slice(2, -1);
            if(/^\d+$/.test(name)) {
                // Numbered group
                const index = parseInt(name);
                if(index >= match.length)
                    throw new Error(`Capture group ${index} does not exist in the match`);
                result += match[index];
            }
            else {
                // Named group
                const content = match.groups?.[name];
                if(content === undefined)
                    throw new Error(`Capture group "${name}" does not exist in the match`);
                result += content;
            }
        }
        else if(/^\$\d+$/.test(substitutions[i][0])) {
            // Numbered group
            const index = parseInt(substitutions[i][0].slice(1));
            if(index >= match.length)
                throw new Error(`Capture group ${index} does not exist in the match`);
            result += match[index];
        }
        else {
            // No substitution, just append the string
            result += substitutions[i][0];
        }
    }
    // Append remaining literal
    result += literals[literals.length - 1];
    return result;
}

export interface Permission {
    /** The ID of the permission in package.json, without the `neuropilot.permission.` prefix. */
    id: string;
    /** The infinitive of the permission to construct sentences (should fit the scheme "permission to {something}"). */
    infinitive: string;
}

/** Collection of strings for use in {@link actionResultNoPermission}. */
export const PERMISSIONS: Record<string, Permission> = {
    openFiles:          { id: 'openFiles',          infinitive: 'open files' },
    editActiveDocument: { id: 'editActiveDocument', infinitive: 'edit documents' },
    create:             { id: 'create',             infinitive: 'create files or folders' },
    rename:             { id: 'rename',             infinitive: 'rename files or folders' },
    delete:             { id: 'delete',             infinitive: 'delete files or folders' },
    runTasks:           { id: 'runTasks',           infinitive: 'run or terminate tasks' },
    requestCookies:     { id: 'requestCookies',     infinitive: 'request cookies' },
    gitOperations:      { id: 'gitOperations',      infinitive: 'use Git' },
    gitTags:            { id: 'gitTags',            infinitive: 'tag commits' },
    gitRemotes:         { id: 'gitRemotes',         infinitive: 'interact with Git remotes' },
    editRemoteData:     { id: 'editRemoteData',     infinitive: 'edit remote data' },
    gitConfigs:         { id: 'gitConfigs',         infinitive: 'edit the Git configuration' },
    terminalAccess:     { id: 'terminalAccess',     infinitive: 'access the terminal' },
};
=======
export const delayAsync = (ms: number) => new Promise(resolve => setTimeout(resolve, ms));
>>>>>>> d4ec51b8
<|MERGE_RESOLUTION|>--- conflicted
+++ resolved
@@ -239,7 +239,6 @@
     shellType: string;
 }
 
-<<<<<<< HEAD
 export const delayAsync = (ms: number) => new Promise(resolve => setTimeout(resolve, ms));
 
 export function escapeRegExp(string: string): string {
@@ -313,31 +312,4 @@
     // Append remaining literal
     result += literals[literals.length - 1];
     return result;
-}
-
-export interface Permission {
-    /** The ID of the permission in package.json, without the `neuropilot.permission.` prefix. */
-    id: string;
-    /** The infinitive of the permission to construct sentences (should fit the scheme "permission to {something}"). */
-    infinitive: string;
-}
-
-/** Collection of strings for use in {@link actionResultNoPermission}. */
-export const PERMISSIONS: Record<string, Permission> = {
-    openFiles:          { id: 'openFiles',          infinitive: 'open files' },
-    editActiveDocument: { id: 'editActiveDocument', infinitive: 'edit documents' },
-    create:             { id: 'create',             infinitive: 'create files or folders' },
-    rename:             { id: 'rename',             infinitive: 'rename files or folders' },
-    delete:             { id: 'delete',             infinitive: 'delete files or folders' },
-    runTasks:           { id: 'runTasks',           infinitive: 'run or terminate tasks' },
-    requestCookies:     { id: 'requestCookies',     infinitive: 'request cookies' },
-    gitOperations:      { id: 'gitOperations',      infinitive: 'use Git' },
-    gitTags:            { id: 'gitTags',            infinitive: 'tag commits' },
-    gitRemotes:         { id: 'gitRemotes',         infinitive: 'interact with Git remotes' },
-    editRemoteData:     { id: 'editRemoteData',     infinitive: 'edit remote data' },
-    gitConfigs:         { id: 'gitConfigs',         infinitive: 'edit the Git configuration' },
-    terminalAccess:     { id: 'terminalAccess',     infinitive: 'access the terminal' },
-};
-=======
-export const delayAsync = (ms: number) => new Promise(resolve => setTimeout(resolve, ms));
->>>>>>> d4ec51b8
+}