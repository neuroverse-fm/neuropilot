--- conflicted
+++ resolved
@@ -392,7 +392,6 @@
 }
 
 /**
-<<<<<<< HEAD
  * Gets a property from an object using a dot-separated path.
  * @param obj The object to get the property from.
  * @param path The dot-separated path to the property. Pass an empty string to get the root object itself.
@@ -413,7 +412,9 @@
     }
 
     return current;
-=======
+}
+
+/**
  * Checks if the extension is currently on a virtual file system.
  */
 export function checkVirtualWorkspace(_actionData: ActionData): ActionValidationResult {
@@ -421,5 +422,4 @@
         return actionValidationFailure('You are currently in a virtual workspace.');
     }
     return actionValidationAccept();
->>>>>>> 40fb47e6
 }