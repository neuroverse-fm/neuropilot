import * as vscode from 'vscode';
import { NeuroClient } from 'neuro-game-sdk';
import globToRegExp from 'glob-to-regexp';
import { fileTypeFromBuffer } from 'file-type';

import { NEURO } from '@/constants';
import { ACCESS, CONFIG, CONNECTION, CursorPositionContextStyle, getPermissionLevel, PERMISSIONS } from '@/config';

import { ActionValidationResult, ActionData, actionValidationAccept, actionValidationFailure } from '@/neuro_client_helper';
import assert from 'node:assert';
import { patienceDiff } from './patience_diff';
import { fireCursorPositionChangedEvent } from '@events/cursor';

export const REGEXP_ALWAYS = /^/;
export const REGEXP_NEVER = /^\b$/;

export function logOutput(tag: string, message: string) {
    if (!NEURO.outputChannel) {
        console.error('Output channel not initialized');
        return;
    }
    const ms = Date.now() % 1000;
    const time = new Date().toLocaleTimeString('en-US', { hour12: false, hour: '2-digit', minute: '2-digit', second: '2-digit' }) + '.' + ms.toString().padStart(3, '0');
    const prefix = `${time} [${tag}] `;
    for (const line of message.split('\n')) {
        NEURO.outputChannel.appendLine(prefix + line);
    }
}

let retryTimeout: NodeJS.Timeout | null = null;
let shouldAutoReconnect = true; // Flag to control auto-reconnection

export function createClient() {
    logOutput('INFO', 'Creating Neuro API client');
    if (NEURO.client) {
        // Prevent auto-reconnection when manually disconnecting
        shouldAutoReconnect = false;
        NEURO.client.disconnect();
    }

    NEURO.connected = false;
    NEURO.waiting = false;
    NEURO.cancelled = false;
    NEURO.waitingForCookie = false;

    // Reset auto-reconnect flag for new connection
    shouldAutoReconnect = true;

    const configuredAttempts = CONNECTION.retryAmount + 1;
    const configuredInterval = CONNECTION.retryInterval;

    attemptConnection(1, configuredAttempts, configuredInterval);
}

function attemptConnection(currentAttempt: number, maxAttempts: number, interval: number) {
    // Clear any existing timeout
    if (retryTimeout) {
        clearTimeout(retryTimeout);
        retryTimeout = null;
    }

    logOutput('INFO', `Connection attempt ${currentAttempt}/${maxAttempts}`);

    NEURO.client = new NeuroClient(NEURO.url, NEURO.gameName, () => {
        assert(NEURO.client instanceof NeuroClient);

        logOutput('INFO', 'Connected to Neuro API');
        NEURO.connected = true;
        shouldAutoReconnect = true; // Reset flag on successful connection

        showAPIMessage('connected');

        NEURO.client.onClose = () => {
            NEURO.connected = false;
            logOutput('INFO', 'Disconnected from Neuro API');

            // Only auto-reconnect if it wasn't a manual disconnection
            if (shouldAutoReconnect) {
                if (currentAttempt < maxAttempts) {
                    logOutput('INFO', `Attempting to reconnect (${currentAttempt + 1}/${maxAttempts}) in ${interval}ms...`);
                    retryTimeout = setTimeout(() => {
                        retryTimeout = null;
                        attemptConnection(currentAttempt + 1, maxAttempts, interval);
                    }, interval);
                } else {
                    logOutput('WARN', `Failed to reconnect after ${maxAttempts} attempts`);
                    showAPIMessage('failed', `Failed to reconnect to the Neuro API after ${maxAttempts} attempt(s).`);
                }
            } else {
                // Manual disconnection - show appropriate message
                showAPIMessage('disconnect');
            }
        };

        NEURO.client.onError = (erm: unknown) => {
            logOutput('ERROR', 'Could not connect to Neuro API, error: ' + JSON.stringify(erm));
            showAPIMessage('error');
        };

        NEURO.client.sendContext(
            turtleSafari(vscode.workspace.getConfiguration('neuropilot').get('connection.initialContext', 'Someone tell the NeuroPilot devs that there\'s a problem with their extension.')),
        );

        for (const handler of clientConnectedHandlers) {
            handler();
        }
    });

    NEURO.client.onError = () => {
        logOutput('ERROR', `Could not connect to Neuro API (attempt ${currentAttempt}/${maxAttempts})`);

        if (currentAttempt < maxAttempts) {
            logOutput('INFO', `Retrying connection (${currentAttempt + 1}/${maxAttempts}) in ${interval}ms...`);
            retryTimeout = setTimeout(() => {
                retryTimeout = null;
                attemptConnection(currentAttempt + 1, maxAttempts, interval);
            }, interval);
        } else {
            logOutput('WARN', `Failed to connect after ${maxAttempts} attempts`);
            showAPIMessage('failed', `Failed to connect to the Neuro API after ${maxAttempts} attempt(s).`);
        }
    };
}

// Add a function to manually disconnect without auto-reconnection
export async function disconnectClient() {
    shouldAutoReconnect = false;
    if (NEURO.client) {
        NEURO.client.disconnect();
        if (!await waitFor(() => !NEURO.connected, 100, 5000)) {
            logOutput('ERROR', 'Client took too long to disconnect');
            vscode.window.showErrorMessage('Client could not disconnect.');
        }
    }
    if (retryTimeout) {
        clearTimeout(retryTimeout);
        retryTimeout = null;
    }
}

// Add a function to manually reconnect
export function reconnectClient() {
    disconnectClient() // Clean up existing connection
        .then(createClient); // Start fresh connection
}

const clientConnectedHandlers: (() => void)[] = [];

export function onClientConnected(handler: () => void) {
    clientConnectedHandlers.push(handler);
}

export function simpleFileName(fileName: string): string {
    const rootFolder = vscode.workspace.workspaceFolders?.[0].uri.fsPath.replace(/\\/, '/');
    const result = fileName.replace(/\\/g, '/');
    if (rootFolder && result.startsWith(rootFolder))
        return result.substring(rootFolder.length);
    else
        return result.substring(result.lastIndexOf('/') + 1);
}

/**
 * Filters the contents of a file to remove Windows-style line endings.
 * @param contents The contents of the file to filter.
 * @returns The filtered contents of the file.
 */
export function filterFileContents(contents: string): string {
    return contents.replace(/\r\n/g, '\n');
}

export interface NeuroPositionContext {
    /** The context before the cursor, or the entire context if the cursor is not defined. */
    contextBefore: string;
    /** The context after the range, or an empty string if the cursor is not defined. */
    contextAfter: string;
    /** The zero-based line where {@link contextBefore} starts. */
    startLine: number;
    /** The zero-based line where {@link contextAfter} ends. */
    endLine: number;
    /** The number of total lines in the file. */
    totalLines: number;
    /** `true` if the cursor is defined and inside the context, `false` otherwise. */
    cursorDefined: boolean;
}

interface NeuroPositionContextOptions {
    /** The position of the cursor in the document. */
    cursorPosition?: vscode.Position;
    /** The start of the range around which to get the context. Defaults to the start of the document if not provided. */
    position?: vscode.Position;
    /** The end of the range around which to get the context. If not provided, defaults to {@link position}, or the end of the document if {@link position} is not provided. */
    position2?: vscode.Position;
}

/**
 * Gets the context around a specified range in a document.
 * If no range is specified, gets the entire document.
 * Do not use the result of this for position calculations, as the file is filtered to remove Windows-style line endings.
 * @param document The document to get the context from.
 * @param options The options for getting the context. If passed a {@link vscode.Position}, it is used as `cursorPosition`, `position` and `position2`.
 * @returns The context around the specified range. The amount of lines before and after the range is configurable in the settings.
 */
export function getPositionContext(document: vscode.TextDocument, options: NeuroPositionContextOptions | vscode.Position): NeuroPositionContext {
    const beforeContextLength = CONFIG.beforeContext;
    const afterContextLength = CONFIG.afterContext;

    if (options instanceof vscode.Position) {
        options = { cursorPosition: options, position: options, position2: options };
    }

    if (options.position2 === undefined) {
        options.position2 = options.position;
    }
    if (options.position === undefined || options.position2 === undefined) { // Second check is redundant but the compiler wants it
        options.position = new vscode.Position(0, 0);
        options.position2 = new vscode.Position(document.lineCount - 1, document.lineAt(document.lineCount - 1).text.length);
    }
    if (options.position2.isBefore(options.position)) {
        // Swap the positions if position2 is before position
        const temp = options.position;
        options.position = options.position2;
        options.position2 = temp;
    }

    const startLine = Math.max(0, options.position.line - beforeContextLength);
    const endLine = Math.min(document.lineCount - 1, options.position2.line + afterContextLength);

    // If the cursor is defined and inside the range, split the context into before and after the cursor
    if (options.cursorPosition && options.cursorPosition.line >= startLine && options.cursorPosition.line <= endLine) {
        const contextBefore = document.getText(new vscode.Range(new vscode.Position(startLine, 0), options.cursorPosition));
        const contextAfter = document.getText(new vscode.Range(options.cursorPosition, new vscode.Position(endLine, document.lineAt(endLine).text.length)));
        return {
            contextBefore: filterFileContents(contextBefore),
            contextAfter: filterFileContents(contextAfter),
            startLine: startLine,
            endLine: endLine,
            totalLines: document.lineCount,
            cursorDefined: true,
        };
    }

    // If the cursor is not defined or not inside the range, return the entire context in contextBefore
    const contextBefore = document.getText(new vscode.Range(new vscode.Position(startLine, 0), new vscode.Position(endLine, document.lineAt(endLine).text.length)));
    return {
        contextBefore: filterFileContents(contextBefore),
        contextAfter: '',
        startLine: startLine,
        endLine: endLine,
        totalLines: document.lineCount,
        cursorDefined: false,
    };
}

export function formatActionID(name: string): string {
    // Action IDs must be snake_case
    return name
        .replace(/[^a-zA-Z0-9_]+/g, '_')
        .toLowerCase();
}

export function normalizePath(path: string): string {
    let result = path.replace(/\\/g, '/');
    if (/^[A-Z]:/.test(result)) {
        result = result.charAt(0).toLowerCase() + result.slice(1);
    }
    return result;
}

/**
 * Gets the path to the first workspace folder.
 * The path is normalized to use forward slashes.
 * @returns The path to the workspace folder, or undefined if the workspace is not open.
 */
export function getWorkspacePath(): string | undefined {
    const uri = vscode.workspace.workspaceFolders?.[0]?.uri;
    if (!uri) return undefined;
    if (uri.scheme === 'file') {
        return normalizePath(uri.fsPath);
    }
    // For non-file schemes (e.g., vscode-test-web://mount), use the URI path
    return normalizePath(uri.path);
}

export function getWorkspaceUri(): vscode.Uri | undefined {
    return vscode.workspace.workspaceFolders?.[0].uri;
}

export function combineGlobLines(lines: string[]): string {
    const result = lines
        .map(line => normalizePath(line.trim()))
        .filter(line => line.length > 0)
        .flatMap(line => line.includes('/') ? line : [`**/${line}`, `**/${line}/**`]) // If the line does not contain a slash, match it in any folder
        .join(',');
    return `{${result}}`;
}

export function combineGlobLinesToRegExp(lines: string[]): RegExp {
    const result = lines
        .map(line => normalizePath(line.trim()))
        .filter(line => line.length > 0)
        .flatMap(line => line.includes('/') ? line : [`**/${line}`, `**/${line}/**`]) // If the line does not contain a slash, match it in any folder
        .map(line => globToRegExp(line, { extended: true, globstar: true }).source)
        .join('|');
    return new RegExp(result);
}

/**
 * Check if an absolute path is safe for Neuro to access.
 * Neuro may not access paths outside the workspace, or files and folders starting with a dot.
 * This is a security measure to prevent Neuro from modifying her own permissions or adding arbitrary tasks.
 * @param path The absolute path to check.
 * @param checkPatterns Whether to check against include and exclude patterns.
 * @returns True if Neuro may safely access the path.
 */
export function isPathNeuroSafe(path: string, checkPatterns = true): boolean {
    const workspacePath = getWorkspacePath();
    const rootFolder = workspacePath ? normalizePath(workspacePath) : undefined;
    const normalizedPath = normalizePath(path);
    const includePattern = ACCESS.includePattern || ['**/*'];
    const excludePattern = ACCESS.excludePattern;
    const includeRegExp: RegExp = checkPatterns ? combineGlobLinesToRegExp(includePattern) : REGEXP_ALWAYS;
    const excludeRegExp: RegExp = checkPatterns && excludePattern ? combineGlobLinesToRegExp(excludePattern) : REGEXP_NEVER;

    return rootFolder !== undefined
        // Prevent access to the workspace folder itself
        && (ACCESS.externalFiles || normalizedPath !== rootFolder)
        // Prevent access to paths outside the workspace
        && (ACCESS.externalFiles || normalizedPath.startsWith(rootFolder))
        // Prevent access to special files and folders (e.g. .vscode) (excluding '..' because that is handled below) (also excluding ./ because that is just the current folder)
        && (ACCESS.dotFiles || !normalizedPath.match(/\/\.(?!\.?(\/|$))/))
        // Prevent access to parent folders
        && (ACCESS.externalFiles || !normalizedPath.match(/\/\.\.(\/|$)/))
        // Prevent access to home directory (probably doesn't work but just in case)
        && (ACCESS.externalFiles || !normalizedPath.includes('~'))
        // Prevent access to environment variables (probably doesn't work but just in case)
        && (ACCESS.environmentVariables || !normalizedPath.includes('$'))
        // Check against include pattern
        && includeRegExp.test(normalizedPath)
        // Check against exclude pattern
        && !excludeRegExp.test(normalizedPath);
}

export const delayAsync = (ms: number) => new Promise(resolve => setTimeout(resolve, ms));

export function escapeRegExp(string: string): string {
    return string.replace(/[/\-\\^$*+?.()|[\]{}]/g, '\\$&');
}

/**
 * Returns the string that would be inserted by the {@link String.replace} method.
 * @param match The match object returned by a regular expression.
 * @param replacement The replacement string, which can contain substitutions.
 * Supports JavaScript-style and .NET-style substitutions.
 * The substitutions `` $` ``, `$'` and `$_` are not supported.
 * @returns The substituted string.
 * @throws Error if the substitution is invalid or if the capture group does not exist.
 */
export function substituteMatch(match: RegExpExecArray, replacement: string): string {
    const rx = /\$<.+?>|\${.+?}|\$\d+|\$./g;
    const substitutions = Array.from(replacement.matchAll(rx));
    const literals = replacement.split(rx);
    let result = '';
    for (let i = 0; i < substitutions.length; i++) {
        // Append literal
        result += literals[i];
        // Append substitution
        if (substitutions[i][0] === '$&') {
            // Full match
            result += match[0];
        }
        else if (substitutions[i][0] === '$`' || substitutions[i][0] === '$\'' || substitutions[i][0] === '$_') {
            // Text before or after the match
            throw new Error('Substitution with text outside the match is not supported.');
        }
        else if (substitutions[i][0] === '$+') {
            // Last capture group
            if (match.length === 0)
                throw new Error('No capture groups in the match');
            result += match[match.length - 1];
        }
        else if (substitutions[i][0] === '$$') {
            // Escaped dollar sign
            result += '$';
        }
        else if (substitutions[i][0].startsWith('$<') || substitutions[i][0].startsWith('${')) {
            const name = substitutions[i][0].slice(2, -1);
            if (/^\d+$/.test(name)) {
                // Numbered group
                const index = parseInt(name);
                if (index >= match.length)
                    throw new Error(`Capture group ${index} does not exist in the match`);
                result += match[index];
            }
            else {
                // Named group
                const content = match.groups?.[name];
                if (content === undefined)
                    throw new Error(`Capture group "${name}" does not exist in the match`);
                result += content;
            }
        }
        else if (/^\$\d+$/.test(substitutions[i][0])) {
            // Numbered group
            const index = parseInt(substitutions[i][0].slice(1));
            if (index >= match.length)
                throw new Error(`Capture group ${index} does not exist in the match`);
            result += match[index];
        }
        else {
            // No substitution, just append the string
            result += substitutions[i][0];
        }
    }
    // Append remaining literal
    result += literals[literals.length - 1];
    return result;
}

/**
 * Searches for the longest fence (at least 3 backticks in a row) in the given text.
 * @param text The text to search for fences in.
 * @returns The length of the longest fence found in the text, or 0 if no fences were found.
 */
export function getMaxFenceLength(text: string): number {
    return text.match(/`{3,}/g)?.reduce((a, b) => Math.max(a, b.length), 0) ?? 0;
}

/**
 * Gets the minimum fence required to enclose the given text.
 * @param text The text to search for fences in.
 * @returns The minimum fence required to enclose the text.
 */
export function getFence(text: string): string {
    const maxFenceLength = getMaxFenceLength(text);
    return '`'.repeat(maxFenceLength ? maxFenceLength + 1 : 3);
}

/**
 * Places the virtual cursor at the specified position in the current text editor.
 * @param position The position to place the virtual cursor.
 * If set to `null`, the cursor is removed.
 * If not provided, the cursor is placed at the last known position,
 * but if no last known position is available, the cursor is not placed and an error is logged.
 */
export function setVirtualCursor(position?: vscode.Position | null) {
    const editor = vscode.window.activeTextEditor;
    if (!editor) return;

    if (position === null || !getPermissionLevel(PERMISSIONS.editActiveDocument) || !isPathNeuroSafe(editor.document.fileName)) {
        removeVirtualCursor();
        return;
    }

    let offset = position !== undefined
        ? editor.document.offsetAt(position)
        : NEURO.cursorOffsets.get(editor.document.uri);

    if (offset === null) {
        // Some setting changed that made the file Neuro-safe
        offset = editor.document.offsetAt(editor.selection.active);
    }

    if (offset === undefined) {
        logOutput('ERROR', 'No last known position available');
        return;
    }

    NEURO.cursorOffsets.set(editor.document.uri, offset);
    const cursorPosition = editor.document.positionAt(offset);

    editor.setDecorations(NEURO.cursorDecorationType!, [
        {
            range: new vscode.Range(cursorPosition, cursorPosition.translate(0, 1)),
            hoverMessage: NEURO.currentController!,
        },
    ] satisfies vscode.DecorationOptions[]);

    if (CONFIG.cursorFollowsNeuro) {
        editor.selection = new vscode.Selection(cursorPosition, cursorPosition);
        editor.revealRange(editor.selection, vscode.TextEditorRevealType.InCenterIfOutsideViewport);
    }

    // reusing the same code here as in getVirtualCursor()
    fireCursorPositionChangedEvent(getVirtualCursor());

    return;

    function removeVirtualCursor() {
        NEURO.cursorOffsets.set(editor!.document.uri, null);
        editor!.setDecorations(NEURO.cursorDecorationType!, []);
    }
}

/**
 * Gets the position of the virtual cursor in the current text editor.
 * @returns The position of the virtual cursor in the current text editor,
 * or `null` if the text editor is not Neuro-safe,
 * or `undefined` if the text editor does not exist or has no virtual cursor.
 */
export function getVirtualCursor(): vscode.Position | null | undefined {
    const editor = vscode.window.activeTextEditor;
    if (!editor) return undefined;
    const result = NEURO.cursorOffsets.get(editor.document.uri);
    if (result === undefined) {
        // Virtual cursor should always be set by onDidChangeActiveTextEditor
        logOutput('ERROR', 'No last known position available');
        return undefined;
    }
    else if (result === null) {
        return null;
    }
    else {
        return editor.document.positionAt(result);
    }
}

export const enum DiffRangeType {
    Added,
    Modified,
    Removed,
}

export interface DiffRange {
    range: vscode.Range;
    type: DiffRangeType;
    removedText?: string;
}

/**
 * Calculates the difference between the original and modified text. The ranges are based on the modified text.
 * @param startPosition The position where the diff starts, used to calculate positions from offsets.
 * @param original The original text. Must have consistent line endings with `modified`.
 * @param modified The modified text. Must have consistent line endings with `original`.
 */
export function getDiffRanges(startPosition: vscode.Position, original: string, modified: string): DiffRange[] {
    const tokenRegExp = /\w+|\r?\n|\s+|./g;
    const originalTokens = original.match(tokenRegExp) ?? [];
    const modifiedTokens = modified.match(tokenRegExp) ?? [];

    const difference = patienceDiff(originalTokens, modifiedTokens);

    const result: DiffRange[] = [];
    let currentType: DiffRangeType | undefined = undefined;
    let currentStartOffset = 0;
    let currentLength = 0;
    let currentRemovedText = '';

    for (const token of difference.lines) {
        // If the token is unchanged (token exists in both original and modified)
        if (token.aIndex !== -1 && token.bIndex !== -1) {
            // If this is the end of a change
            if (currentType !== undefined) {
                const currentStartPosition = positionFromIndex(modified, currentStartOffset);
                const currentEndPosition = positionFromIndex(modified, currentStartOffset + currentLength);
                result.push({
                    range: new vscode.Range(translatePosition(startPosition, currentStartPosition), translatePosition(startPosition, currentEndPosition)),
                    type: currentType,
                    removedText: currentRemovedText,
                });
                currentStartOffset += currentLength;
                currentLength = 0;
                currentType = undefined;
                currentRemovedText = '';
            }
            currentStartOffset += token.line.length;
            continue;
        }

        // If the token was removed (token exists in original but not in modified)
        if (token.bIndex === -1) { // token.aIndex !== -1
            // Added + Removed = Modified
            if (currentType === DiffRangeType.Added)
                currentType = DiffRangeType.Modified;
            else if (currentType === undefined)
                currentType = DiffRangeType.Removed;

            currentRemovedText += token.line;
            continue;
        }

        // If the token was added (token exists in modified but not in original)
        if (token.aIndex === -1) { // token.bIndex !== -1
            // Removed + Added = Modified
            if (currentType === DiffRangeType.Removed)
                currentType = DiffRangeType.Modified;
            else if (currentType === undefined)
                currentType = DiffRangeType.Added;

            currentLength += token.line.length;
            continue;
        }
    }

    // Add last change if it exists
    if (currentType !== undefined) {
        const currentStartPosition = positionFromIndex(modified, currentStartOffset);
        const currentEndPosition = positionFromIndex(modified, currentStartOffset + currentLength);
        result.push({
            range: new vscode.Range(translatePosition(startPosition, currentStartPosition), translatePosition(startPosition, currentEndPosition)),
            type: currentType,
            removedText: currentRemovedText,
        });
    }

    return result;
}

export function showDiffRanges(editor: vscode.TextEditor, ...ranges: DiffRange[]) {
    const addedRanges = ranges.filter(r => r.type === DiffRangeType.Added);
    const modifiedRanges = ranges.filter(r => r.type === DiffRangeType.Modified);
    const removedRanges = ranges.filter(r => r.type === DiffRangeType.Removed);

    const languageId = editor.document.languageId;
    const user = CONNECTION.nameOfAPI;

    editor.setDecorations(NEURO.diffAddedDecorationType!, addedRanges.map(range => ({
        range: range.range,
        hoverMessage: `**Added by ${user}**`,
    } satisfies vscode.DecorationOptions)));

    editor.setDecorations(NEURO.diffModifiedDecorationType!, modifiedRanges.map(range => {
        const fence = getFence(range.removedText!);
        return {
            range: range.range,
            hoverMessage: range.removedText ? `**Modified by ${user}, original:**\n\n${fence}${languageId}\n${range.removedText}\n${fence}` : undefined,
        } satisfies vscode.DecorationOptions;
    }));

    editor.setDecorations(NEURO.diffRemovedDecorationType!, removedRanges.map(range => {
        const fence = getFence(range.removedText!);
        return {
            range: range.range,
            hoverMessage: range.removedText ? `**Removed by ${user}, original:**\n\n${fence}${languageId}\n${range.removedText}\n${fence}` : undefined,
        } satisfies vscode.DecorationOptions;
    }));
}

export function clearDecorations(editor: vscode.TextEditor) {
    showDiffRanges(editor);
    editor.setDecorations(NEURO.highlightDecorationType!, []);
}

/**
 * Checks workspace trust settings and returns an ActionValidationResult accordingly.
 */
export function checkWorkspaceTrust(_actionData: ActionData): ActionValidationResult {
    if (vscode.workspace.isTrusted) {
        return actionValidationAccept();
    }
    return actionValidationFailure('You are in an untrusted workspace.');
}

/**
 * Gets a property from an object using a dot-separated path.
 * @param obj The object to get the property from.
 * @param path The dot-separated path to the property. Pass an empty string to get the root object itself.
 * @returns The value of the property, or undefined if it doesn't exist.
 */
export function getProperty(obj: unknown, path: string): unknown {
    const keys = path.split('.');
    let current: unknown = obj;
    if (path === '')
        return current;

    for (const key of keys) {
        if (typeof current === 'object' && current !== null && key in current) {
            current = (current as Record<string, unknown>)[key];
        } else {
            return undefined;
        }
    }

    return current;
}

/**
 * Checks if the extension is currently on a virtual file system.
 */
export function checkVirtualWorkspace(_actionData: ActionData): ActionValidationResult {
    if (vscode.workspace.workspaceFolders?.every(f => f.uri.scheme !== 'file')) {
        return actionValidationFailure('You cannot perform this action in a virtual workspace.');
    }
    return actionValidationAccept();
}

/**
 * Checks if the Uint8Array buffer is plaintext or binary.
 */
export async function isBinary(input: Uint8Array): Promise<boolean> {
    return await fileTypeFromBuffer(input) ? true : false;
}

/**
 * Shows a disconnect message with options for quickly connecting to the Neuro API.
 */
export async function showAPIMessage(type: 'disconnect' | 'failed' | 'connected' | 'error' | 'disabled', customMessage?: string) {
    try {
        switch (type) {
            case 'connected': {
                const message = customMessage || 'Connected to Neuro API.';
                const option = await vscode.window.showInformationMessage(message, 'Disconnect', 'Change Auto-connect settings');
                if (option) {
                    switch (option) {
                        case 'Disconnect':
                            vscode.commands.executeCommand('neuropilot.disconnect');
                            break;
                        case 'Change Auto-connect settings':
                            vscode.commands.executeCommand('workbench.action.openSettings', 'neuropilot.connection.autoConnect');
                            break;
                    }
                }
                break;
            }
            case 'failed': {
                const message = customMessage || 'Failed to connect to Neuro API.';
                const option = await vscode.window.showErrorMessage(message, 'Retry', 'Change Auto-connect settings');
                if (option) {
                    switch (option) {
                        case 'Retry':
                            vscode.commands.executeCommand('neuropilot.reconnect');
                            break;
                        case 'Change Auto-connect settings':
                            vscode.commands.executeCommand('workbench.action.openSettings', 'neuropilot.connection.autoConnect');
                            break;
                    }
                }
                break;
            }
            case 'disconnect': {
                const message = customMessage || 'Disconnected from Neuro API.';
                const option = await vscode.window.showWarningMessage(message, 'Reconnect', 'Change Auto-connect settings');
                if (option) {
                    switch (option) {
                        case 'Reconnect':
                            vscode.commands.executeCommand('neuropilot.reconnect');
                            break;
                        case 'Change Auto-connect settings':
                            vscode.commands.executeCommand('workbench.action.openSettings', 'neuropilot.connection.autoConnect');
                            break;
                    }
                }
                break;
            }
            case 'error': {
                const message = customMessage || 'Error on the Neuro API, please check logs.';
                const option = await vscode.window.showErrorMessage(message, 'Reconnect', 'Change Auto-connect settings');
                if (option) {
                    switch (option) {
                        case 'Reconnect':
                            vscode.commands.executeCommand('neuropilot.reconnect');
                            break;
                        case 'Change Auto-connect settings':
                            vscode.commands.executeCommand('workbench.action.openSettings', 'neuropilot.connection.autoConnect');
                            break;
                    }
                }
                break;
            }
            case 'disabled': {
                const message = customMessage || 'Disabled connecting to the Neuro API.';
                const option = await vscode.window.showWarningMessage(message, 'Connect', 'Change Auto-connect settings');
                if (option) {
                    switch (option) {
                        case 'Connect':
                            vscode.commands.executeCommand('neuropilot.reconnect');
                            break;
                        case 'Change Auto-connect settings':
                            vscode.commands.executeCommand('workbench.action.openSettings', 'neuropilot.connection.autoConnect');
                            break;
                    }
                }
                break;
            }
        }
    } catch (erm: unknown) {
        logOutput('ERROR', 'Error attempting to show an API connection message: ' + erm);
    }
    return;
}

export async function waitFor(predicate: () => boolean, interval: number, timeout?: number): Promise<boolean> {
    const start = Date.now();
    while (timeout === undefined || Date.now() - start < timeout) {
        if (predicate()) return true;
        await new Promise(resolve => setTimeout(resolve, interval));
    }
    return false;
}

/**
 * Formats the context for sending to Neuro.
 * Assumes the cursor is at the end of `contextBefore` + `contextBetween` and at the start of `contextAfter`.
 * @param context The context to format.
 * @param overrideCursorStyle If provided, overrides the cursor style setting for this context.
 * @returns The formatted context.
 */
export function formatContext(context: NeuroPositionContext, overrideCursorStyle: CursorPositionContextStyle | undefined = undefined): string {
    const fence = getFence(context.contextBefore + context.contextAfter);
    const rawContextBefore = context.contextBefore;
    const rawContextAfter = context.contextAfter;
    const lineNumberContextFormat = CONFIG.lineNumberContextFormat;
    const lineNumberNote = lineNumberContextFormat.includes('{n}') ? 'Note that line numbers are not part of the source code. ' : '';

    let n = 1;
    let contextArray = [];
    for (const line of rawContextBefore.split(/\r?\n/)) {
        contextArray.push(lineNumberContextFormat.replace('{n}', n.toString()) + line);
        n++;
    }
    const contextBefore = contextArray.join('\n');
    contextArray = [];

    let first = true;
    for (const line of rawContextAfter.split(/\r?\n/)) {
        if (first) {
            contextArray.push(line);
            first = false;
            continue;
        }
        contextArray.push(lineNumberContextFormat.replace('{n}', n.toString()) + line);
        n++;
    }
    const contextAfter = contextArray.join('\n');

    let effectiveCursorStyle = overrideCursorStyle ?? CONFIG.cursorPositionContextStyle;
    if (!context.cursorDefined && effectiveCursorStyle === 'both')
        effectiveCursorStyle = 'lineAndColumn';
    if (!context.cursorDefined && effectiveCursorStyle === 'inline')
        effectiveCursorStyle = 'off';

    const cursor = getVirtualCursor()!;
    const cursorText = ['inline', 'both'].includes(effectiveCursorStyle) && context.cursorDefined
        ? '<<<|>>>'
        : '';
    const cursorNote =
        effectiveCursorStyle === 'inline' ? 'Your cursor\'s position is denoted by `<<<|>>>`. '
        : effectiveCursorStyle === 'lineAndColumn' ? `Your cursor is at ${cursor.line + 1}:${cursor.character + 1}. `
        : effectiveCursorStyle === 'both' ? `Your cursor is at ${cursor.line + 1}:${cursor.character + 1}, denoted by \`<<<|>>>\`. `
        : '';

    return `File context for lines ${context.startLine + 1}-${context.endLine + 1} of ${context.totalLines}. ${cursorNote}${lineNumberNote}Content:\n\n${fence}\n${contextBefore}${cursorText}${contextAfter}\n${fence}`;
}

/**
 * Get the position (line and column) in a string from a character index.
 * May sometimes be necessary if different line endings are a concern.
 * @param text The text to get the position from.
 * @param index The character index.
 * @returns The position (line and column) in the text.
 */
export function positionFromIndex(text: string, index: number): vscode.Position {
    const lineCount = text.slice(0, index).match(/\r?\n/g)?.length ?? 0;
    const lastLineBreak = text.slice(0, index).lastIndexOf('\n');
    const character = lastLineBreak === -1 ? index : index - lastLineBreak - 1;
    return new vscode.Position(lineCount, character);
}

/**
 * Get the index of a position (line and column) in a string.
 * May sometimes be necessary if different line endings are a concern.
 * @param text The text to get the index from.
 * @param position The position (line and column).
 * @returns The character index in the text.
 */
export function indexFromPosition(text: string, position: vscode.Position): number {
    const lines = text.split(/(?<=\r?\n)/);
    let index = 0;
    for (let i = 0; i < position.line; i++) {
        index += lines[i].length;
    }
    index += position.character;
    return index;
}

/**
 * Offsets a position by a given delta.
 * Only positive deltas are supported.
 * If the line number of the delta is greater than 0, the character number of the delta is used as-is,
 * otherwise it is added to the character number of the original position.
 * @param pos The original position.
 * @param delta The delta to add to the position.
 * @returns The new position.
 */
export function translatePosition(pos: vscode.Position, delta: vscode.Position): vscode.Position {
    if (delta.line < 0 || delta.character < 0) {
        throw new Error('Only positive deltas are supported.');
    }
    return new vscode.Position(
        pos.line + delta.line,
        delta.line > 0 ? delta.character : pos.character + delta.character,
    );
}

/**
<<<<<<< HEAD
 * Replaces all instances of `insert_turtle_here` in the input string with the User Name setting.
 * @param input String input to check.
 */
export const turtleSafari = (input: string) => input.replace(/(?<!\\)insert_turtle_here/g, CONNECTION.userName).replace(/\\insert_turtle_here/g, 'insert_turtle_here');
=======
 * Log a caught exception and surface an error to report to GitHub.
 */
export function notifyOnCaughtException(name: string, error: Error | unknown): void {
    logOutput('ERROR', `Error occurred while executing action ${name}: ${error}`);
    vscode.window.showErrorMessage(`${CONFIG.currentlyAsNeuroAPI} tried to run the action "${name}", but an exception was thrown!`, 'View Logs', 'Disable Action for...', 'Report on GitHub').then(
        async (v) => {
            switch (v) {
                case 'View Logs':
                    NEURO.outputChannel?.show();
                    break;
                case 'Report on GitHub':
                    vscode.env.openExternal(await vscode.env.asExternalUri(vscode.Uri.parse('https://github.com/VSC-NeuroPilot/neuropilot/issues/new', true)));
                    break;
                case 'Disable Action for...': {
                    const disableFor = await vscode.window.showQuickPick(
                        ['this session', 'this entire workspace', 'this user'],
                        { title: 'Disable action for...' },
                    );
                    switch (disableFor) {
                        case 'this session':
                            NEURO.tempDisabledActions.push(name);
                            break;
                        case 'this entire workspace':
                            await vscode.workspace.getConfiguration('neuropilot').update('actions.disabledActions', name, vscode.ConfigurationTarget.Workspace);
                            break;
                        case 'this user':
                            await vscode.workspace.getConfiguration('neuropilot').update('actions.disabledActions', name, vscode.ConfigurationTarget.Global);
                            break;
                    }
                    if (disableFor) logOutput('INFO', `Disabled action "${name}" for ${disableFor} due to a caught exception.`);
                    break;
                }
            }
        },
    );
}
>>>>>>> 512e1b1a
<|MERGE_RESOLUTION|>--- conflicted
+++ resolved
@@ -892,17 +892,17 @@
 }
 
 /**
-<<<<<<< HEAD
  * Replaces all instances of `insert_turtle_here` in the input string with the User Name setting.
  * @param input String input to check.
  */
 export const turtleSafari = (input: string) => input.replace(/(?<!\\)insert_turtle_here/g, CONNECTION.userName).replace(/\\insert_turtle_here/g, 'insert_turtle_here');
-=======
+
+/**
  * Log a caught exception and surface an error to report to GitHub.
  */
 export function notifyOnCaughtException(name: string, error: Error | unknown): void {
     logOutput('ERROR', `Error occurred while executing action ${name}: ${error}`);
-    vscode.window.showErrorMessage(`${CONFIG.currentlyAsNeuroAPI} tried to run the action "${name}", but an exception was thrown!`, 'View Logs', 'Disable Action for...', 'Report on GitHub').then(
+    vscode.window.showErrorMessage(`${CONNECTION.nameOfAPI} tried to run the action "${name}", but an exception was thrown!`, 'View Logs', 'Disable Action for...', 'Report on GitHub').then(
         async (v) => {
             switch (v) {
                 case 'View Logs':
@@ -933,5 +933,4 @@
             }
         },
     );
-}
->>>>>>> 512e1b1a
+}