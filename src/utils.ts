import * as vscode from 'vscode';
import { NeuroClient } from 'neuro-game-sdk';
import globToRegExp from 'glob-to-regexp';
import { fileTypeFromBuffer } from 'file-type';

import { NEURO } from '@/constants';
<<<<<<< HEAD
import { ACCESS, CONFIG, CursorPositionContextStyle, getPermissionLevel, PERMISSIONS } from '@/config';
=======
import { ACCESS, CONFIG, CONNECTION, getPermissionLevel, PERMISSIONS } from '@/config';
>>>>>>> d5807e20

import { ActionValidationResult, ActionData, actionValidationAccept, actionValidationFailure } from '@/neuro_client_helper';
import assert from 'node:assert';
import { patienceDiff } from './patience_diff';
import { fireCursorPositionChangedEvent } from '@events/cursor';

export const REGEXP_ALWAYS = /^/;
export const REGEXP_NEVER = /^\b$/;

export function logOutput(tag: string, message: string) {
    if (!NEURO.outputChannel) {
        console.error('Output channel not initialized');
        return;
    }
    const ms = Date.now() % 1000;
    const time = new Date().toLocaleTimeString('en-US', { hour12: false, hour: '2-digit', minute: '2-digit', second: '2-digit' }) + '.' + ms.toString().padStart(3, '0');
    const prefix = `${time} [${tag}] `;
    for (const line of message.split('\n')) {
        NEURO.outputChannel.appendLine(prefix + line);
    }
}

let retryTimeout: NodeJS.Timeout | null = null;
let shouldAutoReconnect = true; // Flag to control auto-reconnection

export function createClient() {
    logOutput('INFO', 'Creating Neuro API client');
    if (NEURO.client) {
        // Prevent auto-reconnection when manually disconnecting
        shouldAutoReconnect = false;
        NEURO.client.disconnect();
    }

    NEURO.connected = false;
    NEURO.waiting = false;
    NEURO.cancelled = false;
    NEURO.waitingForCookie = false;

    // Reset auto-reconnect flag for new connection
    shouldAutoReconnect = true;

    const configuredAttempts = CONNECTION.retryAmount + 1;
    const configuredInterval = CONNECTION.retryInterval;

    attemptConnection(1, configuredAttempts, configuredInterval);
}

function attemptConnection(currentAttempt: number, maxAttempts: number, interval: number) {
    // Clear any existing timeout
    if (retryTimeout) {
        clearTimeout(retryTimeout);
        retryTimeout = null;
    }

    logOutput('INFO', `Connection attempt ${currentAttempt}/${maxAttempts}`);

    NEURO.client = new NeuroClient(NEURO.url, NEURO.gameName, () => {
        assert(NEURO.client instanceof NeuroClient);

        logOutput('INFO', 'Connected to Neuro API');
        NEURO.connected = true;
        shouldAutoReconnect = true; // Reset flag on successful connection

        showAPIMessage('connected');

        NEURO.client.onClose = () => {
            NEURO.connected = false;
            logOutput('INFO', 'Disconnected from Neuro API');

            // Only auto-reconnect if it wasn't a manual disconnection
            if (shouldAutoReconnect) {
                if (currentAttempt < maxAttempts) {
                    logOutput('INFO', `Attempting to reconnect (${currentAttempt + 1}/${maxAttempts}) in ${interval}ms...`);
                    retryTimeout = setTimeout(() => {
                        retryTimeout = null;
                        attemptConnection(currentAttempt + 1, maxAttempts, interval);
                    }, interval);
                } else {
                    logOutput('WARN', `Failed to reconnect after ${maxAttempts} attempts`);
                    showAPIMessage('failed', `Failed to reconnect to the Neuro API after ${maxAttempts} attempt(s).`);
                }
            } else {
                // Manual disconnection - show appropriate message
                showAPIMessage('disconnect');
            }
        };

        NEURO.client.onError = (erm: unknown) => {
            logOutput('ERROR', 'Could not connect to Neuro API, error: ' + JSON.stringify(erm));
            showAPIMessage('error');
        };

        NEURO.client.sendContext(
            vscode.workspace.getConfiguration('neuropilot').get('connection.initialContext', 'Something went wrong, blame Pasu4 and/or KTrain5369 and tell Vedal to file a bug report.'),
        );

        for (const handler of clientConnectedHandlers) {
            handler();
        }
    });

    NEURO.client.onError = () => {
        logOutput('ERROR', `Could not connect to Neuro API (attempt ${currentAttempt}/${maxAttempts})`);

        if (currentAttempt < maxAttempts) {
            logOutput('INFO', `Retrying connection (${currentAttempt + 1}/${maxAttempts}) in ${interval}ms...`);
            retryTimeout = setTimeout(() => {
                retryTimeout = null;
                attemptConnection(currentAttempt + 1, maxAttempts, interval);
            }, interval);
        } else {
            logOutput('WARN', `Failed to connect after ${maxAttempts} attempts`);
            showAPIMessage('failed', `Failed to connect to the Neuro API after ${maxAttempts} attempt(s).`);
        }
    };
}

// Add a function to manually disconnect without auto-reconnection
export async function disconnectClient() {
    shouldAutoReconnect = false;
    if (NEURO.client) {
        NEURO.client.disconnect();
        if(!await waitFor(() => !NEURO.connected, 100, 5000)) {
            logOutput('ERROR', 'Client took too long to disconnect');
            vscode.window.showErrorMessage('Client could not disconnect.');
        }
    }
    if (retryTimeout) {
        clearTimeout(retryTimeout);
        retryTimeout = null;
    }
}

// Add a function to manually reconnect
export function reconnectClient() {
    disconnectClient() // Clean up existing connection
        .then(createClient); // Start fresh connection
}

const clientConnectedHandlers: (() => void)[] = [];

export function onClientConnected(handler: () => void) {
    clientConnectedHandlers.push(handler);
}

export function simpleFileName(fileName: string): string {
    const rootFolder = vscode.workspace.workspaceFolders?.[0].uri.fsPath.replace(/\\/, '/');
    const result = fileName.replace(/\\/g, '/');
    if (rootFolder && result.startsWith(rootFolder))
        return result.substring(rootFolder.length);
    else
        return result.substring(result.lastIndexOf('/') + 1);
}

/**
 * Filters the contents of a file to remove Windows-style line endings.
 * @param contents The contents of the file to filter.
 * @returns The filtered contents of the file.
 */
export function filterFileContents(contents: string): string {
    return contents.replace(/\r\n/g, '\n');
}

export interface NeuroPositionContext {
    /** The context before the cursor, or the entire context if the cursor is not defined. */
    contextBefore: string;
    /** The context after the range, or an empty string if the cursor is not defined. */
    contextAfter: string;
    /** The zero-based line where {@link contextBefore} starts. */
    startLine: number;
    /** The zero-based line where {@link contextAfter} ends. */
    endLine: number;
    /** The number of total lines in the file. */
    totalLines: number;
    /** `true` if the cursor is defined and inside the context, `false` otherwise. */
    cursorDefined: boolean;
}

interface NeuroPositionContextOptions {
    /** The position of the cursor in the document. */
    cursorPosition?: vscode.Position;
    /** The start of the range around which to get the context. Defaults to the start of the document if not provided. */
    position?: vscode.Position;
    /** The end of the range around which to get the context. If not provided, defaults to {@link position}, or the end of the document if {@link position} is not provided. */
    position2?: vscode.Position;
}

/**
 * Gets the context around a specified range in a document.
 * If no range is specified, gets the entire document.
 * Do not use the result of this for position calculations, as the file is filtered to remove Windows-style line endings.
 * @param document The document to get the context from.
 * @param options The options for getting the context. If passed a {@link vscode.Position}, it is used as `cursorPosition`, `position` and `position2`.
 * @returns The context around the specified range. The amount of lines before and after the range is configurable in the settings.
 */
export function getPositionContext(document: vscode.TextDocument, options: NeuroPositionContextOptions | vscode.Position): NeuroPositionContext {
    const beforeContextLength = CONFIG.beforeContext;
    const afterContextLength = CONFIG.afterContext;

    if (options instanceof vscode.Position) {
        options = { cursorPosition: options, position: options, position2: options };
    }

    if (options.position2 === undefined) {
        options.position2 = options.position;
    }
    if (options.position === undefined || options.position2 === undefined) { // Second check is redundant but the compiler wants it
        options.position = new vscode.Position(0, 0);
        options.position2 = new vscode.Position(document.lineCount - 1, document.lineAt(document.lineCount - 1).text.length);
    }
    if (options.position2.isBefore(options.position)) {
        // Swap the positions if position2 is before position
        const temp = options.position;
        options.position = options.position2;
        options.position2 = temp;
    }

    const startLine = Math.max(0, options.position.line - beforeContextLength);
    const endLine = Math.min(document.lineCount - 1, options.position2.line + afterContextLength);

    // If the cursor is defined and inside the range, split the context into before and after the cursor
    if (options.cursorPosition && options.cursorPosition.line >= options.position.line && options.cursorPosition.line <= options.position2.line) {
        const contextBefore = document.getText(new vscode.Range(new vscode.Position(startLine, 0), options.cursorPosition));
        const contextAfter = document.getText(new vscode.Range(options.cursorPosition, new vscode.Position(endLine, document.lineAt(endLine).text.length)));
        return {
            contextBefore: filterFileContents(contextBefore),
            contextAfter: filterFileContents(contextAfter),
            startLine: startLine,
            endLine: endLine,
            totalLines: document.lineCount,
            cursorDefined: true,
        };
    }

    // If the cursor is not defined or not inside the range, return the entire context in contextBefore
    const contextBefore = document.getText(new vscode.Range(new vscode.Position(startLine, 0), new vscode.Position(endLine, document.lineAt(endLine).text.length)));
    return {
        contextBefore: filterFileContents(contextBefore),
        contextAfter: '',
        startLine: startLine,
        endLine: endLine,
        totalLines: document.lineCount,
        cursorDefined: false,
    };
}

export function formatActionID(name: string): string {
    // Action IDs must be snake_case
    return name
        .replace(/[^a-zA-Z0-9_]+/g, '_')
        .toLowerCase();
}

export function normalizePath(path: string): string {
    let result = path.replace(/\\/g, '/');
    if (/^[A-Z]:/.test(result)) {
        result = result.charAt(0).toLowerCase() + result.slice(1);
    }
    return result;
}

/**
 * Gets the path to the first workspace folder.
 * The path is normalized to use forward slashes.
 * @returns The path to the workspace folder, or undefined if the workspace is not open.
 */
export function getWorkspacePath(): string | undefined {
    const path = vscode.workspace.workspaceFolders?.[0].uri.fsPath;
    return path ? normalizePath(path) : undefined;
}

export function getWorkspaceUri(): vscode.Uri | undefined {
    return vscode.workspace.workspaceFolders?.[0].uri;
}

export function combineGlobLines(lines: string[]): string {
    const result = lines
        .map(line => normalizePath(line.trim()))
        .filter(line => line.length > 0)
        .flatMap(line => line.includes('/') ? line : [`**/${line}`, `**/${line}/**`]) // If the line does not contain a slash, match it in any folder
        .join(',');
    return `{${result}}`;
}

export function combineGlobLinesToRegExp(lines: string[]): RegExp {
    const result = lines
        .map(line => normalizePath(line.trim()))
        .filter(line => line.length > 0)
        .flatMap(line => line.includes('/') ? line : [`**/${line}`, `**/${line}/**`]) // If the line does not contain a slash, match it in any folder
        .map(line => globToRegExp(line, { extended: true, globstar: true }).source)
        .join('|');
    return new RegExp(result);
}

/**
 * Check if an absolute path is safe for Neuro to access.
 * Neuro may not access paths outside the workspace, or files and folders starting with a dot.
 * This is a security measure to prevent Neuro from modifying her own permissions or adding arbitrary tasks.
 * @param path The absolute path to check.
 * @param checkPatterns Whether to check against include and exclude patterns.
 * @returns True if Neuro may safely access the path.
 */
export function isPathNeuroSafe(path: string, checkPatterns = true): boolean {
    const workspacePath = getWorkspacePath();
    const rootFolder = workspacePath ? normalizePath(workspacePath) : undefined;
    const normalizedPath = normalizePath(path);
    const includePattern = ACCESS.includePattern || ['**/*'];
    const excludePattern = ACCESS.excludePattern;
    const includeRegExp: RegExp = checkPatterns ? combineGlobLinesToRegExp(includePattern) : REGEXP_ALWAYS;
    const excludeRegExp: RegExp = checkPatterns && excludePattern ? combineGlobLinesToRegExp(excludePattern) : REGEXP_NEVER;

    return rootFolder !== undefined
        // Prevent access to the workspace folder itself
        && (ACCESS.externalFiles || normalizedPath !== rootFolder)
        // Prevent access to paths outside the workspace
        && (ACCESS.externalFiles || normalizedPath.startsWith(rootFolder))
        // Prevent access to special files and folders (e.g. .vscode) (excluding '..' because that is handled below) (also excluding ./ because that is just the current folder)
        && (ACCESS.dotFiles || !normalizedPath.match(/\/\.(?!\.?(\/|$))/))
        // Prevent access to parent folders
        && (ACCESS.externalFiles || !normalizedPath.match(/\/\.\.(\/|$)/))
        // Prevent access to home directory (probably doesn't work but just in case)
        && (ACCESS.externalFiles || !normalizedPath.includes('~'))
        // Prevent access to environment variables (probably doesn't work but just in case)
        && (ACCESS.environmentVariables || !normalizedPath.includes('$'))
        // Check against include pattern
        && includeRegExp.test(normalizedPath)
        // Check against exclude pattern
        && !excludeRegExp.test(normalizedPath);
}

export const delayAsync = (ms: number) => new Promise(resolve => setTimeout(resolve, ms));

export function escapeRegExp(string: string): string {
    return string.replace(/[/\-\\^$*+?.()|[\]{}]/g, '\\$&');
}

/**
 * Returns the string that would be inserted by the {@link String.replace} method.
 * @param match The match object returned by a regular expression.
 * @param replacement The replacement string, which can contain substitutions.
 * Supports JavaScript-style and .NET-style substitutions.
 * The substitutions `` $` ``, `$'` and `$_` are not supported.
 * @returns The substituted string.
 * @throws Error if the substitution is invalid or if the capture group does not exist.
 */
export function substituteMatch(match: RegExpExecArray, replacement: string): string {
    const rx = /\$<.+?>|\${.+?}|\$\d+|\$./g;
    const substitutions = Array.from(replacement.matchAll(rx));
    const literals = replacement.split(rx);
    let result = '';
    for (let i = 0; i < substitutions.length; i++) {
        // Append literal
        result += literals[i];
        // Append substitution
        if (substitutions[i][0] === '$&') {
            // Full match
            result += match[0];
        }
        else if (substitutions[i][0] === '$`' || substitutions[i][0] === '$\'' || substitutions[i][0] === '$_') {
            // Text before or after the match
            throw new Error('Substitution with text outside the match is not supported.');
        }
        else if (substitutions[i][0] === '$+') {
            // Last capture group
            if (match.length === 0)
                throw new Error('No capture groups in the match');
            result += match[match.length - 1];
        }
        else if (substitutions[i][0] === '$$') {
            // Escaped dollar sign
            result += '$';
        }
        else if (substitutions[i][0].startsWith('$<') || substitutions[i][0].startsWith('${')) {
            const name = substitutions[i][0].slice(2, -1);
            if (/^\d+$/.test(name)) {
                // Numbered group
                const index = parseInt(name);
                if (index >= match.length)
                    throw new Error(`Capture group ${index} does not exist in the match`);
                result += match[index];
            }
            else {
                // Named group
                const content = match.groups?.[name];
                if (content === undefined)
                    throw new Error(`Capture group "${name}" does not exist in the match`);
                result += content;
            }
        }
        else if (/^\$\d+$/.test(substitutions[i][0])) {
            // Numbered group
            const index = parseInt(substitutions[i][0].slice(1));
            if (index >= match.length)
                throw new Error(`Capture group ${index} does not exist in the match`);
            result += match[index];
        }
        else {
            // No substitution, just append the string
            result += substitutions[i][0];
        }
    }
    // Append remaining literal
    result += literals[literals.length - 1];
    return result;
}

/**
 * Searches for the longest fence (at least 3 backticks in a row) in the given text.
 * @param text The text to search for fences in.
 * @returns The length of the longest fence found in the text, or 0 if no fences were found.
 */
export function getMaxFenceLength(text: string): number {
    return text.match(/`{3,}/g)?.reduce((a, b) => Math.max(a, b.length), 0) ?? 0;
}

/**
 * Gets the minimum fence required to enclose the given text.
 * @param text The text to search for fences in.
 * @returns The minimum fence required to enclose the text.
 */
export function getFence(text: string): string {
    const maxFenceLength = getMaxFenceLength(text);
    return '`'.repeat(maxFenceLength ? maxFenceLength + 1 : 3);
}

/**
 * Places the virtual cursor at the specified position in the current text editor.
 * @param position The position to place the virtual cursor.
 * If set to `null`, the cursor is removed.
 * If not provided, the cursor is placed at the last known position,
 * but if no last known position is available, the cursor is not placed and an error is logged.
 */
export function setVirtualCursor(position?: vscode.Position | null) {
    const editor = vscode.window.activeTextEditor;
    if (!editor) return;

    if (position === null || !getPermissionLevel(PERMISSIONS.editActiveDocument) || !isPathNeuroSafe(editor.document.fileName)) {
        removeVirtualCursor();
        return;
    }

    let offset = position !== undefined
        ? editor.document.offsetAt(position)
        : NEURO.cursorOffsets.get(editor.document.uri);

    if (offset === null) {
        // Some setting changed that made the file Neuro-safe
        offset = editor.document.offsetAt(editor.selection.active);
    }

    if (offset === undefined) {
        logOutput('ERROR', 'No last known position available');
        return;
    }

    NEURO.cursorOffsets.set(editor.document.uri, offset);
    const cursorPosition = editor.document.positionAt(offset);

    editor.setDecorations(NEURO.cursorDecorationType!, [
        {
            range: new vscode.Range(cursorPosition, cursorPosition.translate(0, 1)),
            hoverMessage: NEURO.currentController!,
        },
    ] satisfies vscode.DecorationOptions[]);

    if (CONFIG.cursorFollowsNeuro) {
        editor.selection = new vscode.Selection(cursorPosition, cursorPosition);
        editor.revealRange(editor.selection, vscode.TextEditorRevealType.InCenterIfOutsideViewport);
    }

    // reusing the same code here as in getVirtualCursor()
    fireCursorPositionChangedEvent(getVirtualCursor());

    return;

    function removeVirtualCursor() {
        NEURO.cursorOffsets.set(editor!.document.uri, null);
        editor!.setDecorations(NEURO.cursorDecorationType!, []);
    }
}

/**
 * Gets the position of the virtual cursor in the current text editor.
 * @returns The position of the virtual cursor in the current text editor,
 * or `null` if the text editor is not Neuro-safe,
 * or `undefined` if the text editor does not exist or has no virtual cursor.
 */
export function getVirtualCursor(): vscode.Position | null | undefined {
    const editor = vscode.window.activeTextEditor;
    if (!editor) return undefined;
    const result = NEURO.cursorOffsets.get(editor.document.uri);
    if (result === undefined) {
        // Virtual cursor should always be set by onDidChangeActiveTextEditor
        logOutput('ERROR', 'No last known position available');
        return undefined;
    }
    else if (result === null) {
        return null;
    }
    else {
        return editor.document.positionAt(result);
    }
}

export const enum DiffRangeType {
    Added,
    Modified,
    Removed,
}

export interface DiffRange {
    range: vscode.Range;
    type: DiffRangeType;
    removedText?: string;
}

/**
 * Calculates the difference between the original and modified text. The ranges are based on the modified text.
 * @param document The text document to calculate the difference for, used to calculate positions from offsets.
 * @param startPosition The position where the diff starts, used to calculate positions from offsets.
 * @param original The original text.
 * @param modified The modified text.
 */
export function getDiffRanges(document: vscode.TextDocument, startPosition: vscode.Position, original: string, modified: string): DiffRange[] {
    const tokenRegExp = /\w+|\s+|./g;
    const originalTokens = original.match(tokenRegExp) ?? [];
    const modifiedTokens = modified.match(tokenRegExp) ?? [];

    const difference = patienceDiff(originalTokens, modifiedTokens);

    const result: DiffRange[] = [];
    let currentType: DiffRangeType | undefined = undefined;
    let currentStartOffset = document.offsetAt(startPosition);
    let currentLength = 0;
    let currentRemovedText = '';

    for (const token of difference.lines) {
        // If the token is unchanged (token exists in both original and modified)
        if (token.aIndex !== -1 && token.bIndex !== -1) {
            // If this is the end of a change
            if (currentType !== undefined) {
                result.push({
                    range: new vscode.Range(document.positionAt(currentStartOffset), document.positionAt(currentStartOffset + currentLength)),
                    type: currentType,
                    removedText: currentRemovedText,
                });
                currentStartOffset += currentLength;
                currentLength = 0;
                currentType = undefined;
                currentRemovedText = '';
            }
            currentStartOffset += token.line.length;
            continue;
        }

        // If the token was removed (token exists in original but not in modified)
        if (token.bIndex === -1) { // token.aIndex !== -1
            // Added + Removed = Modified
            if (currentType === DiffRangeType.Added)
                currentType = DiffRangeType.Modified;
            else if (currentType === undefined)
                currentType = DiffRangeType.Removed;

            currentRemovedText += token.line;
            continue;
        }

        // If the token was added (token exists in modified but not in original)
        if (token.aIndex === -1) { // token.bIndex !== -1
            // Removed + Added = Modified
            if (currentType === DiffRangeType.Removed)
                currentType = DiffRangeType.Modified;
            else if (currentType === undefined)
                currentType = DiffRangeType.Added;

            currentLength += token.line.length;
            continue;
        }
    }

    // Add last change if it exists
    if (currentType !== undefined) {
        result.push({
            range: new vscode.Range(document.positionAt(currentStartOffset), document.positionAt(currentStartOffset + currentLength)),
            type: currentType,
            removedText: currentRemovedText,
        });
    }

    return result;
}

export function showDiffRanges(editor: vscode.TextEditor, ...ranges: DiffRange[]) {
    const addedRanges = ranges.filter(r => r.type === DiffRangeType.Added);
    const modifiedRanges = ranges.filter(r => r.type === DiffRangeType.Modified);
    const removedRanges = ranges.filter(r => r.type === DiffRangeType.Removed);

    const languageId = editor.document.languageId;
    const user = CONFIG.currentlyAsNeuroAPI;

    editor.setDecorations(NEURO.diffAddedDecorationType!, addedRanges.map(range => ({
        range: range.range,
        hoverMessage: `**Added by ${user}**`,
    } satisfies vscode.DecorationOptions)));

    editor.setDecorations(NEURO.diffModifiedDecorationType!, modifiedRanges.map(range => {
        const fence = getFence(range.removedText!);
        return {
            range: range.range,
            hoverMessage: range.removedText ? `**Modified by ${user}, original:**\n\n${fence}${languageId}\n${range.removedText}\n${fence}` : undefined,
        } satisfies vscode.DecorationOptions;
    }));

    editor.setDecorations(NEURO.diffRemovedDecorationType!, removedRanges.map(range => {
        const fence = getFence(range.removedText!);
        return {
            range: range.range,
            hoverMessage: range.removedText ? `**Removed by ${user}, original:**\n\n${fence}${languageId}\n${range.removedText}\n${fence}` : undefined,
        } satisfies vscode.DecorationOptions;
    }));
}

export function clearDecorations(editor: vscode.TextEditor) {
    showDiffRanges(editor);
    editor.setDecorations(NEURO.highlightDecorationType!, []);
}

/**
 * Checks workspace trust settings and returns an ActionValidationResult accordingly.
 */
export function checkWorkspaceTrust(_actionData: ActionData): ActionValidationResult {
    if (vscode.workspace.isTrusted) {
        return actionValidationAccept();
    }
    return actionValidationFailure('You are in an untrusted workspace.');
}

/**
 * Gets a property from an object using a dot-separated path.
 * @param obj The object to get the property from.
 * @param path The dot-separated path to the property. Pass an empty string to get the root object itself.
 * @returns The value of the property, or undefined if it doesn't exist.
 */
export function getProperty(obj: unknown, path: string): unknown {
    const keys = path.split('.');
    let current: unknown = obj;
    if (path === '')
        return current;

    for (const key of keys) {
        if (typeof current === 'object' && current !== null && key in current) {
            current = (current as Record<string, unknown>)[key];
        } else {
            return undefined;
        }
    }

    return current;
}

/**
 * Checks if the extension is currently on a virtual file system.
 */
export function checkVirtualWorkspace(_actionData: ActionData): ActionValidationResult {
    if (vscode.workspace.workspaceFolders?.every(f => f.uri.scheme !== 'file')) {
        return actionValidationFailure('You cannot perform this action in a virtual workspace.');
    }
    return actionValidationAccept();
}

/**
 * Checks if the Uint8Array buffer is plaintext or binary.
 */
export async function isBinary(input: Uint8Array): Promise<boolean> {
    return await fileTypeFromBuffer(input) ? true : false;
}

/**
<<<<<<< HEAD
 * Formats the context for sending to Neuro.
 * Assumes the cursor is at the end of `contextBefore` + `contextBetween` and at the start of `contextAfter`.
 * @param context The context to format.
 * @param overrideCursorStyle If provided, overrides the cursor style setting for this context.
 * @returns The formatted context.
 */
export function formatContext(context: NeuroPositionContext, overrideCursorStyle: CursorPositionContextStyle | undefined = undefined): string {
    const fence = getFence(context.contextBefore + context.contextAfter);
    const rawContextBefore = context.contextBefore;
    const rawContextAfter = context.contextAfter;
    const lineNumberContextFormat = CONFIG.lineNumberContextFormat;
    const lineNumberNote = lineNumberContextFormat.includes('{n}') ? 'Note that line numbers are not part of the source code. ' : '';

    let n = 1;
    let contextArray = [];
    for (const line of rawContextBefore.split(/\r?\n/)) {
        contextArray.push(lineNumberContextFormat.replace('{n}', n.toString()) + line);
        n++;
    }
    const contextBefore = contextArray.join('\n');
    contextArray = [];

    let first = true;
    for (const line of rawContextAfter.split(/\r?\n/)) {
        if (first) {
            contextArray.push(line);
            first = false;
            continue;
        }
        contextArray.push(lineNumberContextFormat.replace('{n}', n.toString()) + line);
        n++;
    }
    const contextAfter = contextArray.join('\n');

    let effectiveCursorStyle = overrideCursorStyle ?? CONFIG.cursorPositionContextStyle;
    if (!context.cursorDefined && effectiveCursorStyle === 'both')
        effectiveCursorStyle = 'lineAndColumn';
    if (!context.cursorDefined && effectiveCursorStyle === 'inline')
        effectiveCursorStyle = 'off';

    const cursor = getVirtualCursor()!;
    const cursorText = ['inline', 'both'].includes(effectiveCursorStyle) && context.cursorDefined
        ? '<<<|>>>'
        : '';
    const cursorNote =
        effectiveCursorStyle === 'inline' ? 'Your cursor\'s position is denoted by `<<<|>>>`. '
        : effectiveCursorStyle === 'lineAndColumn' ? `Your cursor is at ${cursor.line + 1}:${cursor.character + 1}. `
        : effectiveCursorStyle === 'both' ? `Your cursor is at ${cursor.line + 1}:${cursor.character + 1}, denoted by \`<<<|>>>\`. `
        : '';

    return `File context for lines ${context.startLine + 1}-${context.endLine + 1} of ${context.totalLines}. ${cursorNote}${lineNumberNote}Content:\n\n${fence}\n${contextBefore}${cursorText}${contextAfter}\n${fence}`;
=======
 * Shows a disconnect message with options for quickly connecting to the Neuro API.
 */
export async function showAPIMessage(type: 'disconnect' | 'failed' | 'connected' | 'error' | 'disabled', customMessage?: string) {
    try {
        switch (type) {
            case 'connected': {
                const message = customMessage || 'Connected to Neuro API.';
                const option = await vscode.window.showInformationMessage(message, 'Disconnect', 'Change Auto-connect settings');
                if (option) {
                    switch (option) {
                        case 'Disconnect':
                            vscode.commands.executeCommand('neuropilot.disconnect');
                            break;
                        case 'Change Auto-connect settings':
                            vscode.commands.executeCommand('workbench.action.openSettings', 'neuropilot.connection.autoConnect');
                            break;
                    }
                }
                break;
            }
            case 'failed': {
                const message = customMessage || 'Failed to connect to Neuro API.';
                const option = await vscode.window.showErrorMessage(message, 'Retry', 'Change Auto-connect settings');
                if (option) {
                    switch (option) {
                        case 'Retry':
                            vscode.commands.executeCommand('neuropilot.reconnect');
                            break;
                        case 'Change Auto-connect settings':
                            vscode.commands.executeCommand('workbench.action.openSettings', 'neuropilot.connection.autoConnect');
                            break;
                    }
                }
                break;
            }
            case 'disconnect': {
                const message = customMessage || 'Disconnected from Neuro API.';
                const option = await vscode.window.showWarningMessage(message, 'Reconnect', 'Change Auto-connect settings');
                if (option) {
                    switch (option) {
                        case 'Reconnect':
                            vscode.commands.executeCommand('neuropilot.reconnect');
                            break;
                        case 'Change Auto-connect settings':
                            vscode.commands.executeCommand('workbench.action.openSettings', 'neuropilot.connection.autoConnect');
                            break;
                    }
                }
                break;
            }
            case 'error': {
                const message = customMessage || 'Error on the Neuro API, please check logs.';
                const option = await vscode.window.showErrorMessage(message, 'Reconnect', 'Change Auto-connect settings');
                if (option) {
                    switch (option) {
                        case 'Reconnect':
                            vscode.commands.executeCommand('neuropilot.reconnect');
                            break;
                        case 'Change Auto-connect settings':
                            vscode.commands.executeCommand('workbench.action.openSettings', 'neuropilot.connection.autoConnect');
                            break;
                    }
                }
                break;
            }
            case 'disabled': {
                const message = customMessage || 'Disabled connecting to the Neuro API.';
                const option = await vscode.window.showWarningMessage(message, 'Connect', 'Change Auto-connect settings');
                if (option) {
                    switch (option) {
                        case 'Connect':
                            vscode.commands.executeCommand('neuropilot.reconnect');
                            break;
                        case 'Change Auto-connect settings':
                            vscode.commands.executeCommand('workbench.action.openSettings', 'neuropilot.connection.autoConnect');
                            break;
                    }
                }
                break;
            }
        }
    } catch (erm: unknown) {
        logOutput('ERROR', 'Error attempting to show an API connection message: ' + erm);
    }
    return;
}

export async function waitFor(predicate: () => boolean, interval: number, timeout?: number): Promise<boolean> {
    const start = Date.now();
    while (timeout === undefined || Date.now() - start < timeout) {
        if (predicate()) return true;
        await new Promise(resolve => setTimeout(resolve, interval));
    }
    return false;
>>>>>>> d5807e20
}<|MERGE_RESOLUTION|>--- conflicted
+++ resolved
@@ -4,11 +4,7 @@
 import { fileTypeFromBuffer } from 'file-type';
 
 import { NEURO } from '@/constants';
-<<<<<<< HEAD
-import { ACCESS, CONFIG, CursorPositionContextStyle, getPermissionLevel, PERMISSIONS } from '@/config';
-=======
-import { ACCESS, CONFIG, CONNECTION, getPermissionLevel, PERMISSIONS } from '@/config';
->>>>>>> d5807e20
+import { ACCESS, CONFIG, CONNECTION, CursorPositionContextStyle, getPermissionLevel, PERMISSIONS } from '@/config';
 
 import { ActionValidationResult, ActionData, actionValidationAccept, actionValidationFailure } from '@/neuro_client_helper';
 import assert from 'node:assert';
@@ -687,59 +683,6 @@
 }
 
 /**
-<<<<<<< HEAD
- * Formats the context for sending to Neuro.
- * Assumes the cursor is at the end of `contextBefore` + `contextBetween` and at the start of `contextAfter`.
- * @param context The context to format.
- * @param overrideCursorStyle If provided, overrides the cursor style setting for this context.
- * @returns The formatted context.
- */
-export function formatContext(context: NeuroPositionContext, overrideCursorStyle: CursorPositionContextStyle | undefined = undefined): string {
-    const fence = getFence(context.contextBefore + context.contextAfter);
-    const rawContextBefore = context.contextBefore;
-    const rawContextAfter = context.contextAfter;
-    const lineNumberContextFormat = CONFIG.lineNumberContextFormat;
-    const lineNumberNote = lineNumberContextFormat.includes('{n}') ? 'Note that line numbers are not part of the source code. ' : '';
-
-    let n = 1;
-    let contextArray = [];
-    for (const line of rawContextBefore.split(/\r?\n/)) {
-        contextArray.push(lineNumberContextFormat.replace('{n}', n.toString()) + line);
-        n++;
-    }
-    const contextBefore = contextArray.join('\n');
-    contextArray = [];
-
-    let first = true;
-    for (const line of rawContextAfter.split(/\r?\n/)) {
-        if (first) {
-            contextArray.push(line);
-            first = false;
-            continue;
-        }
-        contextArray.push(lineNumberContextFormat.replace('{n}', n.toString()) + line);
-        n++;
-    }
-    const contextAfter = contextArray.join('\n');
-
-    let effectiveCursorStyle = overrideCursorStyle ?? CONFIG.cursorPositionContextStyle;
-    if (!context.cursorDefined && effectiveCursorStyle === 'both')
-        effectiveCursorStyle = 'lineAndColumn';
-    if (!context.cursorDefined && effectiveCursorStyle === 'inline')
-        effectiveCursorStyle = 'off';
-
-    const cursor = getVirtualCursor()!;
-    const cursorText = ['inline', 'both'].includes(effectiveCursorStyle) && context.cursorDefined
-        ? '<<<|>>>'
-        : '';
-    const cursorNote =
-        effectiveCursorStyle === 'inline' ? 'Your cursor\'s position is denoted by `<<<|>>>`. '
-        : effectiveCursorStyle === 'lineAndColumn' ? `Your cursor is at ${cursor.line + 1}:${cursor.character + 1}. `
-        : effectiveCursorStyle === 'both' ? `Your cursor is at ${cursor.line + 1}:${cursor.character + 1}, denoted by \`<<<|>>>\`. `
-        : '';
-
-    return `File context for lines ${context.startLine + 1}-${context.endLine + 1} of ${context.totalLines}. ${cursorNote}${lineNumberNote}Content:\n\n${fence}\n${contextBefore}${cursorText}${contextAfter}\n${fence}`;
-=======
  * Shows a disconnect message with options for quickly connecting to the Neuro API.
  */
 export async function showAPIMessage(type: 'disconnect' | 'failed' | 'connected' | 'error' | 'disabled', customMessage?: string) {
@@ -834,5 +777,58 @@
         await new Promise(resolve => setTimeout(resolve, interval));
     }
     return false;
->>>>>>> d5807e20
+}
+
+/**
+ * Formats the context for sending to Neuro.
+ * Assumes the cursor is at the end of `contextBefore` + `contextBetween` and at the start of `contextAfter`.
+ * @param context The context to format.
+ * @param overrideCursorStyle If provided, overrides the cursor style setting for this context.
+ * @returns The formatted context.
+ */
+export function formatContext(context: NeuroPositionContext, overrideCursorStyle: CursorPositionContextStyle | undefined = undefined): string {
+    const fence = getFence(context.contextBefore + context.contextAfter);
+    const rawContextBefore = context.contextBefore;
+    const rawContextAfter = context.contextAfter;
+    const lineNumberContextFormat = CONFIG.lineNumberContextFormat;
+    const lineNumberNote = lineNumberContextFormat.includes('{n}') ? 'Note that line numbers are not part of the source code. ' : '';
+
+    let n = 1;
+    let contextArray = [];
+    for (const line of rawContextBefore.split(/\r?\n/)) {
+        contextArray.push(lineNumberContextFormat.replace('{n}', n.toString()) + line);
+        n++;
+    }
+    const contextBefore = contextArray.join('\n');
+    contextArray = [];
+
+    let first = true;
+    for (const line of rawContextAfter.split(/\r?\n/)) {
+        if (first) {
+            contextArray.push(line);
+            first = false;
+            continue;
+        }
+        contextArray.push(lineNumberContextFormat.replace('{n}', n.toString()) + line);
+        n++;
+    }
+    const contextAfter = contextArray.join('\n');
+
+    let effectiveCursorStyle = overrideCursorStyle ?? CONFIG.cursorPositionContextStyle;
+    if (!context.cursorDefined && effectiveCursorStyle === 'both')
+        effectiveCursorStyle = 'lineAndColumn';
+    if (!context.cursorDefined && effectiveCursorStyle === 'inline')
+        effectiveCursorStyle = 'off';
+
+    const cursor = getVirtualCursor()!;
+    const cursorText = ['inline', 'both'].includes(effectiveCursorStyle) && context.cursorDefined
+        ? '<<<|>>>'
+        : '';
+    const cursorNote =
+        effectiveCursorStyle === 'inline' ? 'Your cursor\'s position is denoted by `<<<|>>>`. '
+        : effectiveCursorStyle === 'lineAndColumn' ? `Your cursor is at ${cursor.line + 1}:${cursor.character + 1}. `
+        : effectiveCursorStyle === 'both' ? `Your cursor is at ${cursor.line + 1}:${cursor.character + 1}, denoted by \`<<<|>>>\`. `
+        : '';
+
+    return `File context for lines ${context.startLine + 1}-${context.endLine + 1} of ${context.totalLines}. ${cursorNote}${lineNumberNote}Content:\n\n${fence}\n${contextBefore}${cursorText}${contextAfter}\n${fence}`;
 }