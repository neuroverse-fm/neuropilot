--- conflicted
+++ resolved
@@ -211,33 +211,6 @@
         && !normalizedPath.includes('$')            // Prevent access to environment variables
         && includeRegExp.test(normalizedPath)       // Check against include pattern
         && !excludeRegExp.test(normalizedPath);     // Check against exclude pattern
-}
-
-<<<<<<< HEAD
-// Helper function to normalize repository paths
-export function getNormalizedRepoPathForGit(repoPath: string): string {
-    // Remove trailing backslashes
-    let normalized = repoPath.replace(/\\+$/, '');
-    // Normalize the path to remove redundant separators etc.
-    normalized = path.normalize(normalized);
-    // Convert backslashes to forward slashes if needed by your Git library
-    normalized = normalized.replace(/\\/g, '/');
-    return normalized;
-=======
-/*
- * Extended interface for terminal sessions.
- * We now explicitly store the event emitter along with the pseudoterminal.
- */
-export interface TerminalSession {
-    terminal: vscode.Terminal;
-    pty: vscode.Pseudoterminal;
-    emitter: vscode.EventEmitter<string>;
-    outputStdout?: string;
-    outputStderr?: string;
-    processStarted: boolean;
-    shellProcess?: ChildProcessWithoutNullStreams;
-    shellType: string;
->>>>>>> d22da516
 }
 
 export const delayAsync = (ms: number) => new Promise(resolve => setTimeout(resolve, ms));
