import * as vscode from 'vscode';

import { NEURO } from '@/constants';
import { combineGlobLines, filterFileContents, getFence, getVirtualCursor, getWorkspacePath, isBinary, isPathNeuroSafe, logOutput, normalizePath } from '@/utils';
import { ActionData, contextNoAccess, RCEAction, actionValidationFailure, actionValidationAccept, ActionValidationResult, stripToActions } from '@/neuro_client_helper';
import { ACCESS, CONFIG, PERMISSIONS, getPermissionLevel, isActionEnabled } from '@/config';

/**
 * The path validator.
 * @param path The relative path to the file/folder.
 * @param checkExist Whether to check if the directory exists or doesn't exist. `true` returns a failure if it does exist, `false` returns a failure if it doesn't.
 * @param directoryType What type of directory it is. 
 * @returns A validation message. {@link actionValidationFailure} if any validation steps fail, {@link actionValidationAccept} otherwise.
 */
async function validatePath(path: string, checkExist: boolean, directoryType: string): Promise<ActionValidationResult> {
    if (path === '') {
        return actionValidationFailure('No file path specified.', true);
    };
    const absolutePath = getWorkspacePath() + '/' + normalizePath(path).replace(/^\/|\/$/g, '');
    if (!isPathNeuroSafe(absolutePath)) {
        return actionValidationFailure(`You are not allowed to access this ${directoryType}.`);
    }

    const existence = await getPathExistence(absolutePath);
    if (checkExist === true && existence === true) {
        return actionValidationFailure(`${directoryType} "${path}" already exists.`);
    } else if (checkExist === false && existence === false) {
        return actionValidationFailure(`${directoryType} "${path}" doesn't exist.`);
    }

    return actionValidationAccept();
};

async function getPathExistence(absolutePath: string): Promise<boolean> {
    const pathAsUri = vscode.Uri.file(absolutePath);
    try {
        await vscode.workspace.fs.stat(pathAsUri);
        return true;
    } catch {
        return false;
    }
}

async function neuroSafeValidation(actionData: ActionData): Promise<ActionValidationResult> {
    let result: ActionValidationResult = actionValidationAccept();
    const falseList = [
        'open_file',
        'read_file',
    ];
    const checkExists = falseList.includes(actionData.name) ? false : true;
    if (actionData.params?.filePath) {
        result = await validatePath(actionData.params.filePath, checkExists, 'file');
    }
    if (!result.success) return result;
    if (actionData.params?.folderPath) {
        result = await validatePath(actionData.params.folderPath, checkExists, 'folder');
    }
    return result;
}

async function neuroSafeDeleteValidation(actionData: ActionData): Promise<ActionValidationResult> {
    const check = validatePath(actionData.params.path, false, actionData.params.recursive ? 'folder' : 'file');
    if (!(await check).success) return check;
    return actionValidationAccept();
}

async function neuroSafeRenameValidation(actionData: ActionData): Promise<ActionValidationResult> {
    let check = validatePath(actionData.params.oldPath, false, 'directory');
    if (!(await check).success) return check;
    check = validatePath(actionData.params.newPath, true, 'directory');
    if (!(await check).success) return check;

    return actionValidationAccept();
}

async function binaryFileValidation(actionData: ActionData): Promise<ActionValidationResult> {
    const relativePath = actionData.params.filePath;
    const absolutePath = getWorkspacePath() + '/' + normalizePath(relativePath).replace(/^\/|\/$/g, '');
    const file = await vscode.workspace.fs.readFile(vscode.Uri.file(absolutePath));
    if (await isBinary(file)) {
        return actionValidationFailure('You cannot open a binary file.');
    }
    return actionValidationAccept();
}

export const fileActions = {
    get_files: {
        name: 'get_files',
        description: 'Get a list of files in the workspace',
        permissions: [PERMISSIONS.openFiles],
        handler: handleGetFiles,
        validator: [() => {
            const workspaceFolder = vscode.workspace.workspaceFolders?.[0];
            if (workspaceFolder === undefined)
                return actionValidationFailure('No open workspace to get files from.');
            return actionValidationAccept();
        },
        ],
        promptGenerator: 'get a list of files in the workspace.',
    },
    open_file: {
        name: 'open_file',
        description: 'Open a file in the workspace. You cannot open a binary file directly.',
        schema: {
            type: 'object',
            properties: {
                filePath: { type: 'string' },
            },
            required: ['filePath'],
            additionalProperties: false,
        },
        permissions: [PERMISSIONS.openFiles],
        handler: handleOpenFile,
        validator: [neuroSafeValidation, binaryFileValidation],
        promptGenerator: (actionData: ActionData) => `open the file "${actionData.params?.filePath}".`,
    },
    read_file: {
        name: 'read_file',
        description: 'Read a file\'s contents without opening it.',
        schema: {
            type: 'object',
            properties: {
                filePath: { type: 'string' },
            },
            required: ['filePath'],
            additionalProperties: false,
        },
        permissions: [PERMISSIONS.openFiles],
        handler: handleReadFile,
        validator: [neuroSafeValidation, binaryFileValidation],
        promptGenerator: (actionData: ActionData) => `read the file "${actionData.params?.filePath}" (without opening it).`,
    },
    create_file: {
        name: 'create_file',
        description: 'Create a new file at the specified path. The path should include the name of the new file.',
        schema: {
            type: 'object',
            properties: {
                filePath: { type: 'string' },
            },
            required: ['filePath'],
            additionalProperties: false,
        },
        permissions: [PERMISSIONS.create],
        handler: handleCreateFile,
        validator: [neuroSafeValidation],
        promptGenerator: (actionData: ActionData) => `create the file "${actionData.params?.filePath}".`,
    },
    create_folder: {
        name: 'create_folder',
        description: 'Create a new folder at the specified path. The path should include the name of the new folder.',
        schema: {
            type: 'object',
            properties: {
                folderPath: { type: 'string' },
            },
            required: ['folderPath'],
            additionalProperties: false,
        },
        permissions: [PERMISSIONS.create],
        handler: handleCreateFolder,
        validator: [neuroSafeValidation],
        promptGenerator: (actionData: ActionData) => `create the folder "${actionData.params?.folderPath}".`,
    },
    rename_file_or_folder: {
        name: 'rename_file_or_folder',
        description: 'Rename a file or folder. Specify the full relative path for both the old and new names.',
        schema: {
            type: 'object',
            properties: {
                oldPath: { type: 'string' },
                newPath: { type: 'string' },
            },
            required: ['oldPath', 'newPath'],
            additionalProperties: false,
        },
        permissions: [PERMISSIONS.rename],
        handler: handleRenameFileOrFolder,
        validator: [neuroSafeRenameValidation],
        promptGenerator: (actionData: ActionData) => `rename "${actionData.params?.oldPath}" to "${actionData.params?.newPath}".`,
    },
    delete_file_or_folder: {
        name: 'delete_file_or_folder',
        description: 'Delete a file or folder. If you want to delete a folder, set the "recursive" parameter to true.',
        schema: {
            type: 'object',
            properties: {
                path: { type: 'string' },
                recursive: { type: 'boolean' },
            },
            required: ['path'],
            additionalProperties: false,
        },
        permissions: [PERMISSIONS.delete],
        handler: handleDeleteFileOrFolder,
        validator: [neuroSafeDeleteValidation],
        promptGenerator: (actionData: ActionData) => `delete "${actionData.params?.pathToDelete}".`,
    },
} satisfies Record<string, RCEAction>;

export function registerFileActions() {
    if (getPermissionLevel(PERMISSIONS.openFiles)) {
        NEURO.client?.registerActions(stripToActions([
            fileActions.get_files,
            fileActions.open_file,
            fileActions.read_file,
        ]).filter(isActionEnabled));
    }

    if (getPermissionLevel(PERMISSIONS.create)) {
        NEURO.client?.registerActions(stripToActions([
            fileActions.create_file,
            fileActions.create_folder,
        ]).filter(isActionEnabled));
    }

    if (getPermissionLevel(PERMISSIONS.rename)) {
        NEURO.client?.registerActions(stripToActions([
            fileActions.rename_file_or_folder,
        ]).filter(isActionEnabled));
    }

    if (getPermissionLevel(PERMISSIONS.delete)) {
        NEURO.client?.registerActions(stripToActions([
            fileActions.delete_file_or_folder,
        ]).filter(isActionEnabled));
    }
}

export function handleCreateFile(actionData: ActionData): string | undefined {
    const relativePathParam = actionData.params.filePath;
    const relativePath = normalizePath(relativePathParam).replace(/^\//, '');
    const absolutePath = getWorkspacePath() + '/' + relativePath;
    if (!isPathNeuroSafe(absolutePath))
        return contextNoAccess(absolutePath);

    checkAndOpenFileAsync(absolutePath, relativePath);

    return;

    // Function to avoid pyramid of doom
    async function checkAndOpenFileAsync(absolutePath: string, relativePath: string) {
        const fileUri = vscode.Uri.file(absolutePath);

        // Check if the file already exists
        try {
            await vscode.workspace.fs.stat(fileUri);
            // If no error is thrown, the file already exists
            NEURO.client?.sendContext(`Could not create file: File ${relativePath} already exists`);
            return;
        } catch { /* File does not exist, continue */ }

        // Create the file
        try {
            await vscode.workspace.fs.writeFile(fileUri, new Uint8Array(0));
        } catch {
            logOutput('ERROR', `Failed to create file ${relativePath}`);
            NEURO.client?.sendContext(`Failed to create file ${relativePath}`);
            return;
        }

        logOutput('INFO', `Created file ${relativePath}`);
        NEURO.client?.sendContext(`Created file ${relativePath}`);

        // Open the file if Neuro has permission to do so
        if (!getPermissionLevel(PERMISSIONS.openFiles))
            return;

        try {
            const document = await vscode.workspace.openTextDocument(fileUri);
            await vscode.window.showTextDocument(document);
            NEURO.client?.sendContext(`Opened new file ${relativePath}`);
        } catch {
            logOutput('ERROR', `Failed to open new file ${relativePath}`);
            NEURO.client?.sendContext(`Failed to open new file ${relativePath}`);
        }
    }
}

export function handleCreateFolder(actionData: ActionData): string | undefined {
    const relativePathParam = actionData.params.folderPath;
    const relativePath = normalizePath(relativePathParam).replace(/^\/|\/$/g, '');
    const absolutePath = getWorkspacePath() + '/' + relativePath;

    checkAndCreateFolderAsync(absolutePath, relativePath);

    return;

    // Function to avoid pyramid of doom
    async function checkAndCreateFolderAsync(absolutePath: string, relativePath: string) {
        const folderUri = vscode.Uri.file(absolutePath);

        // Check if the folder already exists
        try {
            await vscode.workspace.fs.stat(folderUri);
            // If no error is thrown, the folder already exists
            NEURO.client?.sendContext(`Could not create folder: Folder ${relativePath} already exists`);
            return;
        } catch { /* Folder does not exist, continue */ }

        // Create the folder
        try {
            await vscode.workspace.fs.createDirectory(folderUri);
        } catch {
            logOutput('ERROR', `Failed to create folder ${relativePath}`);
            NEURO.client?.sendContext(`Failed to create folder ${relativePath}`);
            return;
        }

        logOutput('INFO', `Created folder ${relativePath}`);
        NEURO.client?.sendContext(`Created folder ${relativePath}`);
    }
}

export function handleRenameFileOrFolder(actionData: ActionData): string | undefined {
    const oldRelativePathParam = actionData.params.oldPath;
    const newRelativePathParam = actionData.params.newPath;

    const oldRelativePath = normalizePath(oldRelativePathParam).replace(/^\/|\/$/g, '');
    const newRelativePath = normalizePath(newRelativePathParam).replace(/^\/|\/$/g, '');
    const oldAbsolutePath = getWorkspacePath() + '/' + oldRelativePath;
    const newAbsolutePath = getWorkspacePath() + '/' + newRelativePath;

    checkAndRenameAsync(oldAbsolutePath, oldRelativePath, newAbsolutePath, newRelativePath);

    return;

    // Function to avoid pyramid of doom
    async function checkAndRenameAsync(oldAbsolutePath: string, oldRelativePath: string, newAbsolutePath: string, newRelativePath: string) {
        const oldUri = vscode.Uri.file(oldAbsolutePath);
        const newUri = vscode.Uri.file(newAbsolutePath);

        // Check if the new path already exists
        try {
            await vscode.workspace.fs.stat(newUri);
            // If no error is thrown, the new path already exists
            NEURO.client?.sendContext(`Could not rename: ${newRelativePath} already exists`);
            return;
        } catch { /* New path does not exist, continue */ }

        // Rename the file/folder
        try {
            await vscode.workspace.fs.rename(oldUri, newUri);
        } catch {
            logOutput('ERROR', `Failed to rename ${oldRelativePath} to ${newRelativePath}`);
            NEURO.client?.sendContext(`Failed to rename ${oldRelativePath} to ${newRelativePath}`);
            return;
        }

        logOutput('INFO', `Renamed ${oldRelativePath} to ${newRelativePath}`);
        NEURO.client?.sendContext(`Renamed ${oldRelativePath} to ${newRelativePath}`);
    }
}

export function handleDeleteFileOrFolder(actionData: ActionData): string | undefined {
    const relativePathParam = actionData.params.path;
    const recursive = actionData.params.recursive ?? false;

    const relativePath = normalizePath(relativePathParam).replace(/^\/|\/$/g, '');
    const absolutePath = getWorkspacePath() + '/' + relativePath;

    checkAndDeleteAsync(absolutePath, relativePath, recursive);

    return;

    // Function to avoid pyramid of doom
    async function checkAndDeleteAsync(absolutePath: string, relativePath: string, recursive: boolean) {
        const uri = vscode.Uri.file(absolutePath);
        let stat: vscode.FileStat;

        // Check if the path exists
        try {
            stat = await vscode.workspace.fs.stat(uri);
        } catch {
            NEURO.client?.sendContext(`Could not delete: ${relativePath} does not exist`);
            return;
        }

        // Check for correct recursive parameter
        if (stat.type === vscode.FileType.Directory && !recursive) {
            NEURO.client?.sendContext(`Could not delete: ${relativePath} is a directory cannot be deleted without the "recursive" parameter`);
            return;
        }

        // Delete the file/folder
        try {
            await vscode.workspace.fs.delete(uri, { recursive: recursive, useTrash: true });
        } catch {
            logOutput('ERROR', `Failed to delete ${relativePath}`);
            NEURO.client?.sendContext(`Failed to delete ${relativePath}`);
            return;
        }

        logOutput('INFO', `Deleted ${relativePath}`);
        NEURO.client?.sendContext(`Deleted ${relativePath}`);
    }
}

export function handleGetFiles(_actionData: ActionData): string | undefined {
<<<<<<< HEAD
    const includePattern = combineGlobLines(ACCESS.includePattern || ['**']);
    const excludePattern = combineGlobLines(ACCESS.excludePattern || ['']);
=======
    const includePattern = combineGlobLines(CONFIG.includePattern || '**'); // '**' works for vscode but not for glob-to-regexp
    const excludePattern = combineGlobLines(CONFIG.excludePattern || '');
>>>>>>> 1a9602ae
    vscode.workspace.findFiles(includePattern, excludePattern).then(
        (uris) => {
            const paths = uris
                .filter(uri => isPathNeuroSafe(uri.fsPath, false))
                .map(uri => vscode.workspace.asRelativePath(uri))
                .sort((a, b) => {
                    const aParts = a.split('/');
                    const bParts = b.split('/');

                    for (let i = 0; i < Math.min(aParts.length, bParts.length); i++) {
                        if (aParts[i] !== bParts[i]) {
                            if (aParts.length === i + 1) return -1;
                            if (bParts.length === i + 1) return 1;
                            return aParts[i].localeCompare(bParts[i]);
                        }
                    }
                    return aParts.length - bParts.length;
                });
            logOutput('INFO', 'Sending list of files in workspace to Neuro');
            NEURO.client?.sendContext(`Files in workspace:\n\n${paths.join('\n')}`);
        },
    );

    return undefined;
}

export function handleOpenFile(actionData: ActionData): string | undefined {
    const relativePath = actionData.params.filePath;

    const uri = vscode.Uri.file(getWorkspacePath() + '/' + normalizePath(relativePath));
    if (!isPathNeuroSafe(uri.fsPath))
        return contextNoAccess(uri.fsPath);

    openFileAsync();
    return;

    async function openFileAsync() {
        try {
            const document = await vscode.workspace.openTextDocument(uri);
            await vscode.window.showTextDocument(document);

            logOutput('INFO', `Opened file ${relativePath}`);

            // Usually handled by editorChangedHandler in editing.ts, except if this setting is off
            if (!CONFIG.sendContentsOnFileChange) {
                const cursorOffset = document.offsetAt(getVirtualCursor() ?? new vscode.Position(0, 0));
                let text = document.getText();
                text = text.slice(0, cursorOffset) + '<<<|>>>' + text.slice(cursorOffset);
                const fence = getFence(text);
                NEURO.client?.sendContext(`Opened file ${relativePath}\n\nContent (cursor position denoted by \`<<<|>>>\`):\n\n${fence}${document.languageId}\n${filterFileContents(text)}\n${fence}`);
            }
        }
        catch {
            logOutput('ERROR', `Failed to open file ${relativePath}`);
            NEURO.client?.sendContext(`Failed to open file ${relativePath}`);
        }
    }
}

export function handleReadFile(actionData: ActionData): string | undefined {
    const file = actionData.params.filePath;
    const absolute = getWorkspacePath() + '/' + normalizePath(file).replace(/^\/|\/$/g, '');
    if (!isPathNeuroSafe(getWorkspacePath() + '/' + file)) {
        return contextNoAccess(file);
    }
    const fileAsUri = vscode.Uri.file(absolute);
    try {
        vscode.workspace.fs.readFile(fileAsUri).then(
            (data: Uint8Array) => {
                const decodedContent = Buffer.from(data).toString('utf8');
                const fence = getFence(decodedContent);
                NEURO.client?.sendContext(`Contents of the file ${file}:\n\n${fence}\n${decodedContent}\n${fence}`);
            },
            (erm) => {
                logOutput('ERROR', `Couldn't read file ${absolute}: ${erm}`);
                NEURO.client?.sendContext(`Couldn't read file ${file}.`);
            },
        );
    } catch (erm) {
        logOutput('ERROR', `Error occured while trying to access file: ${erm}`);
    }
}<|MERGE_RESOLUTION|>--- conflicted
+++ resolved
@@ -397,13 +397,8 @@
 }
 
 export function handleGetFiles(_actionData: ActionData): string | undefined {
-<<<<<<< HEAD
-    const includePattern = combineGlobLines(ACCESS.includePattern || ['**']);
+    const includePattern = combineGlobLines(ACCESS.includePattern || ['**']); // '**' works for vscode but not for glob-to-regexp
     const excludePattern = combineGlobLines(ACCESS.excludePattern || ['']);
-=======
-    const includePattern = combineGlobLines(CONFIG.includePattern || '**'); // '**' works for vscode but not for glob-to-regexp
-    const excludePattern = combineGlobLines(CONFIG.excludePattern || '');
->>>>>>> 1a9602ae
     vscode.workspace.findFiles(includePattern, excludePattern).then(
         (uris) => {
             const paths = uris
