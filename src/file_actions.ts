--- conflicted
+++ resolved
@@ -596,9 +596,4 @@
     neuroSafeValidation,
     neuroSafeDeleteValidation,
     neuroSafeRenameValidation,
-<<<<<<< HEAD
-};
-
-=======
-};
->>>>>>> d97aee5e
+};