import * as vscode from 'vscode';

import { NEURO } from '@/constants';
import { formatContext, getFence, getPositionContext, getVirtualCursor, getWorkspacePath, getWorkspaceUri, isBinary, isPathNeuroSafe, logOutput, normalizePath } from '@/utils';
import { ActionData, contextNoAccess, RCEAction, actionValidationFailure, actionValidationAccept, ActionValidationResult, stripToActions } from '@/neuro_client_helper';
import { CONFIG, PERMISSIONS, PermissionLevel, getPermissionLevel, isActionEnabled } from '@/config';
import { targetedFileCreatedEvent, targetedFileDeletedEvent } from '@events/files';
import { RCECancelEvent } from '@events/utils';

/**
 * The path validator.
 * @param path The relative path to the file/folder.
 * @param shouldExist Whether the file/folder should exist for validation to succeed. `true` returns a failure if it doesn't exist, `false` returns a failure if it does.
 * @param pathType What type of path it is.
 * @returns A validation message. {@link actionValidationFailure} if any validation steps fail, {@link actionValidationAccept} otherwise.
 */
async function validatePath(path: string, shouldExist: boolean, pathType: string): Promise<ActionValidationResult> {
    if (path === '') {
        return actionValidationFailure('No file path specified.', true);
    };
    const workspaceUri = getWorkspaceUri();
    const absolutePath = workspaceUri?.fsPath + '/' + normalizePath(path).replace(/^\/|\/$/g, '');
    if (!isPathNeuroSafe(absolutePath)) {
        return actionValidationFailure(`You are not allowed to access this ${pathType}.`);
    }
    if (!workspaceUri) {
        return actionValidationFailure('You are not in a workspace.');
    }

    const doesExist = await getUriExistence(workspaceUri.with({ path: normalizePath(absolutePath) }));
    if (!shouldExist && doesExist) {
        return actionValidationFailure(`${pathType} "${path}" already exists.`);
    } else if (shouldExist && !doesExist) {
        return actionValidationFailure(`${pathType} "${path}" doesn't exist.`);
    }

    return actionValidationAccept();
};

async function getUriExistence(uri: vscode.Uri): Promise<boolean> {
    try {
        await vscode.workspace.fs.stat(uri);
        return true;
    } catch {
        return false;
    }
}

async function neuroSafeValidation(actionData: ActionData): Promise<ActionValidationResult> {
    let result: ActionValidationResult = actionValidationAccept();
    const falseList = [
        'open_file',
        'read_file',
    ];
    const shouldExist = falseList.includes(actionData.name);
    if (actionData.params?.filePath) {
        result = await validatePath(actionData.params.filePath, shouldExist, 'file');
    }
    if (!result.success) return result;
    if (actionData.params?.folderPath) {
        result = await validatePath(actionData.params.folderPath, shouldExist, 'folder');
    }
    return result;
}

async function neuroSafeDeleteValidation(actionData: ActionData): Promise<ActionValidationResult> {
    const check = await validatePath(actionData.params.path, true, actionData.params.recursive ? 'folder' : 'file');
    if (!check.success) return check;

    const absolutePath = getWorkspacePath() + '/' + normalizePath(actionData.params.path).replace(/^\/|\/$/g, '');
    const stat = await vscode.workspace.fs.stat(vscode.Uri.file(absolutePath));
    if (stat.type === vscode.FileType.File && actionData.params.recursive)
        return actionValidationFailure(`Cannot delete file ${actionData.params.path} with recursive.`);
    else if (stat.type === vscode.FileType.Directory && !actionData.params.recursive)
        return actionValidationFailure(`Cannot delete directory ${actionData.params.path} without recursive.`);

    return actionValidationAccept();
}

async function neuroSafeRenameValidation(actionData: ActionData): Promise<ActionValidationResult> {
    let check = await validatePath(actionData.params.oldPath, true, 'directory');
    if (!check.success) return check;
    check = await validatePath(actionData.params.newPath, false, 'directory');
    if (!check.success) return check;

    return actionValidationAccept();
}

async function binaryFileValidation(actionData: ActionData): Promise<ActionValidationResult> {
    const relativePath = actionData.params.filePath;

    const workspaceUri = getWorkspaceUri();

    if (!workspaceUri)
        return actionValidationFailure('You are not in a workspace.');

    const absolutePath = normalizePath(workspaceUri.fsPath + '/' + relativePath.replace(/^\/|\/$/g, ''));
    const file = await vscode.workspace.fs.readFile(workspaceUri.with({ path: absolutePath }));
    if (await isBinary(file)) {
        return actionValidationFailure('You cannot open a binary file.');
    }
    return actionValidationAccept();
}

const commonFileEvents: ((actionData: ActionData) => RCECancelEvent | null)[] = [
    (actionData: ActionData) => targetedFileCreatedEvent(actionData.params?.filePath),
    (actionData: ActionData) => targetedFileDeletedEvent(actionData.params?.filePath),
];

export const fileActions = {
    get_files: {
        name: 'get_files',
        description: 'Get a list of files in the workspace',
        permissions: [PERMISSIONS.openFiles],
        handler: handleGetFiles,
        validators: [() => {
            const workspaceFolder = vscode.workspace.workspaceFolders?.[0];
            if (workspaceFolder === undefined)
                return actionValidationFailure('No open workspace to get files from.');
            return actionValidationAccept();
        },
        ],
        promptGenerator: 'get a list of files in the workspace.',
    },
    open_file: {
        name: 'open_file',
        description: 'Open a file in the workspace. You cannot open a binary file directly.',
        schema: {
            type: 'object',
            properties: {
                filePath: { type: 'string' },
            },
            required: ['filePath'],
            additionalProperties: false,
        },
        permissions: [PERMISSIONS.openFiles],
        handler: handleOpenFile,
        cancelEvents: commonFileEvents,
        validators: [neuroSafeValidation, binaryFileValidation],
        promptGenerator: (actionData: ActionData) => `open the file "${actionData.params?.filePath}".`,
    },
    read_file: {
        name: 'read_file',
        description: 'Read a file\'s contents without opening it.',
        schema: {
            type: 'object',
            properties: {
                filePath: { type: 'string' },
            },
            required: ['filePath'],
            additionalProperties: false,
        },
        permissions: [PERMISSIONS.openFiles],
        handler: handleReadFile,
        cancelEvents: commonFileEvents,
        validators: [neuroSafeValidation, binaryFileValidation],
        promptGenerator: (actionData: ActionData) => `read the file "${actionData.params?.filePath}" (without opening it).`,
    },
    create_file: {
        name: 'create_file',
        description: 'Create a new file at the specified path. The path should include the name of the new file.',
        schema: {
            type: 'object',
            properties: {
                filePath: { type: 'string' },
            },
            required: ['filePath'],
            additionalProperties: false,
        },
        permissions: [PERMISSIONS.create],
        handler: handleCreateFile,
        cancelEvents: commonFileEvents,
        validators: [neuroSafeValidation],
        promptGenerator: (actionData: ActionData) => `create the file "${actionData.params?.filePath}".`,
    },
    create_folder: {
        name: 'create_folder',
        description: 'Create a new folder at the specified path. The path should include the name of the new folder.',
        schema: {
            type: 'object',
            properties: {
                folderPath: { type: 'string' },
            },
            required: ['folderPath'],
            additionalProperties: false,
        },
        permissions: [PERMISSIONS.create],
        handler: handleCreateFolder,
        cancelEvents: [
            (actionData: ActionData) => targetedFileCreatedEvent(actionData.params?.folderPath),
        ],
        validators: [neuroSafeValidation],
        promptGenerator: (actionData: ActionData) => `create the folder "${actionData.params?.folderPath}".`,
    },
    rename_file_or_folder: {
        name: 'rename_file_or_folder',
        description: 'Rename a file or folder. Specify the full relative path for both the old and new names.',
        schema: {
            type: 'object',
            properties: {
                oldPath: { type: 'string' },
                newPath: { type: 'string' },
            },
            required: ['oldPath', 'newPath'],
            additionalProperties: false,
        },
        permissions: [PERMISSIONS.rename],
        handler: handleRenameFileOrFolder,
        cancelEvents: [
            (actionData: ActionData) => targetedFileCreatedEvent(actionData.params?.newPath),
            (actionData: ActionData) => targetedFileDeletedEvent(actionData.params?.oldPath),
        ],
        validators: [neuroSafeRenameValidation],
        promptGenerator: (actionData: ActionData) => `rename "${actionData.params?.oldPath}" to "${actionData.params?.newPath}".`,
    },
    delete_file_or_folder: {
        name: 'delete_file_or_folder',
        description: 'Delete a file or folder. If you want to delete a folder, set the "recursive" parameter to true.',
        schema: {
            type: 'object',
            properties: {
                path: { type: 'string' },
                recursive: { type: 'boolean' },
            },
            required: ['path'],
            additionalProperties: false,
        },
        permissions: [PERMISSIONS.delete],
        handler: handleDeleteFileOrFolder,
        cancelEvents: [
            (actionData: ActionData) => targetedFileDeletedEvent(actionData.params?.path),
        ],
        validators: [neuroSafeDeleteValidation],
        promptGenerator: (actionData: ActionData) => `delete "${actionData.params?.pathToDelete}".`,
    },
} satisfies Record<string, RCEAction>;

export function registerFileActions() {
    if (getPermissionLevel(PERMISSIONS.openFiles)) {
        NEURO.client?.registerActions(stripToActions([
            fileActions.get_files,
            fileActions.open_file,
            fileActions.read_file,
        ]).filter(isActionEnabled));
    }

    if (getPermissionLevel(PERMISSIONS.create)) {
        NEURO.client?.registerActions(stripToActions([
            fileActions.create_file,
            fileActions.create_folder,
        ]).filter(isActionEnabled));
    }

    if (getPermissionLevel(PERMISSIONS.rename)) {
        NEURO.client?.registerActions(stripToActions([
            fileActions.rename_file_or_folder,
        ]).filter(isActionEnabled));
    }

    if (getPermissionLevel(PERMISSIONS.delete)) {
        NEURO.client?.registerActions(stripToActions([
            fileActions.delete_file_or_folder,
        ]).filter(isActionEnabled));
    }
}

export function handleCreateFile(actionData: ActionData): string | undefined {
    const relativePathParam = actionData.params.filePath;
    const relativePath = normalizePath(relativePathParam).replace(/^\//, '');
    const absolutePath = getWorkspacePath() + '/' + relativePath;
    if (!isPathNeuroSafe(absolutePath))
        return contextNoAccess(absolutePath);

    checkAndOpenFileAsync(absolutePath, relativePath);

    return;

    // Function to avoid pyramid of doom
    async function checkAndOpenFileAsync(absolutePath: string, relativePath: string) {
        const fileUri = getWorkspaceUri()!.with({ path: absolutePath });

        // Check if the file already exists
        try {
            await vscode.workspace.fs.stat(fileUri);
            // If no error is thrown, the file already exists
            NEURO.client?.sendContext(`Could not create file: File ${relativePath} already exists`);
            return;
        } catch { /* File does not exist, continue */ }

        // Create the file
        try {
            await vscode.workspace.fs.writeFile(fileUri, new Uint8Array(0));
        } catch (erm: unknown) {
            logOutput('ERROR', `Failed to create file ${relativePath}: ${erm}`);
            NEURO.client?.sendContext(`Failed to create file ${relativePath}`);
            return;
        }

        logOutput('INFO', `Created file ${relativePath}`);
        NEURO.client?.sendContext(`Created file ${relativePath}`);

        // Open the file if Neuro has permission to do so
        if (getPermissionLevel(PERMISSIONS.openFiles) !== PermissionLevel.AUTOPILOT)
            return;

        try {
            const document = await vscode.workspace.openTextDocument(fileUri);
            await vscode.window.showTextDocument(document);
            NEURO.client?.sendContext(`Opened new file ${relativePath}`);
        } catch (erm: unknown) {
            logOutput('ERROR', `Failed to open new file ${relativePath}: ${erm}`);
            NEURO.client?.sendContext(`Failed to open new file ${relativePath}`);
        }
    }
}

export function handleCreateFolder(actionData: ActionData): string | undefined {
    const relativePathParam = actionData.params.folderPath;
    const relativePath = normalizePath(relativePathParam).replace(/^\/|\/$/g, '');
    const absolutePath = getWorkspacePath() + '/' + relativePath;

    checkAndCreateFolderAsync(absolutePath, relativePath);

    return;

    // Function to avoid pyramid of doom
    async function checkAndCreateFolderAsync(absolutePath: string, relativePath: string) {
        const folderUri = getWorkspaceUri()!.with({ path: absolutePath });

        // Check if the folder already exists
        try {
            await vscode.workspace.fs.stat(folderUri);
            // If no error is thrown, the folder already exists
            NEURO.client?.sendContext(`Could not create folder: Folder ${relativePath} already exists`);
            return;
        } catch { /* Folder does not exist, continue */ }

        // Create the folder
        try {
            await vscode.workspace.fs.createDirectory(folderUri);
        } catch (erm: unknown) {
            logOutput('ERROR', `Failed to create folder ${relativePath}: ${erm}`);
            NEURO.client?.sendContext(`Failed to create folder ${relativePath}`);
            return;
        }

        logOutput('INFO', `Created folder ${relativePath}`);
        NEURO.client?.sendContext(`Created folder ${relativePath}`);
    }
}

export function handleRenameFileOrFolder(actionData: ActionData): string | undefined {
    const oldRelativePathParam = actionData.params.oldPath;
    const newRelativePathParam = actionData.params.newPath;

    const oldRelativePath = normalizePath(oldRelativePathParam).replace(/^\/|\/$/g, '');
    const newRelativePath = normalizePath(newRelativePathParam).replace(/^\/|\/$/g, '');
    const oldAbsolutePath = getWorkspacePath() + '/' + oldRelativePath;
    const newAbsolutePath = getWorkspacePath() + '/' + newRelativePath;

    checkAndRenameAsync(oldAbsolutePath, oldRelativePath, newAbsolutePath, newRelativePath);

    return;

    // Function to avoid pyramid of doom
    async function checkAndRenameAsync(oldAbsolutePath: string, oldRelativePath: string, newAbsolutePath: string, newRelativePath: string) {
        const oldUri = getWorkspaceUri()!.with({ path: oldAbsolutePath });
        const newUri = getWorkspaceUri()!.with({ path: newAbsolutePath });

        // Check if the new path already exists
        try {
            await vscode.workspace.fs.stat(newUri);
            // If no error is thrown, the new path already exists
            NEURO.client?.sendContext(`Could not rename: ${newRelativePath} already exists`);
            return;
        } catch { /* New path does not exist, continue */ }

        // Rename the file/folder
        try {
            await vscode.workspace.fs.rename(oldUri, newUri);
        } catch (erm: unknown) {
            logOutput('ERROR', `Failed to rename ${oldRelativePath} to ${newRelativePath}: ${erm}`);
            NEURO.client?.sendContext(`Failed to rename ${oldRelativePath} to ${newRelativePath}`);
            return;
        }

        logOutput('INFO', `Renamed ${oldRelativePath} to ${newRelativePath}`);
        NEURO.client?.sendContext(`Renamed ${oldRelativePath} to ${newRelativePath}`);
    }
}

export function handleDeleteFileOrFolder(actionData: ActionData): string | undefined {
    const relativePathParam = actionData.params.path;
    const recursive = actionData.params.recursive ?? false;

    const relativePath = normalizePath(relativePathParam).replace(/^\/|\/$/g, '');
    const absolutePath = getWorkspacePath() + '/' + relativePath;

    checkAndDeleteAsync(absolutePath, relativePath, recursive);

    return;

    // Function to avoid pyramid of doom
    async function checkAndDeleteAsync(absolutePath: string, relativePath: string, recursive: boolean) {
        const uri = getWorkspaceUri()!.with({ path: absolutePath });
        let stat: vscode.FileStat;

        // Check if the path exists
        try {
            stat = await vscode.workspace.fs.stat(uri);
        } catch {
            NEURO.client?.sendContext(`Could not delete: ${relativePath} does not exist`);
            return;
        }

        // Check for correct recursive parameter
        if (stat.type === vscode.FileType.Directory && !recursive) {
            NEURO.client?.sendContext(`Could not delete: ${relativePath} is a directory cannot be deleted without the "recursive" parameter`);
            return;
        }

        // Delete the file/folder
        try {
            await vscode.workspace.fs.delete(uri, { recursive, useTrash: uri.scheme === 'file' });
        } catch (erm: unknown) {
            logOutput('ERROR', `Failed to delete ${relativePath}: ${erm}`);
            NEURO.client?.sendContext(`Failed to delete ${relativePath}`);
            return;
        }

        logOutput('INFO', `Deleted ${relativePath}`);
        NEURO.client?.sendContext(`Deleted ${relativePath}`);
    }
}

export function handleGetFiles(_actionData: ActionData): string | undefined {
    const workspaceFolder = vscode.workspace.workspaceFolders![0].uri;
    recurseWorkspace(workspaceFolder).then(
        (uris) => {
            const paths = uris
                .filter(uri => isPathNeuroSafe(uri.fsPath, false))
                .map(uri => vscode.workspace.asRelativePath(uri))
                .sort((a, b) => {
                    const aParts = a.split('/');
                    const bParts = b.split('/');

                    for (let i = 0; i < Math.min(aParts.length, bParts.length); i++) {
                        if (aParts[i] !== bParts[i]) {
                            if (aParts.length === i + 1) return -1;
                            if (bParts.length === i + 1) return 1;
                            return aParts[i].localeCompare(bParts[i]);
                        }
                    }
                    return aParts.length - bParts.length;
                });
            logOutput('INFO', 'Sending list of files in workspace to Neuro');
            NEURO.client?.sendContext(`Files in workspace:\n\n${paths.join('\n')}`);
        },
    );

    return undefined;

    async function recurseWorkspace(uri: vscode.Uri): Promise<vscode.Uri[]> {
        const entries: [string, vscode.FileType][] = await vscode.workspace.fs.readDirectory(uri);
        const uriEntries: [vscode.Uri, vscode.FileType][] = entries.map((entry: [string, vscode.FileType]) => [uri.with({ path: uri.path + '/' + entry[0] }), entry[1] ]);

        const result: vscode.Uri[] = [];
        for (const [childUri, fileType] of uriEntries) {
            if (fileType === vscode.FileType.File) {
                if (isPathNeuroSafe(childUri.fsPath))
                    result.push(childUri);
            }
            else if (fileType === vscode.FileType.Directory) {
                if (isPathNeuroSafe(childUri.fsPath))
                    result.push(...await recurseWorkspace(childUri));
            }
            else {
                logOutput('WARNING', `Unhandled file type ${fileType}.`);
            }
        }

        return result;
    }
}

export function handleOpenFile(actionData: ActionData): string | undefined {
    const relativePath = actionData.params.filePath;

    const workspaceUri = getWorkspaceUri()!;
    const uri = workspaceUri.with({ path: getWorkspacePath() + '/' + normalizePath(relativePath) });
    if (!isPathNeuroSafe(uri.fsPath))
        return contextNoAccess(uri.fsPath);

    openFileAsync();
    return;

    async function openFileAsync() {
        try {
            const document = await vscode.workspace.openTextDocument(uri);
            await vscode.window.showTextDocument(document);

            logOutput('INFO', `Opened file ${relativePath}`);

            // Usually handled by editorChangedHandler in editing.ts, except if this setting is off
            if (!CONFIG.sendContentsOnFileChange) {
                const cursor = getVirtualCursor()!;
                const cursorContext = getPositionContext(document, cursor);
                NEURO.client?.sendContext(formatContext(cursorContext));
            }
        }
        catch (erm: unknown) {
            logOutput('ERROR', `Failed to open file ${relativePath}: ${erm}`);
            NEURO.client?.sendContext(`Failed to open file ${relativePath}`);
        }
    }
}

export function handleReadFile(actionData: ActionData): string | undefined {
    const file = actionData.params.filePath;

    const workspaceUri = getWorkspaceUri()!;
    const absolute = normalizePath(workspaceUri.fsPath + '/' + file.replace(/^\/|\/$/g, ''));
    if (!isPathNeuroSafe(absolute)) {
        return contextNoAccess(file);
    }
    const fileAsUri = workspaceUri.with({ path: absolute });
    try {
        vscode.workspace.fs.readFile(fileAsUri).then(
            (data: Uint8Array) => {
                const decodedContent = new TextDecoder('utf-8').decode(data);
                const fence = getFence(decodedContent);
                NEURO.client?.sendContext(`Contents of the file ${file}:\n\n${fence}\n${decodedContent}\n${fence}`);
            },
            (erm: unknown) => {
                logOutput('ERROR', `Couldn't read file ${absolute}: ${erm}`);
                NEURO.client?.sendContext(`Couldn't read file ${file}.`);
            },
        );
    } catch (erm: unknown) {
        logOutput('ERROR', `Error occured while trying to access file ${file}: ${erm}`);
    }
}
<<<<<<< HEAD

/**
 * Only for unit tests, DO NOT USE THESE EXPORTS IN PRODUCTION CODE.
 * @private
 */
export const _internals = {
    validatePath,
    getUriExistence,
    neuroSafeValidation,
    neuroSafeDeleteValidation,
    neuroSafeRenameValidation,
};
=======
>>>>>>> 3a61506a
<|MERGE_RESOLUTION|>--- conflicted
+++ resolved
@@ -540,7 +540,6 @@
         logOutput('ERROR', `Error occured while trying to access file ${file}: ${erm}`);
     }
 }
-<<<<<<< HEAD
 
 /**
  * Only for unit tests, DO NOT USE THESE EXPORTS IN PRODUCTION CODE.
@@ -553,5 +552,3 @@
     neuroSafeDeleteValidation,
     neuroSafeRenameValidation,
 };
-=======
->>>>>>> 3a61506a
