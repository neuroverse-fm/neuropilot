import * as vscode from 'vscode';

import { NEURO } from '@/constants';
import { filterFileContents, getFence, getVirtualCursor, getWorkspacePath, getWorkspaceUri, isBinary, isPathNeuroSafe, logOutput, normalizePath } from '@/utils';
import { ActionData, contextNoAccess, RCEAction, actionValidationFailure, actionValidationAccept, ActionValidationResult, stripToActions } from '@/neuro_client_helper';
import { ACCESS, CONFIG, PERMISSIONS, getPermissionLevel, isActionEnabled } from '@/config';

/**
 * The path validator.
 * @param path The relative path to the file/folder.
 * @param checkExist Whether to check if the directory exists or doesn't exist. `true` returns a failure if it does exist, `false` returns a failure if it doesn't.
 * @param directoryType What type of directory it is. 
 * @returns A validation message. {@link actionValidationFailure} if any validation steps fail, {@link actionValidationAccept} otherwise.
 */
async function validatePath(path: string, checkExist: boolean, directoryType: string): Promise<ActionValidationResult> {
    if (path === '') {
        return actionValidationFailure('No file path specified.', true);
    };
    const workspaceUri = getWorkspaceUri();
    const absolutePath = workspaceUri?.fsPath + '/' + normalizePath(path).replace(/^\/|\/$/g, '');
    if (!isPathNeuroSafe(absolutePath)) {
        return actionValidationFailure(`You are not allowed to access this ${directoryType}.`);
    }
    if (!workspaceUri) {
        return actionValidationFailure('You are not in a workspace.');
    }

    const existence = await getUriExistence(workspaceUri.with({ path: normalizePath(absolutePath) }));
    if (checkExist === true && existence === true) {
        return actionValidationFailure(`${directoryType} "${path}" already exists.`);
    } else if (checkExist === false && existence === false) {
        return actionValidationFailure(`${directoryType} "${path}" doesn't exist.`);
    }

    return actionValidationAccept();
};

async function getUriExistence(uri: vscode.Uri): Promise<boolean> {
    try {
        await vscode.workspace.fs.stat(uri);
        return true;
    } catch {
        return false;
    }
}

async function neuroSafeValidation(actionData: ActionData): Promise<ActionValidationResult> {
    let result: ActionValidationResult = actionValidationAccept();
    const falseList = [
        'open_file',
        'read_file',
    ];
    const checkExists = falseList.includes(actionData.name) ? false : true;
    if (actionData.params?.filePath) {
        result = await validatePath(actionData.params.filePath, checkExists, 'file');
    }
    if (!result.success) return result;
    if (actionData.params?.folderPath) {
        result = await validatePath(actionData.params.folderPath, checkExists, 'folder');
    }
    return result;
}

async function neuroSafeDeleteValidation(actionData: ActionData): Promise<ActionValidationResult> {
    const check = validatePath(actionData.params.path, false, actionData.params.recursive ? 'folder' : 'file');
    if (!(await check).success) return check;
    return actionValidationAccept();
}

async function neuroSafeRenameValidation(actionData: ActionData): Promise<ActionValidationResult> {
    let check = validatePath(actionData.params.oldPath, false, 'directory');
    if (!(await check).success) return check;
    check = validatePath(actionData.params.newPath, true, 'directory');
    if (!(await check).success) return check;

    return actionValidationAccept();
}

async function binaryFileValidation(actionData: ActionData): Promise<ActionValidationResult> {
    const relativePath = actionData.params.filePath;

    const workspaceUri = getWorkspaceUri();

    if(!workspaceUri)
        return actionValidationFailure('You are not in a workspace.');

    const absolutePath = normalizePath(workspaceUri.fsPath + '/' + relativePath.replace(/^\/|\/$/g, ''));
    const file = await vscode.workspace.fs.readFile(workspaceUri.with({ path: absolutePath }));
    if (await isBinary(file)) {
        return actionValidationFailure('You cannot open a binary file.');
    }
    return actionValidationAccept();
}

export const fileActions = {
    get_files: {
        name: 'get_files',
        description: 'Get a list of files in the workspace',
        permissions: [PERMISSIONS.openFiles],
        handler: handleGetFiles,
        validator: [() => {
            const workspaceFolder = vscode.workspace.workspaceFolders?.[0];
            if (workspaceFolder === undefined)
                return actionValidationFailure('No open workspace to get files from.');
            return actionValidationAccept();
        },
        ],
        promptGenerator: 'get a list of files in the workspace.',
    },
    open_file: {
        name: 'open_file',
        description: 'Open a file in the workspace. You cannot open a binary file directly.',
        schema: {
            type: 'object',
            properties: {
                filePath: { type: 'string' },
            },
            required: ['filePath'],
            additionalProperties: false,
        },
        permissions: [PERMISSIONS.openFiles],
        handler: handleOpenFile,
        validator: [neuroSafeValidation, binaryFileValidation],
        promptGenerator: (actionData: ActionData) => `open the file "${actionData.params?.filePath}".`,
    },
    read_file: {
        name: 'read_file',
        description: 'Read a file\'s contents without opening it.',
        schema: {
            type: 'object',
            properties: {
                filePath: { type: 'string' },
            },
            required: ['filePath'],
            additionalProperties: false,
        },
        permissions: [PERMISSIONS.openFiles],
        handler: handleReadFile,
        validator: [neuroSafeValidation, binaryFileValidation],
        promptGenerator: (actionData: ActionData) => `read the file "${actionData.params?.filePath}" (without opening it).`,
    },
    create_file: {
        name: 'create_file',
        description: 'Create a new file at the specified path. The path should include the name of the new file.',
        schema: {
            type: 'object',
            properties: {
                filePath: { type: 'string' },
            },
            required: ['filePath'],
            additionalProperties: false,
        },
        permissions: [PERMISSIONS.create],
        handler: handleCreateFile,
        validator: [neuroSafeValidation],
        promptGenerator: (actionData: ActionData) => `create the file "${actionData.params?.filePath}".`,
    },
    create_folder: {
        name: 'create_folder',
        description: 'Create a new folder at the specified path. The path should include the name of the new folder.',
        schema: {
            type: 'object',
            properties: {
                folderPath: { type: 'string' },
            },
            required: ['folderPath'],
            additionalProperties: false,
        },
        permissions: [PERMISSIONS.create],
        handler: handleCreateFolder,
        validator: [neuroSafeValidation],
        promptGenerator: (actionData: ActionData) => `create the folder "${actionData.params?.folderPath}".`,
    },
    rename_file_or_folder: {
        name: 'rename_file_or_folder',
        description: 'Rename a file or folder. Specify the full relative path for both the old and new names.',
        schema: {
            type: 'object',
            properties: {
                oldPath: { type: 'string' },
                newPath: { type: 'string' },
            },
            required: ['oldPath', 'newPath'],
            additionalProperties: false,
        },
        permissions: [PERMISSIONS.rename],
        handler: handleRenameFileOrFolder,
        validator: [neuroSafeRenameValidation],
        promptGenerator: (actionData: ActionData) => `rename "${actionData.params?.oldPath}" to "${actionData.params?.newPath}".`,
    },
    delete_file_or_folder: {
        name: 'delete_file_or_folder',
        description: 'Delete a file or folder. If you want to delete a folder, set the "recursive" parameter to true.',
        schema: {
            type: 'object',
            properties: {
                path: { type: 'string' },
                recursive: { type: 'boolean' },
            },
            required: ['path'],
            additionalProperties: false,
        },
        permissions: [PERMISSIONS.delete],
        handler: handleDeleteFileOrFolder,
        validator: [neuroSafeDeleteValidation],
        promptGenerator: (actionData: ActionData) => `delete "${actionData.params?.pathToDelete}".`,
    },
} satisfies Record<string, RCEAction>;

export function registerFileActions() {
    if (getPermissionLevel(PERMISSIONS.openFiles)) {
        NEURO.client?.registerActions(stripToActions([
            fileActions.get_files,
            fileActions.open_file,
            fileActions.read_file,
        ]).filter(isActionEnabled));
    }

    if (getPermissionLevel(PERMISSIONS.create)) {
        NEURO.client?.registerActions(stripToActions([
            fileActions.create_file,
            fileActions.create_folder,
        ]).filter(isActionEnabled));
    }

    if (getPermissionLevel(PERMISSIONS.rename)) {
        NEURO.client?.registerActions(stripToActions([
            fileActions.rename_file_or_folder,
        ]).filter(isActionEnabled));
    }

    if (getPermissionLevel(PERMISSIONS.delete)) {
        NEURO.client?.registerActions(stripToActions([
            fileActions.delete_file_or_folder,
        ]).filter(isActionEnabled));
    }
}

export function handleCreateFile(actionData: ActionData): string | undefined {
    const relativePathParam = actionData.params.filePath;
    const relativePath = normalizePath(relativePathParam).replace(/^\//, '');
    const absolutePath = getWorkspacePath() + '/' + relativePath;
    if (!isPathNeuroSafe(absolutePath))
        return contextNoAccess(absolutePath);

    checkAndOpenFileAsync(absolutePath, relativePath);

    return;

    // Function to avoid pyramid of doom
    async function checkAndOpenFileAsync(absolutePath: string, relativePath: string) {
        const fileUri = getWorkspaceUri()!.with({ path: absolutePath });

        // Check if the file already exists
        try {
            await vscode.workspace.fs.stat(fileUri);
            // If no error is thrown, the file already exists
            NEURO.client?.sendContext(`Could not create file: File ${relativePath} already exists`);
            return;
        } catch { /* File does not exist, continue */ }

        // Create the file
        try {
            await vscode.workspace.fs.writeFile(fileUri, new Uint8Array(0));
        } catch (erm: unknown) {
            logOutput('ERROR', `Failed to create file ${relativePath}: ${erm}`);
            NEURO.client?.sendContext(`Failed to create file ${relativePath}`);
            return;
        }

        logOutput('INFO', `Created file ${relativePath}`);
        NEURO.client?.sendContext(`Created file ${relativePath}`);

        // Open the file if Neuro has permission to do so
        if (!getPermissionLevel(PERMISSIONS.openFiles))
            return;

        try {
            const document = await vscode.workspace.openTextDocument(fileUri);
            await vscode.window.showTextDocument(document);
            NEURO.client?.sendContext(`Opened new file ${relativePath}`);
        } catch (erm: unknown) {
            logOutput('ERROR', `Failed to open new file ${relativePath}: ${erm}`);
            NEURO.client?.sendContext(`Failed to open new file ${relativePath}`);
        }
    }
}

export function handleCreateFolder(actionData: ActionData): string | undefined {
    const relativePathParam = actionData.params.folderPath;
    const relativePath = normalizePath(relativePathParam).replace(/^\/|\/$/g, '');
    const absolutePath = getWorkspacePath() + '/' + relativePath;

    checkAndCreateFolderAsync(absolutePath, relativePath);

    return;

    // Function to avoid pyramid of doom
    async function checkAndCreateFolderAsync(absolutePath: string, relativePath: string) {
        const folderUri = getWorkspaceUri()!.with({ path: absolutePath });

        // Check if the folder already exists
        try {
            await vscode.workspace.fs.stat(folderUri);
            // If no error is thrown, the folder already exists
            NEURO.client?.sendContext(`Could not create folder: Folder ${relativePath} already exists`);
            return;
        } catch { /* Folder does not exist, continue */ }

        // Create the folder
        try {
            await vscode.workspace.fs.createDirectory(folderUri);
        } catch (erm: unknown) {
            logOutput('ERROR', `Failed to create folder ${relativePath}: ${erm}`);
            NEURO.client?.sendContext(`Failed to create folder ${relativePath}`);
            return;
        }

        logOutput('INFO', `Created folder ${relativePath}`);
        NEURO.client?.sendContext(`Created folder ${relativePath}`);
    }
}

export function handleRenameFileOrFolder(actionData: ActionData): string | undefined {
    const oldRelativePathParam = actionData.params.oldPath;
    const newRelativePathParam = actionData.params.newPath;

    const oldRelativePath = normalizePath(oldRelativePathParam).replace(/^\/|\/$/g, '');
    const newRelativePath = normalizePath(newRelativePathParam).replace(/^\/|\/$/g, '');
    const oldAbsolutePath = getWorkspacePath() + '/' + oldRelativePath;
    const newAbsolutePath = getWorkspacePath() + '/' + newRelativePath;

    checkAndRenameAsync(oldAbsolutePath, oldRelativePath, newAbsolutePath, newRelativePath);

    return;

    // Function to avoid pyramid of doom
    async function checkAndRenameAsync(oldAbsolutePath: string, oldRelativePath: string, newAbsolutePath: string, newRelativePath: string) {
        const oldUri = getWorkspaceUri()!.with({ path: oldAbsolutePath });
        const newUri = getWorkspaceUri()!.with({ path: newAbsolutePath });

        // Check if the new path already exists
        try {
            await vscode.workspace.fs.stat(newUri);
            // If no error is thrown, the new path already exists
            NEURO.client?.sendContext(`Could not rename: ${newRelativePath} already exists`);
            return;
        } catch { /* New path does not exist, continue */ }

        // Rename the file/folder
        try {
            await vscode.workspace.fs.rename(oldUri, newUri);
        } catch (erm: unknown) {
            logOutput('ERROR', `Failed to rename ${oldRelativePath} to ${newRelativePath}: ${erm}`);
            NEURO.client?.sendContext(`Failed to rename ${oldRelativePath} to ${newRelativePath}`);
            return;
        }

        logOutput('INFO', `Renamed ${oldRelativePath} to ${newRelativePath}`);
        NEURO.client?.sendContext(`Renamed ${oldRelativePath} to ${newRelativePath}`);
    }
}

export function handleDeleteFileOrFolder(actionData: ActionData): string | undefined {
    const relativePathParam = actionData.params.path;
    const recursive = actionData.params.recursive ?? false;

    const relativePath = normalizePath(relativePathParam).replace(/^\/|\/$/g, '');
    const absolutePath = getWorkspacePath() + '/' + relativePath;

    checkAndDeleteAsync(absolutePath, relativePath, recursive);

    return;

    // Function to avoid pyramid of doom
    async function checkAndDeleteAsync(absolutePath: string, relativePath: string, recursive: boolean) {
        const uri = getWorkspaceUri()!.with({ path: absolutePath });
        let stat: vscode.FileStat;

        // Check if the path exists
        try {
            stat = await vscode.workspace.fs.stat(uri);
        } catch {
            NEURO.client?.sendContext(`Could not delete: ${relativePath} does not exist`);
            return;
        }

        // Check for correct recursive parameter
        if (stat.type === vscode.FileType.Directory && !recursive) {
            NEURO.client?.sendContext(`Could not delete: ${relativePath} is a directory cannot be deleted without the "recursive" parameter`);
            return;
        }

        // Delete the file/folder
        try {
            await vscode.workspace.fs.delete(uri, { recursive, useTrash: uri.scheme === 'file' });
        } catch (erm: unknown) {
            logOutput('ERROR', `Failed to delete ${relativePath}: ${erm}`);
            NEURO.client?.sendContext(`Failed to delete ${relativePath}`);
            return;
        }

        logOutput('INFO', `Deleted ${relativePath}`);
        NEURO.client?.sendContext(`Deleted ${relativePath}`);
    }
}

export function handleGetFiles(_actionData: ActionData): string | undefined {
<<<<<<< HEAD
    const includePattern = combineGlobLines(ACCESS.includePattern || ['**']); // '**' works for vscode but not for glob-to-regexp
    const excludePattern = combineGlobLines(ACCESS.excludePattern || ['']);
    vscode.workspace.findFiles(includePattern, excludePattern).then(
=======
    // const includePattern = combineGlobLines(CONFIG.includePattern || '**'); // '**' works for vscode but not for glob-to-regexp
    // const excludePattern = combineGlobLines(CONFIG.excludePattern || '');
    const workspaceFolder = vscode.workspace.workspaceFolders![0].uri;
    recurseWorkspace(workspaceFolder).then(
>>>>>>> 7f6e97ee
        (uris) => {
            const paths = uris
                .filter(uri => isPathNeuroSafe(uri.fsPath, false))
                .map(uri => vscode.workspace.asRelativePath(uri))
                .sort((a, b) => {
                    const aParts = a.split('/');
                    const bParts = b.split('/');

                    for (let i = 0; i < Math.min(aParts.length, bParts.length); i++) {
                        if (aParts[i] !== bParts[i]) {
                            if (aParts.length === i + 1) return -1;
                            if (bParts.length === i + 1) return 1;
                            return aParts[i].localeCompare(bParts[i]);
                        }
                    }
                    return aParts.length - bParts.length;
                });
            logOutput('INFO', 'Sending list of files in workspace to Neuro');
            NEURO.client?.sendContext(`Files in workspace:\n\n${paths.join('\n')}`);
        },
    );

    return undefined;

    async function recurseWorkspace(uri: vscode.Uri): Promise<vscode.Uri[]> {
        const entries = await vscode.workspace.fs.readDirectory(uri);
        const uriEntries: [vscode.Uri, vscode.FileType][] = entries.map(entry => [uri.with({ path: uri.path + '/' + entry[0] }), entry[1] ]);

        const result: vscode.Uri[] = [];
        for (const [childUri, fileType] of uriEntries) {
            if (fileType === vscode.FileType.File) {
                if (isPathNeuroSafe(childUri.fsPath))
                    result.push(childUri);
            }
            else if (fileType === vscode.FileType.Directory) {
                if (isPathNeuroSafe(childUri.fsPath))
                    result.push(...await recurseWorkspace(childUri));
            }
            else {
                logOutput('WARNING', `Unhandled file type ${fileType}.`);
            }
        }

        return result;
    }
}

export function handleOpenFile(actionData: ActionData): string | undefined {
    const relativePath = actionData.params.filePath;

    const workspaceUri = getWorkspaceUri()!;
    const uri = workspaceUri.with({ path: getWorkspacePath() + '/' + normalizePath(relativePath) });
    if (!isPathNeuroSafe(uri.fsPath))
        return contextNoAccess(uri.fsPath);

    openFileAsync();
    return;

    async function openFileAsync() {
        try {
            const document = await vscode.workspace.openTextDocument(uri);
            await vscode.window.showTextDocument(document);

            logOutput('INFO', `Opened file ${relativePath}`);

            // Usually handled by editorChangedHandler in editing.ts, except if this setting is off
            if (!CONFIG.sendContentsOnFileChange) {
                const cursorOffset = document.offsetAt(getVirtualCursor() ?? new vscode.Position(0, 0));
                let text = document.getText();
                text = text.slice(0, cursorOffset) + '<<<|>>>' + text.slice(cursorOffset);
                const fence = getFence(text);
                NEURO.client?.sendContext(`Opened file ${relativePath}\n\nContent (cursor position denoted by \`<<<|>>>\`):\n\n${fence}${document.languageId}\n${filterFileContents(text)}\n${fence}`);
            }
        }
        catch (erm: unknown) {
            logOutput('ERROR', `Failed to open file ${relativePath}: ${erm}`);
            NEURO.client?.sendContext(`Failed to open file ${relativePath}`);
        }
    }
}

export function handleReadFile(actionData: ActionData): string | undefined {
    const file = actionData.params.filePath;

    const workspaceUri = getWorkspaceUri()!;
    const absolute = normalizePath(workspaceUri.fsPath + '/' + file.replace(/^\/|\/$/g, ''));
    if (!isPathNeuroSafe(absolute)) {
        return contextNoAccess(file);
    }
    const fileAsUri = workspaceUri.with({ path: absolute });
    try {
        vscode.workspace.fs.readFile(fileAsUri).then(
            (data: Uint8Array) => {
                const decodedContent = Buffer.from(data).toString('utf8');
                const fence = getFence(decodedContent);
                NEURO.client?.sendContext(`Contents of the file ${file}:\n\n${fence}\n${decodedContent}\n${fence}`);
            },
            (erm) => {
                logOutput('ERROR', `Couldn't read file ${absolute}: ${erm}`);
                NEURO.client?.sendContext(`Couldn't read file ${file}.`);
            },
        );
    } catch (erm) {
        logOutput('ERROR', `Error occured while trying to access file ${file}: ${erm}`);
    }
}<|MERGE_RESOLUTION|>--- conflicted
+++ resolved
@@ -3,7 +3,7 @@
 import { NEURO } from '@/constants';
 import { filterFileContents, getFence, getVirtualCursor, getWorkspacePath, getWorkspaceUri, isBinary, isPathNeuroSafe, logOutput, normalizePath } from '@/utils';
 import { ActionData, contextNoAccess, RCEAction, actionValidationFailure, actionValidationAccept, ActionValidationResult, stripToActions } from '@/neuro_client_helper';
-import { ACCESS, CONFIG, PERMISSIONS, getPermissionLevel, isActionEnabled } from '@/config';
+import { CONFIG, PERMISSIONS, getPermissionLevel, isActionEnabled } from '@/config';
 
 /**
  * The path validator.
@@ -406,16 +406,8 @@
 }
 
 export function handleGetFiles(_actionData: ActionData): string | undefined {
-<<<<<<< HEAD
-    const includePattern = combineGlobLines(ACCESS.includePattern || ['**']); // '**' works for vscode but not for glob-to-regexp
-    const excludePattern = combineGlobLines(ACCESS.excludePattern || ['']);
-    vscode.workspace.findFiles(includePattern, excludePattern).then(
-=======
-    // const includePattern = combineGlobLines(CONFIG.includePattern || '**'); // '**' works for vscode but not for glob-to-regexp
-    // const excludePattern = combineGlobLines(CONFIG.excludePattern || '');
     const workspaceFolder = vscode.workspace.workspaceFolders![0].uri;
     recurseWorkspace(workspaceFolder).then(
->>>>>>> 7f6e97ee
         (uris) => {
             const paths = uris
                 .filter(uri => isPathNeuroSafe(uri.fsPath, false))
