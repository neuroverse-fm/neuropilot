--- conflicted
+++ resolved
@@ -2,7 +2,7 @@
 import * as vscode from 'vscode';
 
 import { NEURO } from '@/constants';
-import { filterFileContents, getFence, getVirtualCursor, getWorkspacePath, getWorkspaceUri, isBinary, isPathNeuroSafe, logOutput, normalizePath } from '@/utils';
+import { filterFileContents, getFence, getVirtualCursor, getWorkspacePath, isBinary, isPathNeuroSafe, logOutput, normalizePath, combineGlobLines } from '@/utils';
 import { ActionData, contextNoAccess, RCEAction, actionValidationFailure, actionValidationAccept, ActionValidationResult, stripToActions } from '@/neuro_client_helper';
 import { CONFIG, PERMISSIONS, getPermissionLevel, isActionEnabled } from '@/config';
 
@@ -14,17 +14,20 @@
  * @returns A validation message. {@link actionValidationFailure} if any validation steps fail, {@link actionValidationAccept} otherwise.
  */
 async function validatePath(path: string, shouldExist: boolean, pathType: string): Promise<ActionValidationResult> {
-<<<<<<< HEAD
 	if (path === '') {
 		return actionValidationFailure('No file path specified.', true);
 	};
 	const relativePath = normalizePath(path).replace(/^\/|\/$/g, '');
-	const absolutePath = getWorkspacePath() + '/' + relativePath;
+	const absolutePath = (getWorkspacePath() ?? '') + '/' + relativePath;
 	if (!isPathNeuroSafe(absolutePath)) {
 		return actionValidationFailure(`You are not allowed to access this ${pathType}.`);
 	}
-
-	const doesExist = await getPathExistence(relativePath);
+	const base = vscode.workspace.workspaceFolders?.[0]?.uri;
+	if (!base) {
+		return actionValidationFailure('You are not in a workspace.');
+	}
+
+	const doesExist = await getUriExistence(vscode.Uri.joinPath(base, relativePath));
 	if (!shouldExist && doesExist) {
 		return actionValidationFailure(`${pathType} "${path}" already exists.`);
 	} else if (shouldExist && !doesExist) {
@@ -34,47 +37,13 @@
 	return actionValidationAccept();
 };
 
-async function getPathExistence(relativePath: string): Promise<boolean> {
-	const base = vscode.workspace.workspaceFolders?.[0]?.uri;
-	if (!base) return false;
-	const pathAsUri = vscode.Uri.joinPath(base, relativePath);
+async function getUriExistence(uri: vscode.Uri): Promise<boolean> {
 	try {
-		await vscode.workspace.fs.stat(pathAsUri);
+		await vscode.workspace.fs.stat(uri);
 		return true;
 	} catch {
 		return false;
 	}
-=======
-    if (path === '') {
-        return actionValidationFailure('No file path specified.', true);
-    };
-    const workspaceUri = getWorkspaceUri();
-    const absolutePath = workspaceUri?.fsPath + '/' + normalizePath(path).replace(/^\/|\/$/g, '');
-    if (!isPathNeuroSafe(absolutePath)) {
-        return actionValidationFailure(`You are not allowed to access this ${pathType}.`);
-    }
-    if (!workspaceUri) {
-        return actionValidationFailure('You are not in a workspace.');
-    }
-
-    const doesExist = await getUriExistence(workspaceUri.with({ path: normalizePath(absolutePath) }));
-    if (!shouldExist && doesExist) {
-        return actionValidationFailure(`${pathType} "${path}" already exists.`);
-    } else if (shouldExist && !doesExist) {
-        return actionValidationFailure(`${pathType} "${path}" doesn't exist.`);
-    }
-
-    return actionValidationAccept();
-};
-
-async function getUriExistence(uri: vscode.Uri): Promise<boolean> {
-    try {
-        await vscode.workspace.fs.stat(uri);
-        return true;
-    } catch {
-        return false;
-    }
->>>>>>> f2f7aa12
 }
 
 async function neuroSafeValidation(actionData: ActionData): Promise<ActionValidationResult> {
@@ -119,29 +88,15 @@
 }
 
 async function binaryFileValidation(actionData: ActionData): Promise<ActionValidationResult> {
-<<<<<<< HEAD
 	const relativePath = actionData.params.filePath;
-	const base = vscode.workspace.workspaceFolders![0].uri;
+	const base = vscode.workspace.workspaceFolders?.[0]?.uri;
+	if (!base)
+		return actionValidationFailure('You are not in a workspace.');
 	const file = await vscode.workspace.fs.readFile(vscode.Uri.joinPath(base, normalizePath(relativePath).replace(/^\/|\/$/g, '')));
 	if (await isBinary(file)) {
 		return actionValidationFailure('You cannot open a binary file.');
 	}
 	return actionValidationAccept();
-=======
-    const relativePath = actionData.params.filePath;
-
-    const workspaceUri = getWorkspaceUri();
-
-    if(!workspaceUri)
-        return actionValidationFailure('You are not in a workspace.');
-
-    const absolutePath = normalizePath(workspaceUri.fsPath + '/' + relativePath.replace(/^\/|\/$/g, ''));
-    const file = await vscode.workspace.fs.readFile(workspaceUri.with({ path: absolutePath }));
-    if (await isBinary(file)) {
-        return actionValidationFailure('You cannot open a binary file.');
-    }
-    return actionValidationAccept();
->>>>>>> f2f7aa12
 }
 
 export const fileActions = {
@@ -289,7 +244,6 @@
 }
 
 export function handleCreateFile(actionData: ActionData): string | undefined {
-<<<<<<< HEAD
 	const relativePathParam = actionData.params.filePath;
 	const relativePath = normalizePath(relativePathParam).replace(/^\//, '');
 	const absolutePath = getWorkspacePath() + '/' + relativePath;
@@ -394,7 +348,6 @@
 		const base = vscode.workspace.workspaceFolders![0].uri;
 		const oldUri = vscode.Uri.joinPath(base, oldRelativePath);
 		const newUri = vscode.Uri.joinPath(base, newRelativePath);
-
 
 		// Capture which editors reference the old path (file or within folder) before the rename
 		const activeBeforeUri = vscode.window.activeTextEditor?.document.uri ?? null;
@@ -407,8 +360,6 @@
 			})
 			.map(ed => ({ uri: ed.document.uri, viewColumn: ed.viewColumn, wasActive: ed.document.uri.toString().toLowerCase() === activeUriStr }));
 
-
-
 		// Check if the new path already exists
 		try {
 			await vscode.workspace.fs.stat(newUri);
@@ -437,8 +388,6 @@
 				const doc = await vscode.workspace.openTextDocument(targetUri);
 				await vscode.window.showTextDocument(doc, { preview: false, preserveFocus: !wasActive, viewColumn: viewColumn });
 			}
-
-
 
 			// Close any tabs that still reference the old paths after rename (do not close retargeted ones)
 			const oldPathLowerAfter = oldUri.path.toLowerCase();
@@ -635,284 +584,6 @@
 	} catch (erm) {
 		logOutput('ERROR', `Error occured while trying to access file ${file}: ${erm}`);
 	}
-=======
-    const relativePathParam = actionData.params.filePath;
-    const relativePath = normalizePath(relativePathParam).replace(/^\//, '');
-    const absolutePath = getWorkspacePath() + '/' + relativePath;
-    if (!isPathNeuroSafe(absolutePath))
-        return contextNoAccess(absolutePath);
-
-    checkAndOpenFileAsync(absolutePath, relativePath);
-
-    return;
-
-    // Function to avoid pyramid of doom
-    async function checkAndOpenFileAsync(absolutePath: string, relativePath: string) {
-        const fileUri = getWorkspaceUri()!.with({ path: absolutePath });
-
-        // Check if the file already exists
-        try {
-            await vscode.workspace.fs.stat(fileUri);
-            // If no error is thrown, the file already exists
-            NEURO.client?.sendContext(`Could not create file: File ${relativePath} already exists`);
-            return;
-        } catch { /* File does not exist, continue */ }
-
-        // Create the file
-        try {
-            await vscode.workspace.fs.writeFile(fileUri, new Uint8Array(0));
-        } catch (erm: unknown) {
-            logOutput('ERROR', `Failed to create file ${relativePath}: ${erm}`);
-            NEURO.client?.sendContext(`Failed to create file ${relativePath}`);
-            return;
-        }
-
-        logOutput('INFO', `Created file ${relativePath}`);
-        NEURO.client?.sendContext(`Created file ${relativePath}`);
-
-        // Open the file if Neuro has permission to do so
-        if (!getPermissionLevel(PERMISSIONS.openFiles))
-            return;
-
-        try {
-            const document = await vscode.workspace.openTextDocument(fileUri);
-            await vscode.window.showTextDocument(document);
-            NEURO.client?.sendContext(`Opened new file ${relativePath}`);
-        } catch (erm: unknown) {
-            logOutput('ERROR', `Failed to open new file ${relativePath}: ${erm}`);
-            NEURO.client?.sendContext(`Failed to open new file ${relativePath}`);
-        }
-    }
-}
-
-export function handleCreateFolder(actionData: ActionData): string | undefined {
-    const relativePathParam = actionData.params.folderPath;
-    const relativePath = normalizePath(relativePathParam).replace(/^\/|\/$/g, '');
-    const absolutePath = getWorkspacePath() + '/' + relativePath;
-
-    checkAndCreateFolderAsync(absolutePath, relativePath);
-
-    return;
-
-    // Function to avoid pyramid of doom
-    async function checkAndCreateFolderAsync(absolutePath: string, relativePath: string) {
-        const folderUri = getWorkspaceUri()!.with({ path: absolutePath });
-
-        // Check if the folder already exists
-        try {
-            await vscode.workspace.fs.stat(folderUri);
-            // If no error is thrown, the folder already exists
-            NEURO.client?.sendContext(`Could not create folder: Folder ${relativePath} already exists`);
-            return;
-        } catch { /* Folder does not exist, continue */ }
-
-        // Create the folder
-        try {
-            await vscode.workspace.fs.createDirectory(folderUri);
-        } catch (erm: unknown) {
-            logOutput('ERROR', `Failed to create folder ${relativePath}: ${erm}`);
-            NEURO.client?.sendContext(`Failed to create folder ${relativePath}`);
-            return;
-        }
-
-        logOutput('INFO', `Created folder ${relativePath}`);
-        NEURO.client?.sendContext(`Created folder ${relativePath}`);
-    }
-}
-
-export function handleRenameFileOrFolder(actionData: ActionData): string | undefined {
-    const oldRelativePathParam = actionData.params.oldPath;
-    const newRelativePathParam = actionData.params.newPath;
-
-    const oldRelativePath = normalizePath(oldRelativePathParam).replace(/^\/|\/$/g, '');
-    const newRelativePath = normalizePath(newRelativePathParam).replace(/^\/|\/$/g, '');
-    const oldAbsolutePath = getWorkspacePath() + '/' + oldRelativePath;
-    const newAbsolutePath = getWorkspacePath() + '/' + newRelativePath;
-
-    checkAndRenameAsync(oldAbsolutePath, oldRelativePath, newAbsolutePath, newRelativePath);
-
-    return;
-
-    // Function to avoid pyramid of doom
-    async function checkAndRenameAsync(oldAbsolutePath: string, oldRelativePath: string, newAbsolutePath: string, newRelativePath: string) {
-        const oldUri = getWorkspaceUri()!.with({ path: oldAbsolutePath });
-        const newUri = getWorkspaceUri()!.with({ path: newAbsolutePath });
-
-        // Check if the new path already exists
-        try {
-            await vscode.workspace.fs.stat(newUri);
-            // If no error is thrown, the new path already exists
-            NEURO.client?.sendContext(`Could not rename: ${newRelativePath} already exists`);
-            return;
-        } catch { /* New path does not exist, continue */ }
-
-        // Rename the file/folder
-        try {
-            await vscode.workspace.fs.rename(oldUri, newUri);
-        } catch (erm: unknown) {
-            logOutput('ERROR', `Failed to rename ${oldRelativePath} to ${newRelativePath}: ${erm}`);
-            NEURO.client?.sendContext(`Failed to rename ${oldRelativePath} to ${newRelativePath}`);
-            return;
-        }
-
-        logOutput('INFO', `Renamed ${oldRelativePath} to ${newRelativePath}`);
-        NEURO.client?.sendContext(`Renamed ${oldRelativePath} to ${newRelativePath}`);
-    }
-}
-
-export function handleDeleteFileOrFolder(actionData: ActionData): string | undefined {
-    const relativePathParam = actionData.params.path;
-    const recursive = actionData.params.recursive ?? false;
-
-    const relativePath = normalizePath(relativePathParam).replace(/^\/|\/$/g, '');
-    const absolutePath = getWorkspacePath() + '/' + relativePath;
-
-    checkAndDeleteAsync(absolutePath, relativePath, recursive);
-
-    return;
-
-    // Function to avoid pyramid of doom
-    async function checkAndDeleteAsync(absolutePath: string, relativePath: string, recursive: boolean) {
-        const uri = getWorkspaceUri()!.with({ path: absolutePath });
-        let stat: vscode.FileStat;
-
-        // Check if the path exists
-        try {
-            stat = await vscode.workspace.fs.stat(uri);
-        } catch {
-            NEURO.client?.sendContext(`Could not delete: ${relativePath} does not exist`);
-            return;
-        }
-
-        // Check for correct recursive parameter
-        if (stat.type === vscode.FileType.Directory && !recursive) {
-            NEURO.client?.sendContext(`Could not delete: ${relativePath} is a directory cannot be deleted without the "recursive" parameter`);
-            return;
-        }
-
-        // Delete the file/folder
-        try {
-            await vscode.workspace.fs.delete(uri, { recursive, useTrash: uri.scheme === 'file' });
-        } catch (erm: unknown) {
-            logOutput('ERROR', `Failed to delete ${relativePath}: ${erm}`);
-            NEURO.client?.sendContext(`Failed to delete ${relativePath}`);
-            return;
-        }
-
-        logOutput('INFO', `Deleted ${relativePath}`);
-        NEURO.client?.sendContext(`Deleted ${relativePath}`);
-    }
-}
-
-export function handleGetFiles(_actionData: ActionData): string | undefined {
-    const workspaceFolder = vscode.workspace.workspaceFolders![0].uri;
-    recurseWorkspace(workspaceFolder).then(
-        (uris) => {
-            const paths = uris
-                .filter(uri => isPathNeuroSafe(uri.fsPath, false))
-                .map(uri => vscode.workspace.asRelativePath(uri))
-                .sort((a, b) => {
-                    const aParts = a.split('/');
-                    const bParts = b.split('/');
-
-                    for (let i = 0; i < Math.min(aParts.length, bParts.length); i++) {
-                        if (aParts[i] !== bParts[i]) {
-                            if (aParts.length === i + 1) return -1;
-                            if (bParts.length === i + 1) return 1;
-                            return aParts[i].localeCompare(bParts[i]);
-                        }
-                    }
-                    return aParts.length - bParts.length;
-                });
-            logOutput('INFO', 'Sending list of files in workspace to Neuro');
-            NEURO.client?.sendContext(`Files in workspace:\n\n${paths.join('\n')}`);
-        },
-    );
-
-    return undefined;
-
-    async function recurseWorkspace(uri: vscode.Uri): Promise<vscode.Uri[]> {
-        const entries = await vscode.workspace.fs.readDirectory(uri);
-        const uriEntries: [vscode.Uri, vscode.FileType][] = entries.map(entry => [uri.with({ path: uri.path + '/' + entry[0] }), entry[1] ]);
-
-        const result: vscode.Uri[] = [];
-        for (const [childUri, fileType] of uriEntries) {
-            if (fileType === vscode.FileType.File) {
-                if (isPathNeuroSafe(childUri.fsPath))
-                    result.push(childUri);
-            }
-            else if (fileType === vscode.FileType.Directory) {
-                if (isPathNeuroSafe(childUri.fsPath))
-                    result.push(...await recurseWorkspace(childUri));
-            }
-            else {
-                logOutput('WARNING', `Unhandled file type ${fileType}.`);
-            }
-        }
-
-        return result;
-    }
-}
-
-export function handleOpenFile(actionData: ActionData): string | undefined {
-    const relativePath = actionData.params.filePath;
-
-    const workspaceUri = getWorkspaceUri()!;
-    const uri = workspaceUri.with({ path: getWorkspacePath() + '/' + normalizePath(relativePath) });
-    if (!isPathNeuroSafe(uri.fsPath))
-        return contextNoAccess(uri.fsPath);
-
-    openFileAsync();
-    return;
-
-    async function openFileAsync() {
-        try {
-            const document = await vscode.workspace.openTextDocument(uri);
-            await vscode.window.showTextDocument(document);
-
-            logOutput('INFO', `Opened file ${relativePath}`);
-
-            // Usually handled by editorChangedHandler in editing.ts, except if this setting is off
-            if (!CONFIG.sendContentsOnFileChange) {
-                const cursorOffset = document.offsetAt(getVirtualCursor() ?? new vscode.Position(0, 0));
-                let text = document.getText();
-                text = text.slice(0, cursorOffset) + '<<<|>>>' + text.slice(cursorOffset);
-                const fence = getFence(text);
-                NEURO.client?.sendContext(`Opened file ${relativePath}\n\nContent (cursor position denoted by \`<<<|>>>\`):\n\n${fence}${document.languageId}\n${filterFileContents(text)}\n${fence}`);
-            }
-        }
-        catch (erm: unknown) {
-            logOutput('ERROR', `Failed to open file ${relativePath}: ${erm}`);
-            NEURO.client?.sendContext(`Failed to open file ${relativePath}`);
-        }
-    }
-}
-
-export function handleReadFile(actionData: ActionData): string | undefined {
-    const file = actionData.params.filePath;
-
-    const workspaceUri = getWorkspaceUri()!;
-    const absolute = normalizePath(workspaceUri.fsPath + '/' + file.replace(/^\/|\/$/g, ''));
-    if (!isPathNeuroSafe(absolute)) {
-        return contextNoAccess(file);
-    }
-    const fileAsUri = workspaceUri.with({ path: absolute });
-    try {
-        vscode.workspace.fs.readFile(fileAsUri).then(
-            (data: Uint8Array) => {
-                const decodedContent = Buffer.from(data).toString('utf8');
-                const fence = getFence(decodedContent);
-                NEURO.client?.sendContext(`Contents of the file ${file}:\n\n${fence}\n${decodedContent}\n${fence}`);
-            },
-            (erm) => {
-                logOutput('ERROR', `Couldn't read file ${absolute}: ${erm}`);
-                NEURO.client?.sendContext(`Couldn't read file ${file}.`);
-            },
-        );
-    } catch (erm) {
-        logOutput('ERROR', `Error occured while trying to access file ${file}: ${erm}`);
-    }
->>>>>>> f2f7aa12
 }
 
 /**
@@ -920,17 +591,9 @@
  * @private
  */
 export const _internals = {
-<<<<<<< HEAD
-	validatePath,
-	getPathExistence,
-	neuroSafeValidation: neuroSafeValidation,
-	neuroSafeDeleteValidation: neuroSafeDeleteValidation,
-	neuroSafeRenameValidation: neuroSafeRenameValidation,
-=======
     validatePath,
     getUriExistence,
     neuroSafeValidation,
     neuroSafeDeleteValidation,
     neuroSafeRenameValidation,
->>>>>>> f2f7aa12
-};
+};