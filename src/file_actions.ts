--- conflicted
+++ resolved
@@ -2,17 +2,11 @@
 import * as vscode from 'vscode';
 
 import { NEURO } from '@/constants';
-<<<<<<< HEAD
-import { filterFileContents, getFence, getVirtualCursor, getWorkspacePath, isBinary, isPathNeuroSafe, logOutput, normalizePath, combineGlobLines } from '@/utils';
-import { ActionData, contextNoAccess, RCEAction, actionValidationFailure, actionValidationAccept, ActionValidationResult, stripToActions } from '@/neuro_client_helper';
-import { CONFIG, PERMISSIONS, getPermissionLevel, isActionEnabled, ACCESS } from '@/config';
-=======
 import { formatContext, getFence, getPositionContext, getVirtualCursor, getWorkspacePath, getWorkspaceUri, isBinary, isPathNeuroSafe, logOutput, normalizePath } from '@/utils';
 import { ActionData, contextNoAccess, RCEAction, actionValidationFailure, actionValidationAccept, ActionValidationResult, stripToActions } from '@/neuro_client_helper';
 import { CONFIG, PERMISSIONS, PermissionLevel, getPermissionLevel, isActionEnabled } from '@/config';
 import { targetedFileCreatedEvent, targetedFileDeletedEvent } from '@events/files';
 import { RCECancelEvent } from '@events/utils';
->>>>>>> 3197fa4f
 
 /**
  * The path validator.
@@ -96,17 +90,6 @@
 }
 
 async function binaryFileValidation(actionData: ActionData): Promise<ActionValidationResult> {
-<<<<<<< HEAD
-	const relativePath = actionData.params.filePath;
-	const base = vscode.workspace.workspaceFolders?.[0]?.uri;
-	if (!base)
-		return actionValidationFailure('You are not in a workspace.');
-	const file = await vscode.workspace.fs.readFile(vscode.Uri.joinPath(base, normalizePath(relativePath).replace(/^\/|\/$/g, '')));
-	if (await isBinary(file)) {
-		return actionValidationFailure('You cannot open a binary file.');
-	}
-	return actionValidationAccept();
-=======
     const relativePath = actionData.params.filePath;
 
     const workspaceUri = getWorkspaceUri();
@@ -120,7 +103,6 @@
         return actionValidationFailure('You cannot open a binary file.');
     }
     return actionValidationAccept();
->>>>>>> 3197fa4f
 }
 
 const commonFileEvents: ((actionData: ActionData) => RCECancelEvent | null)[] = [
@@ -129,120 +111,6 @@
 ];
 
 export const fileActions = {
-<<<<<<< HEAD
-	get_files: {
-		name: 'get_files',
-		description: 'Get a list of files in the workspace',
-		permissions: [PERMISSIONS.openFiles],
-		handler: handleGetFiles,
-		validator: [() => {
-			const workspaceFolder = vscode.workspace.workspaceFolders?.[0];
-			if (workspaceFolder === undefined)
-				return actionValidationFailure('No open workspace to get files from.');
-			return actionValidationAccept();
-		},
-		],
-		promptGenerator: 'get a list of files in the workspace.',
-	},
-	open_file: {
-		name: 'open_file',
-		description: 'Open a file in the workspace. You cannot open a binary file directly.',
-		schema: {
-			type: 'object',
-			properties: {
-				filePath: { type: 'string' },
-			},
-			required: ['filePath'],
-			additionalProperties: false,
-		},
-		permissions: [PERMISSIONS.openFiles],
-		handler: handleOpenFile,
-		validator: [neuroSafeValidation, binaryFileValidation],
-		promptGenerator: (actionData: ActionData) => `open the file "${actionData.params?.filePath}".`,
-	},
-	read_file: {
-		name: 'read_file',
-		description: 'Read a file\'s contents without opening it.',
-		schema: {
-			type: 'object',
-			properties: {
-				filePath: { type: 'string' },
-			},
-			required: ['filePath'],
-			additionalProperties: false,
-		},
-		permissions: [PERMISSIONS.openFiles],
-		handler: handleReadFile,
-		validator: [neuroSafeValidation, binaryFileValidation],
-		promptGenerator: (actionData: ActionData) => `read the file "${actionData.params?.filePath}" (without opening it).`,
-	},
-	create_file: {
-		name: 'create_file',
-		description: 'Create a new file at the specified path. The path should include the name of the new file.',
-		schema: {
-			type: 'object',
-			properties: {
-				filePath: { type: 'string' },
-			},
-			required: ['filePath'],
-			additionalProperties: false,
-		},
-		permissions: [PERMISSIONS.create],
-		handler: handleCreateFile,
-		validator: [neuroSafeValidation],
-		promptGenerator: (actionData: ActionData) => `create the file "${actionData.params?.filePath}".`,
-	},
-	create_folder: {
-		name: 'create_folder',
-		description: 'Create a new folder at the specified path. The path should include the name of the new folder.',
-		schema: {
-			type: 'object',
-			properties: {
-				folderPath: { type: 'string' },
-			},
-			required: ['folderPath'],
-			additionalProperties: false,
-		},
-		permissions: [PERMISSIONS.create],
-		handler: handleCreateFolder,
-		validator: [neuroSafeValidation],
-		promptGenerator: (actionData: ActionData) => `create the folder "${actionData.params?.folderPath}".`,
-	},
-	rename_file_or_folder: {
-		name: 'rename_file_or_folder',
-		description: 'Rename a file or folder. Specify the full relative path for both the old and new names.',
-		schema: {
-			type: 'object',
-			properties: {
-				oldPath: { type: 'string' },
-				newPath: { type: 'string' },
-			},
-			required: ['oldPath', 'newPath'],
-			additionalProperties: false,
-		},
-		permissions: [PERMISSIONS.rename],
-		handler: handleRenameFileOrFolder,
-		validator: [neuroSafeRenameValidation],
-		promptGenerator: (actionData: ActionData) => `rename "${actionData.params?.oldPath}" to "${actionData.params?.newPath}".`,
-	},
-	delete_file_or_folder: {
-		name: 'delete_file_or_folder',
-		description: 'Delete a file or folder. If you want to delete a folder, set the "recursive" parameter to true.',
-		schema: {
-			type: 'object',
-			properties: {
-				path: { type: 'string' },
-				recursive: { type: 'boolean' },
-			},
-			required: ['path'],
-			additionalProperties: false,
-		},
-		permissions: [PERMISSIONS.delete],
-		handler: handleDeleteFileOrFolder,
-		validator: [neuroSafeDeleteValidation],
-		promptGenerator: (actionData: ActionData) => `delete "${actionData.params?.pathToDelete}".`,
-	},
-=======
     get_files: {
         name: 'get_files',
         description: 'Get a list of files in the workspace',
@@ -368,7 +236,6 @@
         validators: [neuroSafeDeleteValidation],
         promptGenerator: (actionData: ActionData) => `delete "${actionData.params?.pathToDelete}".`,
     },
->>>>>>> 3197fa4f
 } satisfies Record<string, RCEAction>;
 
 export function registerFileActions() {
@@ -401,56 +268,6 @@
 }
 
 export function handleCreateFile(actionData: ActionData): string | undefined {
-<<<<<<< HEAD
-	const relativePathParam = actionData.params.filePath;
-	const relativePath = normalizePath(relativePathParam).replace(/^\//, '');
-	const absolutePath = getWorkspacePath() + '/' + relativePath;
-	if (!isPathNeuroSafe(absolutePath))
-		return contextNoAccess(absolutePath);
-
-	checkAndOpenFileAsync(absolutePath, relativePath);
-
-	return;
-
-	// Function to avoid pyramid of doom
-	async function checkAndOpenFileAsync(absolutePath: string, relativePath: string) {
-		const base = vscode.workspace.workspaceFolders![0].uri;
-		const fileUri = vscode.Uri.joinPath(base, relativePath);
-
-		// Check if the file already exists
-		try {
-			await vscode.workspace.fs.stat(fileUri);
-			// If no error is thrown, the file already exists
-			NEURO.client?.sendContext(`Could not create file: File ${relativePath} already exists`);
-			return;
-		} catch { /* File does not exist, continue */ }
-
-		// Create the file
-		try {
-			await vscode.workspace.fs.writeFile(fileUri, new Uint8Array(0));
-		} catch (erm: unknown) {
-			logOutput('ERROR', `Failed to create file ${relativePath}: ${erm}`);
-			NEURO.client?.sendContext(`Failed to create file ${relativePath}`);
-			return;
-		}
-
-		logOutput('INFO', `Created file ${relativePath}`);
-		NEURO.client?.sendContext(`Created file ${relativePath}`);
-
-		// Open the file if Neuro has permission to do so
-		if (!getPermissionLevel(PERMISSIONS.openFiles))
-			return;
-
-		try {
-			const document = await vscode.workspace.openTextDocument(fileUri);
-			await vscode.window.showTextDocument(document);
-			NEURO.client?.sendContext(`Opened new file ${relativePath}`);
-		} catch (erm: unknown) {
-			logOutput('ERROR', `Failed to open new file ${relativePath}: ${erm}`);
-			NEURO.client?.sendContext(`Failed to open new file ${relativePath}`);
-		}
-	}
-=======
     const relativePathParam = actionData.params.filePath;
     const relativePath = normalizePath(relativePathParam).replace(/^\//, '');
     const absolutePath = getWorkspacePath() + '/' + relativePath;
@@ -498,7 +315,6 @@
             NEURO.client?.sendContext(`Failed to open new file ${relativePath}`);
         }
     }
->>>>>>> 3197fa4f
 }
 
 export function handleCreateFolder(actionData: ActionData): string | undefined {
@@ -705,94 +521,6 @@
 }
 
 export function handleGetFiles(_actionData: ActionData): string | undefined {
-<<<<<<< HEAD
-	const includePattern = combineGlobLines(ACCESS.includePattern || ['**/*']);
-	const excludePattern = combineGlobLines(ACCESS.excludePattern || []);
-	vscode.workspace.findFiles(includePattern, excludePattern).then(
-		(uris) => {
-			const paths = uris
-				.filter(uri => isPathNeuroSafe(uri.fsPath, false))
-				.map(uri => vscode.workspace.asRelativePath(uri))
-				.sort((a, b) => {
-					const aParts = a.split('/');
-					const bParts = b.split('/');
-
-					for (let i = 0; i < Math.min(aParts.length, bParts.length); i++) {
-						if (aParts[i] !== bParts[i]) {
-							if (aParts.length === i + 1) return -1;
-							if (bParts.length === i + 1) return 1;
-							return aParts[i].localeCompare(bParts[i]);
-						}
-					}
-					return aParts.length - bParts.length;
-				});
-			logOutput('INFO', 'Sending list of files in workspace to Neuro');
-			NEURO.client?.sendContext(`Files in workspace:\n\n${paths.join('\n')}`);
-		},
-	);
-
-	return undefined;
-}
-
-export function handleOpenFile(actionData: ActionData): string | undefined {
-	const relativePath = actionData.params.filePath;
-
-	const base = vscode.workspace.workspaceFolders![0].uri;
-	const uri = vscode.Uri.joinPath(base, normalizePath(relativePath));
-	if (!isPathNeuroSafe(getWorkspacePath() + '/' + normalizePath(relativePath)))
-		return contextNoAccess(uri.fsPath);
-
-	openFileAsync();
-	return;
-
-	async function openFileAsync() {
-		try {
-			const document = await vscode.workspace.openTextDocument(uri);
-			await vscode.window.showTextDocument(document);
-
-			logOutput('INFO', `Opened file ${relativePath}`);
-
-			// Usually handled by editorChangedHandler in editing.ts, except if this setting is off
-			if (!CONFIG.sendContentsOnFileChange) {
-				const cursorOffset = document.offsetAt(getVirtualCursor() ?? new vscode.Position(0, 0));
-				let text = document.getText();
-				text = text.slice(0, cursorOffset) + '<<<|>>>' + text.slice(cursorOffset);
-				const fence = getFence(text);
-				NEURO.client?.sendContext(`Opened file ${relativePath}\n\nContent (cursor position denoted by \`<<<|>>>\`):\n\n${fence}${document.languageId}\n${filterFileContents(text)}\n${fence}`);
-			}
-		}
-		catch (erm: unknown) {
-			logOutput('ERROR', `Failed to open file ${relativePath}: ${erm}`);
-			NEURO.client?.sendContext(`Failed to open file ${relativePath}`);
-		}
-	}
-}
-
-export function handleReadFile(actionData: ActionData): string | undefined {
-	const file = actionData.params.filePath;
-	const relative = normalizePath(file).replace(/^\/|\/$/g, '');
-	const absolute = getWorkspacePath() + '/' + relative;
-	if (!isPathNeuroSafe(absolute)) {
-		return contextNoAccess(file);
-	}
-	const base = vscode.workspace.workspaceFolders![0].uri;
-	const fileAsUri = vscode.Uri.joinPath(base, relative);
-	try {
-		vscode.workspace.fs.readFile(fileAsUri).then(
-			(data: Uint8Array) => {
-				const decodedContent = Buffer.from(data).toString('utf8');
-				const fence = getFence(decodedContent);
-				NEURO.client?.sendContext(`Contents of the file ${file}:\n\n${fence}\n${decodedContent}\n${fence}`);
-			},
-			(erm) => {
-				logOutput('ERROR', `Couldn't read file ${absolute}: ${erm}`);
-				NEURO.client?.sendContext(`Couldn't read file ${file}.`);
-			},
-		);
-	} catch (erm) {
-		logOutput('ERROR', `Error occured while trying to access file ${file}: ${erm}`);
-	}
-=======
     const workspaceFolder = vscode.workspace.workspaceFolders![0].uri;
     recurseWorkspace(workspaceFolder).then(
         (uris) => {
@@ -898,7 +626,6 @@
     } catch (erm: unknown) {
         logOutput('ERROR', `Error occured while trying to access file ${file}: ${erm}`);
     }
->>>>>>> 3197fa4f
 }
 
 /**
