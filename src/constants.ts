--- conflicted
+++ resolved
@@ -54,8 +54,5 @@
     actionHandled: false,
     terminalEnabled: false,
     terminalRegistry: new Map(),
-<<<<<<< HEAD
-=======
     previousDiagnosticsMap: new Map()
->>>>>>> 514eadf4
 };