import * as vscode from 'vscode';
import { handleTerminateTask, reloadTasks, taskEndedHandler } from '@/tasks';
import { emergencyTerminalShutdown } from '@/pseudoterminal';
import { isPathNeuroSafe, setVirtualCursor } from '@/utils';
import { NEURO } from '@/constants';
import {
    initializeCommonState,
    setupCommonProviders,
    registerCommonCommands,
    setupCommonEventHandlers,
    setupClientConnectedHandlers,
    createStatusBarItem,
    deactivate as commonDeactivate,
    getCursorDecorationRenderOptions,
    getDiffAddedDecorationRenderOptions,
    getDiffRemovedDecorationRenderOptions,
    getDiffModifiedDecorationRenderOptions,
    obtainExtensionState,
    reloadPermissions,
    getHighlightDecorationRenderOptions,
<<<<<<< HEAD
    showUpdateReminder,
=======
    startupCreateClient,
>>>>>>> f4cae475
} from '@shared/extension';
import { registerChatParticipant } from '@/chat';
import { registerUnsupervisedActions, registerUnsupervisedHandlers } from './unsupervised';
import { registerSendSelectionToNeuro } from '@/editing';

export function activate(context: vscode.ExtensionContext) {

    // Initialize common state
    initializeCommonState(context);

    // Show update reminder if version changed
    showUpdateReminder(context);

    vscode.commands.registerCommand('neuropilot.reloadPermissions', reloadDesktopPermissions);

    // Setup providers
    NEURO.context!.subscriptions.push(...setupCommonProviders());

    // Register commands
    NEURO.context!.subscriptions.push(...registerCommonCommands());

    // Setup event handlers
    NEURO.context!.subscriptions.push(...setupCommonEventHandlers());

    // Desktop-specific handlers
    NEURO.context!.subscriptions.push(vscode.tasks.onDidEndTask(taskEndedHandler));

    // Chat participant (desktop-specific setup)
    registerChatParticipant();

    // Setup client connected handlers
    setupClientConnectedHandlers(reloadTasks, registerUnsupervisedActions, registerUnsupervisedHandlers); // reloadTasks added to set it up at the same time

    // Create status bar item
    createStatusBarItem();

    // Extension state (delaying this by 5000ms so that the git extension has some time to activate)
    setTimeout(obtainExtensionState, 5000);

    // Create client
    startupCreateClient();

    // Create cursor decoration (desktop-specific)
    NEURO.cursorDecorationType = vscode.window.createTextEditorDecorationType(getCursorDecorationRenderOptions());
    NEURO.diffAddedDecorationType = vscode.window.createTextEditorDecorationType(getDiffAddedDecorationRenderOptions());
    NEURO.diffRemovedDecorationType = vscode.window.createTextEditorDecorationType(getDiffRemovedDecorationRenderOptions());
    NEURO.diffModifiedDecorationType = vscode.window.createTextEditorDecorationType(getDiffModifiedDecorationRenderOptions());
    NEURO.highlightDecorationType = vscode.window.createTextEditorDecorationType(getHighlightDecorationRenderOptions());

    // Set initial virtual cursor
    if (vscode.window.activeTextEditor && isPathNeuroSafe(vscode.window.activeTextEditor.document.fileName)) {
        setVirtualCursor(vscode.window.activeTextEditor.selection.active);
    }

    // The "Send selection to Neuro" feature requires both a command and a code action provider.
    // To keep related logic together and allow easy registration in both desktop and web, it is encapsulated
    // in registerSendSelectionToNeuro instead of being registered inline like most single commands.
    registerSendSelectionToNeuro(context);
}

export function deactivate() {
    emergencyTerminalShutdown();
    handleTerminateTask({
        id: 'none',
        name: 'terminate_task',
    });
    commonDeactivate();
}

function reloadDesktopPermissions() {
    reloadPermissions(reloadTasks, registerUnsupervisedActions);
}<|MERGE_RESOLUTION|>--- conflicted
+++ resolved
@@ -18,11 +18,8 @@
     obtainExtensionState,
     reloadPermissions,
     getHighlightDecorationRenderOptions,
-<<<<<<< HEAD
     showUpdateReminder,
-=======
     startupCreateClient,
->>>>>>> f4cae475
 } from '@shared/extension';
 import { registerChatParticipant } from '@/chat';
 import { registerUnsupervisedActions, registerUnsupervisedHandlers } from './unsupervised';
