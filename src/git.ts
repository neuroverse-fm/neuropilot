--- conflicted
+++ resolved
@@ -50,13 +50,7 @@
 
 // Register all git commands
 export function registerGitActions() {
-<<<<<<< HEAD
-    NEURO.client?.unregisterActions(Object.keys(gitActionHandlers));
-
     if (hasPermissions('gitOperations')) {
-=======
-    if (vscode.workspace.getConfiguration('neuropilot').get('permission.gitOperations', false)) {
->>>>>>> 17815d24
         NEURO.client?.registerActions([
             {
                 name: 'init_git_repo',
