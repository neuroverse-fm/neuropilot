import * as vscode from 'vscode';
import { NEURO } from './constants';
import { GitExtension, Change, ForcePushMode, CommitOptions, Commit, Repository } from './types/git';
import { StatusStrings, RefTypeStrings } from './types/git_status';
<<<<<<< HEAD
import { logOutput, simpleFileName, isPathNeuroSafe, normalizePath, getWorkspacePath } from './utils';
import { ActionData, ActionValidationResult, actionValidationAccept, actionValidationFailure, ActionWithHandler, contextFailure } from './neuro_client_helper';
=======
import { logOutput, simpleFileName, isPathNeuroSafe, normalizePath } from './utils';
import { ActionData, ActionValidationResult, actionValidationAccept, actionValidationFailure, ActionWithHandler, contextFailure, stripToActions } from './neuro_client_helper';
>>>>>>> 8b2ffbaf
import { PERMISSIONS, getPermissionLevel } from './config';
import { assert } from './utils';

/* All actions located in here requires neuropilot.permission.gitOperations to be enabled. */

// Get the Git extension
const gitExtension = vscode.extensions.getExtension<GitExtension>('vscode.git')!.exports;
const git = gitExtension.getAPI(1);

function gitValidator(_actionData: ActionData): ActionValidationResult {
    if (!git)
        return actionValidationFailure('Git extension not available.');
    if (!repo)
        return actionValidationFailure('You are not in a repository.');

    return actionValidationAccept();
}

async function neuroSafeValidationHelper(filePath: string): Promise<ActionValidationResult> {
    const absolutePath = getAbsoluteFilePath(filePath);
    if (!isPathNeuroSafe(absolutePath)) {
        return actionValidationFailure('You are not allowed to access this file path.');
    }

    const fileUri = vscode.Uri.file(absolutePath);
    try {
        await vscode.workspace.fs.stat(fileUri);
        return actionValidationAccept();
    } catch {
        return actionValidationFailure(`File ${filePath} does not exist.`);
    }
}

async function filePathGitValidator(actionData: ActionData): Promise<ActionValidationResult> {
    const filePath: string | string[] = actionData.params?.filePath;
    if (typeof filePath === 'string') {
        const result = await neuroSafeValidationHelper(filePath);
        if (!result.success) return result;
    }
    else if (Array.isArray(filePath)) {
        for (const file of filePath) {
            const result = await neuroSafeValidationHelper(file);
            if (!result.success) return result;
        }
    }

    return actionValidationAccept();
}

function gitDiffValidator(actionData: ActionData): ActionValidationResult {
    const diffType: string = actionData.params?.diffType ?? 'diffWithHEAD';
    switch (diffType) {
        case 'diffWithHEAD':
            if (actionData.params?.ref1 || actionData.params?.ref2) {
                return actionValidationAccept('Neither "ref1" nor "ref2" is needed.');
            }
            return actionValidationAccept();
        case 'diffWith':
            if (actionData.params?.ref1 && actionData.params?.ref2) {
                return actionValidationAccept('Only "ref1" is needed for the "diffWith" diff type.');
            } else if (!actionData.params?.ref1) {
                return actionValidationFailure('"ref1" is required for the diff type of "diffWith"', true);
            } else {
                return actionValidationAccept();
            }
        case 'diffIndexWithHEAD':
            if (actionData.params?.ref1 || actionData.params?.ref2) {
                return actionValidationAccept('Neither "ref1" nor "ref2" is needed.');
            }
            return actionValidationAccept();
        case 'diffIndexWith':
            if (actionData.params?.ref1 && actionData.params?.ref2) {
                return actionValidationAccept('Only "ref1" is needed for the "diffIndexWith" diff type.');
            } else if (!actionData.params?.ref1) {
                return actionValidationFailure('"ref1" is required for the diff type of "diffIndexWith"', true);
            } else {
                return actionValidationAccept();
            }
        case 'diffBetween':
            if (!actionData.params?.ref1 || !actionData.params?.ref2) {
                return actionValidationFailure('"ref1" AND "ref2" is required for the diff type of "diffWith"', true);
            } else {
                return actionValidationAccept();
            }
        case 'fullDiff':
            if (actionData.params?.ref1 || actionData.params?.ref2) {
                return actionValidationAccept('Neither "ref1" nor "ref2" is needed.');
            }
            return actionValidationAccept();
        default:
            return actionValidationFailure('Unknown diff type.');
    }
}

export const gitActions = {
    init_git_repo: {
        name: 'init_git_repo',
        description: 'Initialize a new Git repository in the current workspace folder',
        permissions: [PERMISSIONS.gitOperations],
        handler: handleNewGitRepo,
        promptGenerator: 'initialize a Git repository in the workspace.',
        validator: [(_actionData: ActionData) => {
            if (!git) return actionValidationFailure('Git extension not available.');
            return actionValidationAccept();
        }],
    },
    add_file_to_git: {
        name: 'add_file_to_git',
        description: 'Add a file to the staging area',
        schema: {
            type: 'object',
            properties: {
                filePath: {
                    type: 'array',
                    items: { type: 'string' },
                    minItems: 1,
                    uniqueItems: true,
                },
            },
            required: ['filePath'],
        },
        permissions: [PERMISSIONS.gitOperations],
        handler: handleAddFileToGit,
        promptGenerator: (actionData: ActionData) => `add the file "${actionData.params.filePath}" to the staging area.`,
        validator: [gitValidator, filePathGitValidator],
    },
    make_git_commit: {
        name: 'make_git_commit',
        description: 'Commit staged changes with a message',
        schema: {
            type: 'object',
            properties: {
                message: { type: 'string' },
                options: {
                    type: 'array',
                    items: { type: 'string', enum: ['signoff', 'verbose', 'amend'] },
                },
            },
            required: ['message'],
        },
        permissions: [PERMISSIONS.gitOperations],
        handler: handleMakeGitCommit,
        promptGenerator: (actionData: ActionData) => `commit changes with the message "${actionData.params.message}".`,
        validator: [gitValidator],
    },
    merge_to_current_branch: {
        name: 'merge_to_current_branch',
        description: 'Merge another branch into the current branch.',
        schema: {
            type: 'object',
            properties: {
                ref_to_merge: { type: 'string' },
            },
            required: ['ref_to_merge'],
        },
        permissions: [PERMISSIONS.gitOperations],
        handler: handleGitMerge,
        promptGenerator: (actionData: ActionData) => `merge "${actionData.params.ref_to_merge}" into the current branch.`,
        validator: [gitValidator],
    },
    git_status: {
        name: 'git_status',
        description: 'Get the current status of the Git repository',
        permissions: [PERMISSIONS.gitOperations],
        handler: handleGitStatus,
        promptGenerator: 'get the repository\'s Git status.',
        validator: [gitValidator],
    },
    remove_file_from_git: {
        name: 'remove_file_from_git',
        description: 'Remove a file from the staging area',
        schema: {
            type: 'object',
            properties: {
                filePath: {
                    type: 'array',
                    items: { type: 'string' },
                    minItems: 1,
                    uniqueItems: true,
                },
            },
            required: ['filePath'],
        },
        permissions: [PERMISSIONS.gitOperations],
        handler: handleRemoveFileFromGit,
        promptGenerator: (actionData: ActionData) => `remove the file "${actionData.params.filePath}" from the staging area.`,
        validator: [gitValidator, filePathGitValidator],
    },
    delete_git_branch: {
        name: 'delete_git_branch',
        description: 'Delete a branch in the current Git repository',
        schema: {
            type: 'object',
            properties: {
                branchName: { type: 'string' },
                force: { type: 'boolean' },
            },
            required: ['branchName'],
        },
        permissions: [PERMISSIONS.gitOperations],
        handler: handleDeleteGitBranch,
        promptGenerator: (actionData: ActionData) => `delete the branch "${actionData.params.branchName}".`,
        validator: [gitValidator],
    },
    switch_git_branch: {
        name: 'switch_git_branch',
        description: 'Switch to a different branch in the current Git repository',
        schema: {
            type: 'object',
            properties: {
                branchName: { type: 'string' },
            },
            required: ['branchName'],
        },
        permissions: [PERMISSIONS.gitOperations],
        handler: handleSwitchGitBranch,
        promptGenerator: (actionData: ActionData) => `switch to the branch "${actionData.params.branchName}".`,
        validator: [gitValidator],
    },
    new_git_branch: {
        name: 'new_git_branch',
        description: 'Create a new branch in the current Git repository',
        schema: {
            type: 'object',
            properties: {
                branchName: { type: 'string' },
            },
            required: ['branchName'],
        },
        permissions: [PERMISSIONS.gitOperations],
        handler: handleNewGitBranch,
        promptGenerator: (actionData: ActionData) => `create a new branch "${actionData.params.branchName}".`,
        validator: [gitValidator],
    },
    diff_files: {
        name: 'diff_files',
        description: 'Get the differences between two versions of a file in the Git repository',
        schema: {
            type: 'object',
            properties: {
                ref1: { type: 'string' },
                ref2: { type: 'string' },
                filePath: { type: 'string' },
                diffType: { type: 'string', enum: ['diffWithHEAD', 'diffWith', 'diffIndexWithHEAD', 'diffIndexWith', 'diffBetween', 'fullDiff'] },
            },
        },
        permissions: [PERMISSIONS.gitOperations],
        handler: handleDiffFiles,
<<<<<<< HEAD
        promptGenerator: (actionData: ActionData) => `obtain ${actionData.params?.filePath ? `${actionData.params.filePath}'s` : 'a'} Git diff${actionData.params?.ref1 && actionData.params?.ref2 ? ` between ${actionData.params.ref1} and ${actionData.params.ref2}` : actionData.params?.ref1 ? ` at ref ${actionData.params.ref1}` : ''}${actionData.params?.diffType ? ` (of type "${actionData.params.diffType}")` : ''}.`,
        validator: [gitValidator, filePathGitValidator],
=======
        promptGenerator: (actionData: ActionData) => `obtain ${actionData.params?.filePath ? `"${actionData.params.filePath}"'s` : 'a'} Git diff${actionData.params?.ref1 && actionData.params?.ref2 ? ` between ${actionData.params.ref1} and ${actionData.params.ref2}` : actionData.params?.ref1 ? ` at ref ${actionData.params.ref1}` : ''}${actionData.params?.diffType ? ` (of type "${actionData.params.diffType}")` : ''}.`,
        validator: [gitValidator, neuroSafeGitValidator, gitDiffValidator],
>>>>>>> 8b2ffbaf
    },
    git_log: {
        name: 'git_log',
        description: 'Get the commit history of the current branch',
        schema: {
            type: 'object',
            properties: {
                log_limit: {
                    type: 'integer',
                    minimum: 1,
                },
            },
        },
        permissions: [PERMISSIONS.gitOperations],
        handler: handleGitLog,
        promptGenerator: (actionData: ActionData) => `get the ${actionData.params?.log_limit ? `${actionData.params.log_limit} most recent commits in the ` : ''}Git log.`,
        validator: [gitValidator],
    },
    git_blame: {
        name: 'git_blame',
        description: 'Get commit attributions for each line in a file.',
        schema: {
            type: 'object',
            properties: {
                filePath: { type: 'string' },
            },
            required: ['filePath'],
        },
        permissions: [PERMISSIONS.gitOperations],
        handler: handleGitBlame,
        promptGenerator: (actionData: ActionData) => `get the Git blame for the file "${actionData.params.filePath}".`,
        validator: [gitValidator, filePathGitValidator],
    },

    // Requires gitTags
    tag_head: {
        name: 'tag_head',
        description: 'Tag the current commit using Git.',
        schema: {
            type: 'object',
            properties: {
                name: { type: 'string' },
                upstream: { type: 'string' },
            },
            required: ['name', 'upstream'],
        },
        permissions: [PERMISSIONS.gitOperations, PERMISSIONS.gitTags],
        handler: handleTagHEAD,
        promptGenerator: (actionData: ActionData) => `tag the current commit with the name "${actionData.params.name}" and associate it with the "${actionData.params.upstream}" remote.`,
        validator: [gitValidator],
    },
    delete_tag: {
        name: 'delete_tag',
        description: 'Delete a tag from Git.',
        schema: {
            type: 'object',
            properties: {
                name: { type: 'string' },
            },
            required: ['name'],
        },
        permissions: [PERMISSIONS.gitOperations, PERMISSIONS.gitTags],
        handler: handleDeleteTag,
        promptGenerator: (actionData: ActionData) => `delete the tag "${actionData.params.name}".`,
        validator: [gitValidator],
    },

    // Requires gitConfigs
    set_git_config: {
        name: 'set_git_config',
        description: 'Set a Git configuration value',
        schema: {
            type: 'object',
            properties: {
                key: { type: 'string' },
                value: { type: 'string' },
            },
            required: ['key', 'value'],
        },
        permissions: [PERMISSIONS.gitOperations, PERMISSIONS.gitConfigs],
        handler: handleSetGitConfig,
        promptGenerator: (actionData: ActionData) => `set the Git config key "${actionData.params.key}" to "${actionData.params.value}".`,
        validator: [gitValidator],
    },
    get_git_config: {
        name: 'get_git_config',
        description: 'Get a Git configuration value',
        schema: {
            type: 'object',
            properties: {
                key: { type: 'string' },
            },
        },
        permissions: [PERMISSIONS.gitOperations, PERMISSIONS.gitConfigs],
        handler: handleGetGitConfig,
        promptGenerator: (actionData: ActionData) => actionData.params?.key ? `get the Git config key "${actionData.params.key}".` : 'get the Git config.',
        validator: [gitValidator],
    },

    // Requires gitRemotes
    fetch_git_commits: {
        name: 'fetch_git_commits',
        description: 'Fetch commits from the remote repository',
        schema: {
            type: 'object',
            properties: {
                remoteName: { type: 'string' },
                branchName: { type: 'string' },
            },
        },
        permissions: [PERMISSIONS.gitOperations, PERMISSIONS.gitRemotes],
        handler: handleFetchGitCommits,
        promptGenerator: (actionData: ActionData) => {
            if (actionData.params.remoteName && actionData.params.branchName)
                return `fetch commits ${actionData.params.remoteName}/${actionData.params.branchName}.`;
            else if (actionData.params.remoteName)
                return `fetch commits from ${actionData.params.remoteName}.`;
            else if (actionData.params.branchName)
                return `fetch commits from ${actionData.params.branchName}.`;
            return 'fetch commits.';
        },
        validator: [gitValidator],
    },
    pull_git_commits: {
        name: 'pull_git_commits',
        description: 'Pull commits from the remote repository',
        permissions: [PERMISSIONS.gitOperations, PERMISSIONS.gitRemotes],
        handler: handlePullGitCommits,
        promptGenerator: 'pull commits.',
        validator: [gitValidator],
    },
    push_git_commits: {
        name: 'push_git_commits',
        description: 'Push commits to the remote repository',
        schema: {
            type: 'object',
            properties: {
                remoteName: { type: 'string' },
                branchName: { type: 'string' },
                forcePush: { type: 'boolean' },
            },
        },
        permissions: [PERMISSIONS.gitOperations, PERMISSIONS.gitRemotes],
        handler: handlePushGitCommits,
        promptGenerator: (actionData: ActionData) => {
            const force = actionData.params.forcePush ? 'force ' : '';
            if (actionData.params.remoteName && actionData.params.branchName)
                return `${force}push commits to ${actionData.params.remoteName}/${actionData.params.branchName}.`;
            else if (actionData.params.remoteName)
                return `${force}push commits to ${actionData.params.remoteName}.`;
            else if (actionData.params.branchName)
                return `${force}push commits to ${actionData.params.branchName}.`;
            return `${force}push commits.`;
        },
        validator: [gitValidator],
    },

    // Requires gitRemotes and editRemoteData
    add_git_remote: {
        name: 'add_git_remote',
        description: 'Add a new remote to the Git repository',
        schema: {
            type: 'object',
            properties: {
                remoteName: { type: 'string' },
                remoteURL: { type: 'string' },
            },
            required: ['remoteName', 'remoteURL'],
        },
        permissions: [PERMISSIONS.gitOperations, PERMISSIONS.gitRemotes, PERMISSIONS.editRemoteData],
        handler: handleAddGitRemote,
        promptGenerator: (actionData: ActionData) => `add a new remote "${actionData.params.remoteName}" with URL "${actionData.params.remoteURL}".`,
        validator: [gitValidator],
    },
    remove_git_remote: {
        name: 'remove_git_remote',
        description: 'Remove a remote from the Git repository',
        schema: {
            type: 'object',
            properties: {
                remoteName: { type: 'string' },
            },
            required: ['remoteName'],
        },
        permissions: [PERMISSIONS.gitOperations, PERMISSIONS.gitRemotes, PERMISSIONS.editRemoteData],
        handler: handleRemoveGitRemote,
        promptGenerator: (actionData: ActionData) => `remove the remote "${actionData.params.remoteName}".`,
        validator: [gitValidator],
    },
    rename_git_remote: {
        name: 'rename_git_remote',
        description: 'Rename a remote in the Git repository',
        schema: {
            type: 'object',
            properties: {
                oldRemoteName: { type: 'string' },
                newRemoteName: { type: 'string' },
            },
            required: ['oldRemoteName', 'newRemoteName'],
        },
        permissions: [PERMISSIONS.gitOperations, PERMISSIONS.gitRemotes, PERMISSIONS.editRemoteData],
        handler: handleRenameGitRemote,
        promptGenerator: (actionData: ActionData) => `rename the remote "${actionData.params.oldRemoteName}" to "${actionData.params.newRemoteName}".`,
    },
    abort_merge: {
        name: 'abort_merge',
        description: 'Aborts the current merge operation.',
        permissions: [PERMISSIONS.gitOperations],
        handler: handleAbortMerge,
        promptGenerator: 'abort the current merge operation.',
        validator: [gitValidator],
    },
} satisfies Record<string, ActionWithHandler>;

// Get the current Git repository
let repo: Repository | undefined = git.repositories[0];
// Handle git repo checks in each handler
// eg.
// if (!git)
//     return actionResultFailure(NO_GIT_STRING);

// Register all git commands
export function registerGitActions() {
    if (getPermissionLevel(PERMISSIONS.gitOperations)) {
        NEURO.client?.registerActions(stripToActions([
            gitActions.init_git_repo,
        ]));

        const root = vscode.workspace.workspaceFolders?.[0].uri;
        if (!root) return;

        git.openRepository(root).then((r) => {
            if (r === null) {
                repo = undefined;
                return;
            }

            repo = r;

            if (repo) {
                NEURO.client?.registerActions(stripToActions([
                    gitActions.add_file_to_git,
                    gitActions.make_git_commit,
                    gitActions.merge_to_current_branch,
                    gitActions.git_status,
                    gitActions.remove_file_from_git,
                    gitActions.delete_git_branch,
                    gitActions.switch_git_branch,
                    gitActions.new_git_branch,
                    gitActions.diff_files,
                    gitActions.git_log,
                    gitActions.git_blame,
                ]));

                if (getPermissionLevel(PERMISSIONS.gitTags)) {
                    NEURO.client?.registerActions(stripToActions([
                        gitActions.tag_head,
                        gitActions.delete_tag,
                    ]));
                }

                if (getPermissionLevel(PERMISSIONS.gitConfigs)) {
                    NEURO.client?.registerActions(stripToActions([
                        gitActions.set_git_config,
                        gitActions.get_git_config,
                    ]));
                }

                if (getPermissionLevel(PERMISSIONS.gitRemotes)) {
                    NEURO.client?.registerActions(stripToActions([
                        gitActions.fetch_git_commits,
                        gitActions.pull_git_commits,
                        gitActions.push_git_commits,
                    ]));

                    if (getPermissionLevel(PERMISSIONS.editRemoteData)) {
                        NEURO.client?.registerActions(stripToActions([
                            gitActions.add_git_remote,
                            gitActions.remove_git_remote,
                            gitActions.rename_git_remote,
                        ]));
                    }
                }
            }
        });
    }
}

/**
 * Actions with the Git repo
 * Requires neuropilot.permission.gitConfig to be enabled.
 */

export function handleNewGitRepo(_actionData: ActionData): string | undefined {
    const workspaceFolders = vscode.workspace.workspaceFolders;
    if (!workspaceFolders || workspaceFolders.length === 0)
        return contextFailure('No workspace folder is open.');

    const folderPath = workspaceFolders[0].uri.fsPath;

    git.init(vscode.Uri.file(folderPath)).then(() => {
        repo = git.repositories[0]; // Update the repo reference to the new repository, just in case
        registerGitActions(); // Re-register commands
        NEURO.client?.sendContext('Initialized a new Git repository in the workspace folder. You should now be able to use git commands.');
    }, (erm: string) => {
        NEURO.client?.sendContext('Failed to initialize Git repository');
        logOutput('ERROR', `Failed to initialize Git repository: ${erm}`);
    });
}

export function handleGetGitConfig(actionData: ActionData): string | undefined {
    assert(repo);
    const configKey: string | undefined = actionData.params.key;

    if (!configKey) {
        repo.getConfigs().then((configs: { key: string; value: string; }[]) => {
            NEURO.client?.sendContext(`Git config:\n${configs.map((config) =>
                `- ${config.key}: ${config.value}`,
            ).join('\n')}`);
            return;
        });
    }
    else {
        repo.getConfig(configKey).then((configValue: string) => {
            NEURO.client?.sendContext(`Git config key "${configKey}": ${configValue}`);
        }, (erm: string) => {
            NEURO.client?.sendContext(`Failed to get Git config key "${configKey}"`);
            logOutput('ERROR', `Failed to get Git config key "${configKey}": ${erm}`);
        });
    }

    return;
}

export function handleSetGitConfig(actionData: ActionData): string | undefined {
    assert(repo);
    const configKey: string = actionData.params.key;
    const configValue: string = actionData.params.value;

    repo.setConfig(configKey, configValue).then(() => {
        NEURO.client?.sendContext(`Set Git config key "${configKey}" to: ${configValue}`);
    }, (erm: string) => {
        NEURO.client?.sendContext(`Failed to set Git config key "${configKey}"`);
        logOutput('ERROR', `Failed to set Git config key "${configKey}": ${erm}`);
    });

    return;
}

/**
 * Actions with Git branches
 */

export function handleNewGitBranch(actionData: ActionData): string | undefined {
    assert(repo);
    const branchName: string = actionData.params.branchName;

    repo.createBranch(branchName, true).then(() => {
        NEURO.client?.sendContext(`Created and switched to new branch ${branchName}.`);
    }, (erm: string) => {
        NEURO.client?.sendContext(`Failed to create branch ${branchName}`);
        logOutput('ERROR', `Failed to create branch: ${erm}`);
    });

    return;
}

export function handleSwitchGitBranch(actionData: ActionData): string | undefined {
    assert(repo);
    const branchName: string = actionData.params.branchName;

    repo.checkout(branchName).then(() => {
        NEURO.client?.sendContext(`Switched to branch ${branchName}.`);
    }, (erm: string) => {
        NEURO.client?.sendContext(`Failed to switch to branch ${branchName}`);
        logOutput('ERROR', `Failed to switch branch: ${erm}`);
    });

    return;
}

export function handleDeleteGitBranch(actionData: ActionData): string | undefined {
    assert(repo);
    const branchName: string = actionData.params.branchName;
    const forceDelete: boolean = actionData.params.force ?? false;

    repo.deleteBranch(branchName, forceDelete).then(() => {
        NEURO.client?.sendContext(`Deleted branch ${branchName}.`);
    }, (erm: string) => {
        NEURO.client?.sendContext(`Failed to delete branch "${branchName}".${forceDelete === false ? '\nEnsure the branch is merged before deleting, or force delete it to discard changes.' : ''}`);
        logOutput('ERROR', `Failed to delete branch: ${erm}`);
    });

    return;
}

/**
 * Actions with the Git index
 */

interface StateStringProps {
    fileName?: string;
    originalFileName?: string;
    renamedFileName?: string;
    status: string
}

export function handleGitStatus(__actionData: ActionData): string | undefined {
    assert(repo);

    repo.status().then(() => {
        function translateChange(change: Change) {
            const isRename = change.renameUri !== undefined;
            return {
                fileName: !isRename ? simpleFileName(change.uri.fsPath) : undefined,
                originalFileName: isRename ? simpleFileName(change.originalUri.fsPath) : undefined,
                renamedFileName: isRename ? simpleFileName(change.renameUri.fsPath) : undefined,
                status: StatusStrings[change.status],
            };
        }
        // Can't stringify the repo state directly (because of getters I assume)
        if (!repo) return;
        const state = {
            indexChanges: repo.state.indexChanges.map((change: Change) => translateChange(change)),
            workingTreeChanges: repo.state.workingTreeChanges.map((change: Change) => translateChange(change)),
            mergeChanges: repo.state.mergeChanges.map((change: Change) => translateChange(change)),
            HEAD: {
                name: repo.state.HEAD?.name,
                type: repo.state.HEAD !== undefined ? RefTypeStrings[repo.state.HEAD.type] : undefined,
                ahead: repo.state.HEAD?.ahead,
                behind: repo.state.HEAD?.behind,
                commit: repo.state.HEAD?.commit,
                remote: repo.state.HEAD?.remote,
                upstream: repo.state.HEAD?.upstream,
            },
        };

        // Helper function to map changes
        function mapChanges(array: StateStringProps[], prefix?: string) {
            const changes: string[] = [];
            array.map((change: StateStringProps) => {
                if (change.originalFileName && change.renamedFileName) {
                    changes.push(`${prefix ?? ''}(${change.status}) ${change.originalFileName} -> ${change.renamedFileName}`);
                } else if (change.fileName) {
                    changes.push(`${prefix ?? ''}(${change.status}) ${change.fileName}`);
                } else {
                    const a = 'aeiou'.includes(change.status[0]) ? 'an' : 'a';
                    changes.push(`${prefix ?? ''}${a} ${change.status} file had some missing data.`);
                }
            });
            return changes;
        }

        // Constructing the state string
        const mergeStateString: string =
            `Index changes:\n${mapChanges(state.indexChanges, '- ').join('\n')}\n\n` +
            `Working tree changes:\n${mapChanges(state.workingTreeChanges, '- ').join('\n')}\n\n` +
            `Merge changes:\n${mapChanges(state.mergeChanges, '- ').join('\n')}\n\n`;


        const HEADUpstreamState: string =
            `       Remote branch name: ${state.HEAD.upstream?.name}\n` +
            `       On remote ${state.HEAD.upstream?.remote}\n` +
            `       ${state.HEAD.upstream?.commit ? `At commit ${state.HEAD.upstream?.commit}\n` : 'No commit on remote.\n'}`;


        const HEADStateString: string =
            'Current HEAD:\n' +
            `   Name: ${state.HEAD.name}\n` +
            `   Type: ${state.HEAD.type}\n` +
            `   At commit ${state.HEAD.commit}\n` +
            `   ${state.HEAD.upstream ? `Remote branch details:\n${HEADUpstreamState}\n` : 'No remote branch details.\n'}` +
            `   ${state.HEAD.upstream ? `Changes since last pull/push: ${state.HEAD.ahead} ahead | ${state.HEAD.behind} behind\n}` : 'No remote, so no pull/push info available.\n'}`;


        const stateStringArray: string[] = [mergeStateString, HEADStateString];

        NEURO.client?.sendContext(`Git status:\n\n${stateStringArray.join('\n')}`);
    }, (erm: string) => {
        NEURO.client?.sendContext('Failed to get Git repository status');
        logOutput('ERROR', `Failed to get Git status: ${erm}`);
    });

    return;
}

// Helper to convert a provided file path (or wildcard) to an absolute path using the workspace folder (or repo root if not available)
function getAbsoluteFilePath(filePath = '.'): string {
    // Get the workspace folder; if not available, fall back to repo root.
    const workspaceFolder = getWorkspacePath() || repo!.rootUri.fsPath;
    // Compute absolute path by joining the workspace folder with the normalized path.
    return normalizePath(workspaceFolder + filePath);
}

export function handleAddFileToGit(actionData: ActionData): string | undefined {
    assert(repo);
    const filePath: string[] = actionData.params.filePath;
    const absolutePaths: string[] = [];

    for (const path of filePath) {
        absolutePaths.push(getAbsoluteFilePath(path));
    }

    repo.add(absolutePaths).then(() => {
        NEURO.client?.sendContext(`Added files "${filePath.join(', ')}" to staging area.`);
    }, (erm: string) => {
        NEURO.client?.sendContext('Adding files to staging area failed');
        logOutput('ERROR', `Failed to git add: ${erm}\nTried to add ${absolutePaths}`);
    });
    return;
}

export function handleRemoveFileFromGit(actionData: ActionData): string | undefined {
    assert(repo);
    const filePath: string[] = actionData.params.filePath;
    const absolutePaths: string[] = [];

    for (const path of filePath) {
        absolutePaths.push(getAbsoluteFilePath(path));
    }

    repo.revert(absolutePaths).then(() => {
        NEURO.client?.sendContext(`Removed "${filePath.join(', ')}" from the index.`);
    }, (erm: string) => {
        NEURO.client?.sendContext('Removing files from the index failed');
        logOutput('ERROR', `Git remove failed: ${erm}\nTried to remove ${absolutePaths}`);
    });
    return;
}

export function handleMakeGitCommit(actionData: ActionData): string | undefined {
    assert(repo);
    const message = `${NEURO.currentController} committed: ${actionData.params?.message}`;
    const commitOptions: string[] | undefined = actionData.params?.options;
    let ExtraCommitOptions: CommitOptions | undefined = {};

    if (!commitOptions) {
        ExtraCommitOptions = undefined;
    }
    else {
        let invalidCommitOptionCheck: boolean | undefined;
        const invalidCommitOptions: string[] = [];
        commitOptions.map((option) => {
            if (!ExtraCommitOptions) return;
            switch (option) {
                case 'amend':
                    ExtraCommitOptions.amend = true;
                    break;
                case 'signoff':
                    ExtraCommitOptions.signoff = true;
                    break;
                case 'verbose':
                    ExtraCommitOptions.verbose = true;
                    break;
                default:
                    invalidCommitOptionCheck = true;
                    invalidCommitOptions.push(option);
                    break;
            }
        });
        if (invalidCommitOptionCheck === true)
            return contextFailure(`Invalid commit options: ${invalidCommitOptions.join(', ')}`);
    }

    repo.inputBox.value = message;
    repo.commit(message, ExtraCommitOptions).then(() => {
        NEURO.client?.sendContext(`Committed with message: "${message}"\nCommit options used: ${commitOptions ? commitOptions : 'None'}`);
    }, (erm: string) => {
        NEURO.client?.sendContext('Failed to record commit');
        logOutput('ERROR', `Failed to commit: ${erm}`);
    });

    return;
}

export function handleGitMerge(actionData: ActionData): string | undefined {
    assert(repo);
    const refToMerge = actionData.params.ref_to_merge;

    repo.merge(refToMerge).then(() => {
        NEURO.client?.sendContext(`Cleanly merged ${refToMerge} into the current branch.`);
    }, (erm: string) => {
        if (repo?.state.mergeChanges.some(() => true)) {
            NEURO.client?.registerActions(stripToActions([
                gitActions.abort_merge,
            ]));
        }
        NEURO.client?.sendContext(`Couldn't merge ${refToMerge}: ${erm}`);
        logOutput('ERROR', `Encountered an error when merging ${refToMerge}: ${erm}`);
    });

    return;
}

export function handleAbortMerge(_actionData: ActionData): string | undefined {
    assert(repo);

    repo.mergeAbort().then(() => {
        NEURO.client?.unregisterActions(['abort_merge']);
        NEURO.client?.sendContext('Merge aborted.');
    }, (erm: string) => {
        NEURO.client?.sendContext("Couldn't abort merging!");
        logOutput('ERROR', `Failed to abort merge: ${erm}`);
    });

    return;
}

export function handleDiffFiles(actionData: ActionData): string | undefined {
    assert(repo);

    const ref1: string | undefined = actionData.params.ref1;
    const ref2: string | undefined = actionData.params.ref2;
    const filePath: string = actionData.params.filePath ?? '.';
    const diffThisFile = getAbsoluteFilePath(filePath);

    const diffType: string = actionData.params.diffType ?? 'diffWithHEAD'; // Default to diffWithHEAD

    switch (diffType) {
        case 'diffWithHEAD':
            repo.diffWithHEAD(diffThisFile)
                .then((diff: string) => {
                    NEURO.client?.sendContext(`Diff with HEAD for ${filePath || 'workspace root'}:\n${diff}`);
                })
                .catch((erm: string) => {
                    NEURO.client?.sendContext(`Failed to get diff with HEAD for ${filePath || 'workspace root'}.`);
                    logOutput('ERROR', `Failed to get diff with HEAD for ${filePath || 'workspace root'}: ${erm}`);
                });
            break;

        case 'diffWith':
            if (ref1) {
                repo.diffWith(ref1, diffThisFile)
                    .then((diff: string) => {
                        NEURO.client?.sendContext(`Diff with ref "${ref1}" for ${filePath || 'workspace root'}:\n${diff}`);
                    })
                    .catch((erm: string) => {
                        NEURO.client?.sendContext(`Failed to get diff with ref "${ref1}" for ${filePath || 'workspace root'}.`);
                        logOutput('ERROR', `Failed to get diff with ref "${ref1}" for ${filePath || 'workspace root'}: ${erm}`);
                    });
            } else {
                NEURO.client?.sendContext('Ref1 is required for diffWith.');
            }
            break;

        case 'diffIndexWithHEAD':
            repo.diffIndexWithHEAD(diffThisFile)
                .then((diff: string) => {
                    NEURO.client?.sendContext(`Diff index with HEAD for ${filePath || 'workspace root'}:\n${diff}`);
                })
                .catch((erm: string) => {
                    NEURO.client?.sendContext(`Failed to get diff index with HEAD for ${filePath || 'workspace root'}.`);
                    logOutput('ERROR', `Failed to get diff index with HEAD for ${filePath || 'workspace root'}: ${erm}`);
                });
            break;

        case 'diffIndexWith':
            if (ref1) {
                repo.diffIndexWith(ref1, diffThisFile)
                    .then((diff: string) => {
                        NEURO.client?.sendContext(`Diff index with ref "${ref1}" for ${filePath || 'workspace root'}:\n${diff}`);
                    })
                    .catch((erm: string) => {
                        NEURO.client?.sendContext(`Failed to get diff index with ref "${ref1}" for ${filePath || 'workspace root'}.`);
                        logOutput('ERROR', `Failed to get diff index with ref "${ref1}" for ${filePath || 'workspace root'}: ${erm}`);
                    });
            } else {
                NEURO.client?.sendContext('Ref1 is required for diffIndexWith.');
            }
            break;

        case 'diffBetween':
            if (ref1 && ref2) {
                repo.diffBetween(ref1, ref2, diffThisFile)
                    .then((diff: string) => {
                        NEURO.client?.sendContext(`Diff between refs "${ref1}" and "${ref2}" for ${filePath || 'workspace root'}:\n${diff}`);
                    })
                    .catch((erm: string) => {
                        NEURO.client?.sendContext(`Failed to get diff between refs "${ref1}" and "${ref2}" for ${filePath || 'workspace root'}.`);
                        logOutput('ERROR', `Failed to get diff between refs "${ref1}" and "${ref2}" for ${filePath || 'workspace root'}: ${erm}`);
                    });
            } else {
                NEURO.client?.sendContext('Both ref1 and ref2 are required for diffBetween.');
            }
            break;

        case 'fullDiff':
            repo.diffWithHEAD(diffThisFile)
                .then((diff: string) => {
                    NEURO.client?.sendContext(`Full diff for workspace root:\n${diff}`);
                })
                .catch((erm: string) => {
                    NEURO.client?.sendContext('Failed to get full diff for workspace root.');
                    logOutput('ERROR', `Failed to get full diff for workspace root: ${erm}`);
                });
            break;

        default:
            NEURO.client?.sendContext(`Invalid diffType "${diffType}".`);
    }

    return;
}

export function handleGitLog(actionData: ActionData): string | undefined {
    assert(repo);

    const logLimit: number | undefined = actionData.params?.log_limit;

    repo.log().then((commits: Commit[]) => {
        // If log_limit is defined, restrict number of commits to that value.
        if (logLimit) {
            commits = commits.slice(0, logLimit);
        }
        // Build a readable commit log string.
        const commitLog = commits.map(commit =>
            `Commit: ${commit.hash}\nMessage: ${commit.message}\nAuthor: ${commit.authorName}\nDate: ${commit.authorDate}\n`,
        ).join('\n');

        NEURO.client?.sendContext(`Commit log:\n${commitLog}`);
    }, (erm: string) => {
        NEURO.client?.sendContext('Failed to get git log.');
        logOutput('ERROR', `Failed to get git log: ${erm}`);
    });

    return;
}

export function handleGitBlame(actionData: ActionData): string | undefined {
    assert(repo);
    const filePath: string = actionData.params.filePath;
    const absolutePath: string = getAbsoluteFilePath(filePath);

    if (!isPathNeuroSafe(absolutePath)) {
        NEURO.client?.sendContext('The provided file path is not allowed.');
        return;
    }

    repo.blame(absolutePath).then((blame: string) => {
        NEURO.client?.sendContext(`Blame attribution for ${filePath}:\n${blame}`);
    }, (erm: string) => {
        NEURO.client?.sendContext('Failed to get blame attribution.');
        logOutput('ERROR', `Error getting blame attribs for ${filePath}: ${erm}`);
    });

    return;
}

/**
 * Actions with Git tags
 * Requires neuropilot.permission.gitTags to be enabled.
 */

export function handleTagHEAD(actionData: ActionData): string | undefined {
    assert(repo);
    const name: string = actionData.params.name;
    const upstream: string = actionData.params.upstream;

    repo.tag(name, upstream).then(() => {
        NEURO.client?.sendContext(`Tag ${name} created for ${upstream} remote.`);
    }, (erm: string) => {
        NEURO.client?.sendContext('There was an error during tagging.');
        logOutput('ERROR', `Error trying to tag: ${erm}`);
    });

    return;
}

export function handleDeleteTag(actionData: ActionData): string | undefined {
    assert(repo);
    const name: string = actionData.params.name;

    repo.deleteTag(name).then(() => {
        NEURO.client?.sendContext(`Deleted tag ${name}`);
    }, (erm: string) => {
        NEURO.client?.sendContext(`Couldn't delete tag "${name}"`);
        logOutput('ERROR', `Failed to delete tag ${name}: ${erm}`);
    });

    return;
}

/**
 * Actions with Git remotes
 * Requires neuropilot.permission.gitRemotes to be enabled.
 */

export function handleFetchGitCommits(actionData: ActionData): string | undefined {
    assert(repo);
    const remoteName: string = actionData.params.remoteName;
    const branchName: string = actionData.params.branchName;

    repo.fetch(remoteName, branchName).then(() => {
        NEURO.client?.sendContext(`Fetched commits from ${remoteName ? 'remote ' + remoteName : 'default remote'}${branchName ? `, branch "${branchName}"` : ''}.`);
    }, (erm: string) => {
        NEURO.client?.sendContext(`Failed to fetch commits from remote "${remoteName}"`);
        logOutput('ERROR', `Failed to fetch commits: ${erm}`);
    });

    return;
}

export function handlePullGitCommits(_actionData: ActionData): string | undefined {
    assert(repo);

    repo.pull().then(() => {
        NEURO.client?.sendContext('Pulled commits from remote.');
    }, (erm: string) => {
        NEURO.client?.sendContext(`Failed to pull commits from remote: ${erm}`);
        logOutput('ERROR', `Failed to pull commits: ${erm}`);
    });

    return;
}

export function handlePushGitCommits(actionData: ActionData): string | undefined {
    assert(repo);
    const remoteName: string | undefined = actionData.params.remoteName;
    const branchName: string | undefined = actionData.params.branchName;
    const forcePush: boolean = actionData.params.forcePush ?? false;

    const forcePushMode: ForcePushMode | undefined = forcePush === true ? ForcePushMode.Force : undefined;

    repo.push(remoteName, branchName, true, forcePushMode).then(() => {
        NEURO.client?.sendContext(`Pushed commits${remoteName ? ` to remote "${remoteName}"` : ''}${branchName ? `, branch "${branchName}"` : ''}.${forcePush === true ? ' (forced push)' : ''}`);
    }, (erm: string) => {
        NEURO.client?.sendContext(`Failed to push commits to remote "${remoteName}": ${erm}`);
        logOutput('ERROR', `Failed to push commits: ${erm}`);
    });

    return;
}

/**
 * THESE ACTIONS ARE CONSIDERED DANGEROUS REMOTE OPERATIONS
 * Requires neuropilot.permission.editRemoteData to be enabled, IN ADDITION to neuropilot.permission.gitRemotes.
 */

export function handleAddGitRemote(actionData: ActionData): string | undefined {
    assert(repo);

    const remoteName: string = actionData.params.remoteName;
    const remoteUrl: string = actionData.params.remoteURL;

    repo.addRemote(remoteName, remoteUrl).then(() => {
        NEURO.client?.sendContext(`Added remote "${remoteName}" with URL: ${remoteUrl}`);
    }, (erm: string) => {
        NEURO.client?.sendContext(`Failed to add remote "${remoteName}"`);
        logOutput('ERROR', `Failed to add remote: ${erm}`);
    });

    return;
}

export function handleRemoveGitRemote(actionData: ActionData): string | undefined {
    assert(repo);
    const remoteName: string = actionData.params.remoteName;

    repo.removeRemote(remoteName).then(() => {
        NEURO.client?.sendContext(`Removed remote "${remoteName}".`);
    }, (erm: string) => {
        NEURO.client?.sendContext(`Failed to remove remote "${remoteName}"`);
        logOutput('ERROR', `Failed to remove remote: ${erm}`);
    });

    return;
}

export function handleRenameGitRemote(actionData: ActionData): string | undefined {
    assert(repo);
    const oldRemoteName: string = actionData.params.oldRemoteName;
    const newRemoteName: string = actionData.params.newRemoteName;

    repo.renameRemote(oldRemoteName, newRemoteName).then(() => {
        NEURO.client?.sendContext(`Renamed remote "${oldRemoteName}" to "${newRemoteName}".`);
    }, (erm: string) => {
        NEURO.client?.sendContext(`Failed to rename remote "${oldRemoteName}" to "${newRemoteName}"`);
        logOutput('ERROR', `Failed to rename remote ${oldRemoteName}: ${erm}`);
    });

    return;
}<|MERGE_RESOLUTION|>--- conflicted
+++ resolved
@@ -2,15 +2,9 @@
 import { NEURO } from './constants';
 import { GitExtension, Change, ForcePushMode, CommitOptions, Commit, Repository } from './types/git';
 import { StatusStrings, RefTypeStrings } from './types/git_status';
-<<<<<<< HEAD
-import { logOutput, simpleFileName, isPathNeuroSafe, normalizePath, getWorkspacePath } from './utils';
-import { ActionData, ActionValidationResult, actionValidationAccept, actionValidationFailure, ActionWithHandler, contextFailure } from './neuro_client_helper';
-=======
-import { logOutput, simpleFileName, isPathNeuroSafe, normalizePath } from './utils';
+import { logOutput, simpleFileName, isPathNeuroSafe, normalizePath, getWorkspacePath, assert } from './utils';
 import { ActionData, ActionValidationResult, actionValidationAccept, actionValidationFailure, ActionWithHandler, contextFailure, stripToActions } from './neuro_client_helper';
->>>>>>> 8b2ffbaf
 import { PERMISSIONS, getPermissionLevel } from './config';
-import { assert } from './utils';
 
 /* All actions located in here requires neuropilot.permission.gitOperations to be enabled. */
 
@@ -257,13 +251,8 @@
         },
         permissions: [PERMISSIONS.gitOperations],
         handler: handleDiffFiles,
-<<<<<<< HEAD
-        promptGenerator: (actionData: ActionData) => `obtain ${actionData.params?.filePath ? `${actionData.params.filePath}'s` : 'a'} Git diff${actionData.params?.ref1 && actionData.params?.ref2 ? ` between ${actionData.params.ref1} and ${actionData.params.ref2}` : actionData.params?.ref1 ? ` at ref ${actionData.params.ref1}` : ''}${actionData.params?.diffType ? ` (of type "${actionData.params.diffType}")` : ''}.`,
-        validator: [gitValidator, filePathGitValidator],
-=======
         promptGenerator: (actionData: ActionData) => `obtain ${actionData.params?.filePath ? `"${actionData.params.filePath}"'s` : 'a'} Git diff${actionData.params?.ref1 && actionData.params?.ref2 ? ` between ${actionData.params.ref1} and ${actionData.params.ref2}` : actionData.params?.ref1 ? ` at ref ${actionData.params.ref1}` : ''}${actionData.params?.diffType ? ` (of type "${actionData.params.diffType}")` : ''}.`,
-        validator: [gitValidator, neuroSafeGitValidator, gitDiffValidator],
->>>>>>> 8b2ffbaf
+        validator: [gitValidator, filePathGitValidator, gitDiffValidator],
     },
     git_log: {
         name: 'git_log',
