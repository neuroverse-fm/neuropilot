--- conflicted
+++ resolved
@@ -47,23 +47,16 @@
 
 ID: `vscode.git`
 
-<<<<<<< HEAD
 *Required: false*
 
 *Built-in extension*
 
-=======
->>>>>>> f1322eb6
 The built-in Git extension powers Neuro's ability to interact with the git repository.
 
 <Aside type="tip">
 
 Despite also having Git in its name, the built-in Git Base extension is not used by NeuroPilot.
-<<<<<<< HEAD
 You may disable that extension if you wish, without losing access to any features.
-=======
-You may disable that extension if you wish.
->>>>>>> f1322eb6
 
 </Aside>
 
