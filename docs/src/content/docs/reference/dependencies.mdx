---
title: Extension dependencies
description: To power some of its functionality, NeuroPilot requires some extensions to be loaded to function. This is called a dependency.
---

import { Aside } from '@astrojs/starlight/components'

Multiple features require another extension to work, so this page lists them so that you are sure you have the necessary extensions to function.

<Aside type="tip">

You will most likely only need to look for extension dependencies, as the dependencies from `npm` that we use should already be bundled in the extension build.

</Aside>

<Aside>

As this extension was literally **made** for Neuro to control, this also assumes you have a Neuro API server ready to go as a direct "dependency".
This also means we are using AriesAlex's [TypeScript Neuro Game SDK](https://github.com/AriesAlex/typescript-neuro-game-sdk). Thanks AriesAlex!

Don't have a Neuro-sama?
Use one of the tools listed on the official Neuro Game API repository's README ([here](https://github.com/VedalAI/neuro-game-sdk/?tab=readme-ov-file#tools) and [here](https://github.com/VedalAI/neuro-game-sdk/?tab=readme-ov-file#tools-1) specifically) instead.

</Aside>

## Direct dependencies

### Visual Studio Code :badge[Required (obviously)]{variant=danger}

Don't think this one needs to be explained, but there is one thing: While no guarantees it will work 100% as intended, you can try using a VS Code fork if you want (such as Cursor or VSCodium).
We will try to support VS Code forks, however we will ultimately maintain compatibility with VS Code itself even if it means breaking compatibility with forks.

### Copilot Chat :badge[Optional]{variant=success}

ID: `github.copilot-chat`

Copilot Chat allows the user to chat with Neuro on the sidebar panel.
It also powers inline completions, allowing Neuro to "complete the code".

<Aside>

You do not require a GitHub Copilot subscription to use the chat panel with NeuroPilot.

</Aside>

### Git :badge[Required]{variant=danger} :badge[Built-in]

ID: `vscode.git`

<<<<<<< HEAD
=======
*Required: false*

*Built-in extension*

>>>>>>> c04820ec
The built-in Git extension powers Neuro's ability to interact with the git repository.

<Aside type="tip">

Despite also having Git in its name, the built-in Git Base extension is not used by NeuroPilot.
<<<<<<< HEAD
You may disable that extension if you wish.
=======
You may disable that extension if you wish, without losing access to any features.
>>>>>>> c04820ec

</Aside>

## Indirect dependencies

### Language servers

*Powers: Linting Analysis*

Language server extensions contribute to the Linting Analysis portion indirectly by contributing to VSCode's linting diagnostics feature, which gets listened to and pulled by the extension.

### Shells :badge[External program]

*Powers: Terminal*

To use the terminal feature, you are required to have installed shells on your computer.<|MERGE_RESOLUTION|>--- conflicted
+++ resolved
@@ -47,23 +47,16 @@
 
 ID: `vscode.git`
 
-<<<<<<< HEAD
-=======
 *Required: false*
 
 *Built-in extension*
 
->>>>>>> c04820ec
 The built-in Git extension powers Neuro's ability to interact with the git repository.
 
 <Aside type="tip">
 
 Despite also having Git in its name, the built-in Git Base extension is not used by NeuroPilot.
-<<<<<<< HEAD
-You may disable that extension if you wish.
-=======
 You may disable that extension if you wish, without losing access to any features.
->>>>>>> c04820ec
 
 </Aside>
 
