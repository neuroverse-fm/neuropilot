---
title: Sandboxing
description: How to run NeuroPilot in a sandboxed environment.
---

import { Aside } from '@astrojs/starlight/components'

<Aside>

This page is minimalistic because we expect that users want to be able to run this extension in a sandboxed environment, but we didn't initially take this into account (somewhat).

We plan on expanding options to allow local Neuro API server compatibility with remote sandboxed environments, without requiring it to be exposed to the internet.
<<<<<<< HEAD
You can track its progress on [issue #32 on the NeuroPilot repository](https://github.com/Pasu4/neuropilot/issues/32).
=======
You can track its progress on [issue #32 on the NeuroPilot repository](https://github.com/VSC-NeuroPilot/neuropilot/issue/32).
>>>>>>> 474ff082

</Aside>

NeuroPilot is very powerful, and inherently it is very destructive, so running it in an isolated environment is recommended for safety. This page will go over how to run NeuroPilot in a sandboxed environment.

## Overview

The reason why NeuroPilot can be sandboxed easily, compared to most other Neuro integrations, is due to the fact that it extends on VS Code, which provides various versions you can connect to and use as your development environment, in addition to your desktop client.

## Sandboxing via SSH or Tunnels on a local VM

We'll be using Oracle VirtualBox for this example.
We'll assume that you have set up a virtual machine and figured out a way to connect to it; whether that be SSH or Tunnels.
You can find guides online if you don't know how.

In order to not have to expose the Neuro API server to the internet, we'll use a **Host-Only Adapter** network, which essentially creates a local system.

1. Open your VM's settings and navigate to the Network section.

<Aside type="tip">

If you want to use multiple network adapters (e.g. one for connecting to the internet, and one for the Host-Only Adapter), you'll need to switch to `Expert` mode.

If you're comfortable with not having internet access in the VM, you can stay in `Basic` mode.

</Aside>

2. Change to another adapter (if using `Expert` mode), and enable the adapter (if it's not already enabled). Then, click on the dropdown next to `Attached to:` and select `Host-Only Adapter`.

<img src="/neuropilot/guides/VirtualBox-Host-Only-Adapter.png" />

3. After selecting that, make sure you note down the name of the adapter.

4. On your host machine, open your console and run `ipconfig /all` (Windows) or `ip a` (macOS/Linux). Then, take note of what your assigned IP is for the adapter that has the description containing the name you noted down earlier.

5. Take note of the IP listed there. If you're on Windows and ran `ipconfig /all`, note down the IPv4 address that has `(Preferred)` next to it.

6. Start your Neuro API server on that address. If you're using one of the testing tools on the official API repo's README, you should be able to pass a CLI flag to spawn it on a certain host.

7. Now, connect to your virtual machine and install NeuroPilot.

8. Open your settings, and go down to the [`NeuroPilot > Websocket Url`](/neuropilot/reference/settings#websocket-url).

9. Add your IP address and host that you spawned your Neuro API server on, in the scheme of `ws://(host):(port)`.

10. Now, [attempt to reconnect](/neuropilot/reference/commands#reconnect). This should now connect to your Neuro API server as expected.

## Web environment

As of v2.2.0, NeuroPilot now has a separate Web build. It acts partially the same as the desktop mode, but loses access to certain features that cannot be ran in the Web environment.

This includes:

- Terminals & tasks
- Git access
- Copilot Chat window & inline completions (dependency extension can't be ran in the web environment)

To use the web version, go to [vscode.dev](https://vscode.dev) (or any web build of VS Code, such as `github.dev`), and install NeuroPilot.<|MERGE_RESOLUTION|>--- conflicted
+++ resolved
@@ -10,11 +10,7 @@
 This page is minimalistic because we expect that users want to be able to run this extension in a sandboxed environment, but we didn't initially take this into account (somewhat).
 
 We plan on expanding options to allow local Neuro API server compatibility with remote sandboxed environments, without requiring it to be exposed to the internet.
-<<<<<<< HEAD
-You can track its progress on [issue #32 on the NeuroPilot repository](https://github.com/Pasu4/neuropilot/issues/32).
-=======
 You can track its progress on [issue #32 on the NeuroPilot repository](https://github.com/VSC-NeuroPilot/neuropilot/issue/32).
->>>>>>> 474ff082
 
 </Aside>
 
