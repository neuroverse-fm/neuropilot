--- conflicted
+++ resolved
@@ -35,7 +35,7 @@
     "files.autoSaveDelay": 1000,
     "neuropilot.actions.hideCopilotRequests": false,
     "neuropilot.connection.nameOfAPI": "Neuro",
-<<<<<<< HEAD
+    "neuropilot.access.ignoreFiles": ["./.neuroignore"],
     "neuropilot.actionPermissions": {
         "place_cursor": "copilot",
         "get_cursor": "copilot",
@@ -94,7 +94,4 @@
         "terminate_task": "copilot",
         "save": "copilot"
     },
-=======
-    "neuropilot.access.ignoreFiles": ["./.neuroignore"]
->>>>>>> d94fe4aa
 }